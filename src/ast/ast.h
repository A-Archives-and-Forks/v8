--- conflicted
+++ resolved
@@ -4128,7 +4128,10 @@
     return new (zone_) GetIterator(iterable, hint, pos);
   }
 
-<<<<<<< HEAD
+  ImportCallExpression* NewImportCallExpression(Expression* args, int pos) {
+    return new (zone_) ImportCallExpression(args, pos);
+  }
+
   typesystem::PredefinedType* NewPredefinedType(
       typesystem::PredefinedType::Kind kind, int pos) {
     return new (zone_) typesystem::PredefinedType(zone_, kind, pos);
@@ -4237,10 +4240,6 @@
       typesystem::Type* type, int pos) {
     return new (zone_)
         typesystem::TypeMember(zone_, property, index_type, type, pos);
-=======
-  ImportCallExpression* NewImportCallExpression(Expression* args, int pos) {
-    return new (zone_) ImportCallExpression(args, pos);
->>>>>>> 5eec7df9
   }
 
   Zone* zone() const { return zone_; }
