// Copyright 2011 the V8 project authors. All rights reserved.
// Use of this source code is governed by a BSD-style license that can be
// found in the LICENSE file.

#include <stdlib.h>

#include "src/ast/context-slot-cache.h"
#include "src/ast/scopes.h"
#include "src/ast/variables.h"
#include "src/bootstrapper.h"

namespace v8 {
namespace internal {

// An entry in ModuleVariableEntries consists of several slots:
enum ModuleVariableEntryOffset {
  kModuleVariableNameOffset,
  kModuleVariableIndexOffset,
  kModuleVariablePropertiesOffset,
  kModuleVariableEntryLength  // Sentinel value.
};

#ifdef DEBUG
bool ScopeInfo::Equals(ScopeInfo* other) const {
  if (length() != other->length()) return false;
  for (int index = 0; index < length(); ++index) {
    Object* entry = get(index);
    Object* other_entry = other->get(index);
    if (entry->IsSmi()) {
      if (entry != other_entry) return false;
    } else {
      if (HeapObject::cast(entry)->map()->instance_type() !=
          HeapObject::cast(other_entry)->map()->instance_type()) {
        return false;
      }
      if (entry->IsString()) {
        if (!String::cast(entry)->Equals(String::cast(other_entry))) {
          return false;
        }
      } else if (entry->IsScopeInfo()) {
        if (!ScopeInfo::cast(entry)->Equals(ScopeInfo::cast(other_entry))) {
          return false;
        }
      } else if (entry->IsModuleInfo()) {
        if (!ModuleInfo::cast(entry)->Equals(ModuleInfo::cast(other_entry))) {
          return false;
        }
      } else {
        UNREACHABLE();
        return false;
      }
    }
  }
  return true;
}
#endif

Handle<ScopeInfo> ScopeInfo::Create(Isolate* isolate, Zone* zone, Scope* scope,
                                    MaybeHandle<ScopeInfo> outer_scope) {
  // Collect variables.
  ZoneList<Variable*>* locals = scope->locals();
  int stack_local_count = 0;
  int context_local_count = 0;
  int module_vars_count = 0;
  // Stack allocated block scope variables are allocated in the parent
  // declaration scope, but are recorded in the block scope's scope info. First
  // slot index indicates at which offset a particular scope starts in the
  // parent declaration scope.
  int first_slot_index = 0;
  for (int i = 0; i < locals->length(); i++) {
    Variable* var = locals->at(i);
    switch (var->location()) {
      case VariableLocation::LOCAL:
        if (stack_local_count == 0) first_slot_index = var->index();
        stack_local_count++;
        break;
      case VariableLocation::CONTEXT:
        context_local_count++;
        break;
      case VariableLocation::MODULE:
        module_vars_count++;
        break;
      default:
        break;
    }
  }
  DCHECK(module_vars_count == 0 || scope->is_module_scope());

  // Make sure we allocate the correct amount.
  DCHECK_EQ(scope->ContextLocalCount(), context_local_count);

  // Determine use and location of the "this" binding if it is present.
  VariableAllocationInfo receiver_info;
  if (scope->is_declaration_scope() &&
      scope->AsDeclarationScope()->has_this_declaration()) {
    Variable* var = scope->AsDeclarationScope()->receiver();
    if (!var->is_used()) {
      receiver_info = UNUSED;
    } else if (var->IsContextSlot()) {
      receiver_info = CONTEXT;
    } else {
      DCHECK(var->IsParameter());
      receiver_info = STACK;
    }
  } else {
    receiver_info = NONE;
  }

  bool has_new_target =
      scope->is_declaration_scope() &&
      scope->AsDeclarationScope()->new_target_var() != nullptr;

  // Determine use and location of the function variable if it is present.
  VariableAllocationInfo function_name_info;
  if (scope->is_function_scope() &&
      scope->AsDeclarationScope()->function_var() != nullptr) {
    Variable* var = scope->AsDeclarationScope()->function_var();
    if (!var->is_used()) {
      function_name_info = UNUSED;
    } else if (var->IsContextSlot()) {
      function_name_info = CONTEXT;
    } else {
      DCHECK(var->IsStackLocal());
      function_name_info = STACK;
    }
  } else {
    function_name_info = NONE;
  }

  const bool has_function_name = function_name_info != NONE;
  const bool has_receiver = receiver_info == STACK || receiver_info == CONTEXT;
  const int parameter_count = scope->num_parameters();
  const bool has_outer_scope_info = !outer_scope.is_null();
  const int length = kVariablePartIndex + parameter_count +
                     (1 + stack_local_count) + 2 * context_local_count +
                     (has_receiver ? 1 : 0) + (has_function_name ? 2 : 0) +
                     (has_outer_scope_info ? 1 : 0) +
                     (scope->is_module_scope()
                          ? 2 + kModuleVariableEntryLength * module_vars_count
                          : 0);

  Factory* factory = isolate->factory();
  Handle<ScopeInfo> scope_info = factory->NewScopeInfo(length);

  bool has_simple_parameters = false;
  bool asm_module = false;
  bool asm_function = false;
  FunctionKind function_kind = kNormalFunction;
  if (scope->is_function_scope()) {
    DeclarationScope* function_scope = scope->AsDeclarationScope();
    has_simple_parameters = function_scope->has_simple_parameters();
    asm_module = function_scope->asm_module();
    asm_function = function_scope->asm_function();
    function_kind = function_scope->function_kind();
  }

  // Encode the flags.
  int flags = ScopeTypeField::encode(scope->scope_type()) |
              CallsEvalField::encode(scope->calls_eval()) |
              LanguageModeField::encode(scope->language_mode()) |
              DeclarationScopeField::encode(scope->is_declaration_scope()) |
              ReceiverVariableField::encode(receiver_info) |
              HasNewTargetField::encode(has_new_target) |
              FunctionVariableField::encode(function_name_info) |
              AsmModuleField::encode(asm_module) |
              AsmFunctionField::encode(asm_function) |
              HasSimpleParametersField::encode(has_simple_parameters) |
              FunctionKindField::encode(function_kind) |
<<<<<<< HEAD
              TypedField::encode(scope->typed());
=======
              HasOuterScopeInfoField::encode(has_outer_scope_info);
>>>>>>> f0a0c432
  scope_info->SetFlags(flags);

  scope_info->SetParameterCount(parameter_count);
  scope_info->SetStackLocalCount(stack_local_count);
  scope_info->SetContextLocalCount(context_local_count);

  int index = kVariablePartIndex;
  // Add parameters.
  DCHECK_EQ(index, scope_info->ParameterNamesIndex());
  if (scope->is_declaration_scope()) {
    for (int i = 0; i < parameter_count; ++i) {
      scope_info->set(index++,
                      *scope->AsDeclarationScope()->parameter(i)->name());
    }
  }

  // Add stack locals' names, context locals' names and info, module variables'
  // names and info. We are assuming that the stack locals' slots are allocated
  // in increasing order, so we can simply add them to the ScopeInfo object.
  // Context locals are added using their index.
  DCHECK_EQ(index, scope_info->StackLocalFirstSlotIndex());
  scope_info->set(index++, Smi::FromInt(first_slot_index));
  DCHECK_EQ(index, scope_info->StackLocalNamesIndex());

  int stack_local_base = index;
  int context_local_base = stack_local_base + stack_local_count;
  int context_local_info_base = context_local_base + context_local_count;
  int module_var_entry = scope_info->ModuleVariablesIndex();

  for (int i = 0; i < locals->length(); ++i) {
    Variable* var = locals->at(i);
    switch (var->location()) {
      case VariableLocation::LOCAL: {
        int local_index = var->index() - first_slot_index;
        DCHECK_LE(0, local_index);
        DCHECK_LT(local_index, stack_local_count);
        scope_info->set(stack_local_base + local_index, *var->name());
        break;
      }
      case VariableLocation::CONTEXT: {
        // Due to duplicate parameters, context locals aren't guaranteed to come
        // in order.
        int local_index = var->index() - Context::MIN_CONTEXT_SLOTS;
        DCHECK_LE(0, local_index);
        DCHECK_LT(local_index, context_local_count);
        uint32_t info = VariableModeField::encode(var->mode()) |
                        InitFlagField::encode(var->initialization_flag()) |
                        MaybeAssignedFlagField::encode(var->maybe_assigned());
        scope_info->set(context_local_base + local_index, *var->name());
        scope_info->set(context_local_info_base + local_index,
                        Smi::FromInt(info));
        break;
      }
      case VariableLocation::MODULE: {
        scope_info->set(module_var_entry + kModuleVariableNameOffset,
                        *var->name());
        scope_info->set(module_var_entry + kModuleVariableIndexOffset,
                        Smi::FromInt(var->index()));
        uint32_t properties =
            VariableModeField::encode(var->mode()) |
            InitFlagField::encode(var->initialization_flag()) |
            MaybeAssignedFlagField::encode(var->maybe_assigned());
        scope_info->set(module_var_entry + kModuleVariablePropertiesOffset,
                        Smi::FromInt(properties));
        module_var_entry += kModuleVariableEntryLength;
        break;
      }
      default:
        break;
    }
  }

  index += stack_local_count + 2 * context_local_count;

  // If the receiver is allocated, add its index.
  DCHECK_EQ(index, scope_info->ReceiverInfoIndex());
  if (has_receiver) {
    int var_index = scope->AsDeclarationScope()->receiver()->index();
    scope_info->set(index++, Smi::FromInt(var_index));
    // ?? DCHECK(receiver_info != CONTEXT || var_index ==
    // scope_info->ContextLength() - 1);
  }

  // If present, add the function variable name and its index.
  DCHECK_EQ(index, scope_info->FunctionNameInfoIndex());
  if (has_function_name) {
    int var_index = scope->AsDeclarationScope()->function_var()->index();
    scope_info->set(index++,
                    *scope->AsDeclarationScope()->function_var()->name());
    scope_info->set(index++, Smi::FromInt(var_index));
    DCHECK(function_name_info != CONTEXT ||
           var_index == scope_info->ContextLength() - 1);
  }

  // If present, add the outer scope info.
  DCHECK(index == scope_info->OuterScopeInfoIndex());
  if (has_outer_scope_info) {
    scope_info->set(index++, *outer_scope.ToHandleChecked());
  }

  // Module-specific information (only for module scopes).
  if (scope->is_module_scope()) {
    Handle<ModuleInfo> module_info =
        ModuleInfo::New(isolate, scope->AsModuleScope()->module());
    DCHECK_EQ(index, scope_info->ModuleInfoIndex());
    scope_info->set(index++, *module_info);
    DCHECK_EQ(index, scope_info->ModuleVariableCountIndex());
    scope_info->set(index++, Smi::FromInt(module_vars_count));
    DCHECK_EQ(index, scope_info->ModuleVariablesIndex());
    // The variable entries themselves have already been written above.
    index += kModuleVariableEntryLength * module_vars_count;
  }

  DCHECK_EQ(index, scope_info->length());
  DCHECK_EQ(scope->num_parameters(), scope_info->ParameterCount());
  DCHECK_EQ(scope->num_heap_slots(), scope_info->ContextLength());
  return scope_info;
}

Handle<ScopeInfo> ScopeInfo::CreateForWithScope(
    Isolate* isolate, MaybeHandle<ScopeInfo> outer_scope) {
  const bool has_outer_scope_info = !outer_scope.is_null();
  const int length = kVariablePartIndex + 1 + (has_outer_scope_info ? 1 : 0);

  Factory* factory = isolate->factory();
  Handle<ScopeInfo> scope_info = factory->NewScopeInfo(length);

  // Encode the flags.
  int flags =
      ScopeTypeField::encode(WITH_SCOPE) | CallsEvalField::encode(false) |
      LanguageModeField::encode(SLOPPY) | DeclarationScopeField::encode(false) |
      ReceiverVariableField::encode(NONE) | HasNewTargetField::encode(false) |
      FunctionVariableField::encode(NONE) | AsmModuleField::encode(false) |
      AsmFunctionField::encode(false) | HasSimpleParametersField::encode(true) |
      FunctionKindField::encode(kNormalFunction) |
      HasOuterScopeInfoField::encode(has_outer_scope_info);
  scope_info->SetFlags(flags);

  scope_info->SetParameterCount(0);
  scope_info->SetStackLocalCount(0);
  scope_info->SetContextLocalCount(0);

  int index = kVariablePartIndex;
  DCHECK_EQ(index, scope_info->ParameterNamesIndex());
  DCHECK_EQ(index, scope_info->StackLocalFirstSlotIndex());
  scope_info->set(index++, Smi::FromInt(0));
  DCHECK_EQ(index, scope_info->StackLocalNamesIndex());
  DCHECK_EQ(index, scope_info->ReceiverInfoIndex());
  DCHECK_EQ(index, scope_info->FunctionNameInfoIndex());
  DCHECK(index == scope_info->OuterScopeInfoIndex());
  if (has_outer_scope_info) {
    scope_info->set(index++, *outer_scope.ToHandleChecked());
  }
  DCHECK_EQ(index, scope_info->length());
  DCHECK_EQ(0, scope_info->ParameterCount());
  DCHECK_EQ(Context::MIN_CONTEXT_SLOTS, scope_info->ContextLength());
  return scope_info;
}

Handle<ScopeInfo> ScopeInfo::CreateGlobalThisBinding(Isolate* isolate) {
  DCHECK(isolate->bootstrapper()->IsActive());

  const int stack_local_count = 0;
  const int context_local_count = 1;
  const bool has_simple_parameters = true;
  const VariableAllocationInfo receiver_info = CONTEXT;
  const VariableAllocationInfo function_name_info = NONE;
  const bool has_function_name = false;
  const bool has_receiver = true;
  const bool has_outer_scope_info = false;
  const int parameter_count = 0;
  const int length = kVariablePartIndex + parameter_count +
                     (1 + stack_local_count) + 2 * context_local_count +
                     (has_receiver ? 1 : 0) + (has_function_name ? 2 : 0) +
                     (has_outer_scope_info ? 1 : 0);

  Factory* factory = isolate->factory();
  Handle<ScopeInfo> scope_info = factory->NewScopeInfo(length);

  // Encode the flags.
<<<<<<< HEAD
  int flags = ScopeTypeField::encode(SCRIPT_SCOPE) |
              CallsEvalField::encode(false) |
              LanguageModeField::encode(SLOPPY) |
              DeclarationScopeField::encode(true) |
              ReceiverVariableField::encode(receiver_info) |
              FunctionVariableField::encode(function_name_info) |
              AsmModuleField::encode(false) | AsmFunctionField::encode(false) |
              HasSimpleParametersField::encode(has_simple_parameters) |
              FunctionKindField::encode(FunctionKind::kNormalFunction) |
              TypedField::encode(false);
=======
  int flags =
      ScopeTypeField::encode(SCRIPT_SCOPE) | CallsEvalField::encode(false) |
      LanguageModeField::encode(SLOPPY) | DeclarationScopeField::encode(true) |
      ReceiverVariableField::encode(receiver_info) |
      FunctionVariableField::encode(function_name_info) |
      AsmModuleField::encode(false) | AsmFunctionField::encode(false) |
      HasSimpleParametersField::encode(has_simple_parameters) |
      FunctionKindField::encode(FunctionKind::kNormalFunction) |
      HasOuterScopeInfoField::encode(has_outer_scope_info);
>>>>>>> f0a0c432
  scope_info->SetFlags(flags);
  scope_info->SetParameterCount(parameter_count);
  scope_info->SetStackLocalCount(stack_local_count);
  scope_info->SetContextLocalCount(context_local_count);

  int index = kVariablePartIndex;
  const int first_slot_index = 0;
  DCHECK_EQ(index, scope_info->StackLocalFirstSlotIndex());
  scope_info->set(index++, Smi::FromInt(first_slot_index));
  DCHECK_EQ(index, scope_info->StackLocalNamesIndex());

  // Here we add info for context-allocated "this".
  DCHECK_EQ(index, scope_info->ContextLocalNamesIndex());
  scope_info->set(index++, *isolate->factory()->this_string());
  DCHECK_EQ(index, scope_info->ContextLocalInfosIndex());
  const uint32_t value = VariableModeField::encode(CONST) |
                         InitFlagField::encode(kCreatedInitialized) |
                         MaybeAssignedFlagField::encode(kNotAssigned);
  scope_info->set(index++, Smi::FromInt(value));

  // And here we record that this scopeinfo binds a receiver.
  DCHECK_EQ(index, scope_info->ReceiverInfoIndex());
  const int receiver_index = Context::MIN_CONTEXT_SLOTS + 0;
  scope_info->set(index++, Smi::FromInt(receiver_index));

  DCHECK_EQ(index, scope_info->FunctionNameInfoIndex());
  DCHECK_EQ(index, scope_info->OuterScopeInfoIndex());
  DCHECK_EQ(index, scope_info->length());
  DCHECK_EQ(scope_info->ParameterCount(), 0);
  DCHECK_EQ(scope_info->ContextLength(), Context::MIN_CONTEXT_SLOTS + 1);

  return scope_info;
}


ScopeInfo* ScopeInfo::Empty(Isolate* isolate) {
  return reinterpret_cast<ScopeInfo*>(isolate->heap()->empty_fixed_array());
}


ScopeType ScopeInfo::scope_type() {
  DCHECK_LT(0, length());
  return ScopeTypeField::decode(Flags());
}


bool ScopeInfo::CallsEval() {
  return length() > 0 && CallsEvalField::decode(Flags());
}


LanguageMode ScopeInfo::language_mode() {
  return length() > 0 ? LanguageModeField::decode(Flags()) : SLOPPY;
}


bool ScopeInfo::is_declaration_scope() {
  return DeclarationScopeField::decode(Flags());
}


int ScopeInfo::LocalCount() {
  return StackLocalCount() + ContextLocalCount();
}


int ScopeInfo::StackSlotCount() {
  if (length() > 0) {
    bool function_name_stack_slot =
        FunctionVariableField::decode(Flags()) == STACK;
    return StackLocalCount() + (function_name_stack_slot ? 1 : 0);
  }
  return 0;
}


int ScopeInfo::ContextLength() {
  if (length() > 0) {
    int context_locals = ContextLocalCount();
    bool function_name_context_slot =
        FunctionVariableField::decode(Flags()) == CONTEXT;
    bool has_context = context_locals > 0 || function_name_context_slot ||
                       scope_type() == WITH_SCOPE ||
                       (scope_type() == BLOCK_SCOPE && CallsSloppyEval() &&
                        is_declaration_scope()) ||
                       (scope_type() == FUNCTION_SCOPE && CallsSloppyEval()) ||
                       scope_type() == MODULE_SCOPE;

    if (has_context) {
      return Context::MIN_CONTEXT_SLOTS + context_locals +
             (function_name_context_slot ? 1 : 0);
    }
  }
  return 0;
}


bool ScopeInfo::HasReceiver() {
  if (length() > 0) {
    return NONE != ReceiverVariableField::decode(Flags());
  } else {
    return false;
  }
}


bool ScopeInfo::HasAllocatedReceiver() {
  if (length() > 0) {
    VariableAllocationInfo allocation = ReceiverVariableField::decode(Flags());
    return allocation == STACK || allocation == CONTEXT;
  } else {
    return false;
  }
}


bool ScopeInfo::HasNewTarget() { return HasNewTargetField::decode(Flags()); }


bool ScopeInfo::HasFunctionName() {
  if (length() > 0) {
    return NONE != FunctionVariableField::decode(Flags());
  } else {
    return false;
  }
}

bool ScopeInfo::HasOuterScopeInfo() {
  if (length() > 0) {
    return HasOuterScopeInfoField::decode(Flags());
  } else {
    return false;
  }
}

bool ScopeInfo::HasHeapAllocatedLocals() {
  if (length() > 0) {
    return ContextLocalCount() > 0;
  } else {
    return false;
  }
}


bool ScopeInfo::HasContext() {
  return ContextLength() > 0;
}


String* ScopeInfo::FunctionName() {
  DCHECK(HasFunctionName());
  return String::cast(get(FunctionNameInfoIndex()));
}

ScopeInfo* ScopeInfo::OuterScopeInfo() {
  DCHECK(HasOuterScopeInfo());
  return ScopeInfo::cast(get(OuterScopeInfoIndex()));
}

ModuleInfo* ScopeInfo::ModuleDescriptorInfo() {
  DCHECK(scope_type() == MODULE_SCOPE);
  return static_cast<ModuleInfo*>(get(ModuleInfoIndex()));
}

String* ScopeInfo::ParameterName(int var) {
  DCHECK_LE(0, var);
  DCHECK_LT(var, ParameterCount());
  int info_index = ParameterNamesIndex() + var;
  return String::cast(get(info_index));
}


String* ScopeInfo::LocalName(int var) {
  DCHECK_LE(0, var);
  DCHECK_LT(var, LocalCount());
  DCHECK(StackLocalNamesIndex() + StackLocalCount() ==
         ContextLocalNamesIndex());
  int info_index = StackLocalNamesIndex() + var;
  return String::cast(get(info_index));
}


String* ScopeInfo::StackLocalName(int var) {
  DCHECK_LE(0, var);
  DCHECK_LT(var, StackLocalCount());
  int info_index = StackLocalNamesIndex() + var;
  return String::cast(get(info_index));
}


int ScopeInfo::StackLocalIndex(int var) {
  DCHECK_LE(0, var);
  DCHECK_LT(var, StackLocalCount());
  int first_slot_index = Smi::cast(get(StackLocalFirstSlotIndex()))->value();
  return first_slot_index + var;
}


String* ScopeInfo::ContextLocalName(int var) {
  DCHECK_LE(0, var);
  DCHECK_LT(var, ContextLocalCount());
  int info_index = ContextLocalNamesIndex() + var;
  return String::cast(get(info_index));
}


VariableMode ScopeInfo::ContextLocalMode(int var) {
  DCHECK_LE(0, var);
  DCHECK_LT(var, ContextLocalCount());
  int info_index = ContextLocalInfosIndex() + var;
  int value = Smi::cast(get(info_index))->value();
  return VariableModeField::decode(value);
}


InitializationFlag ScopeInfo::ContextLocalInitFlag(int var) {
  DCHECK_LE(0, var);
  DCHECK_LT(var, ContextLocalCount());
  int info_index = ContextLocalInfosIndex() + var;
  int value = Smi::cast(get(info_index))->value();
  return InitFlagField::decode(value);
}


MaybeAssignedFlag ScopeInfo::ContextLocalMaybeAssignedFlag(int var) {
  DCHECK_LE(0, var);
  DCHECK_LT(var, ContextLocalCount());
  int info_index = ContextLocalInfosIndex() + var;
  int value = Smi::cast(get(info_index))->value();
  return MaybeAssignedFlagField::decode(value);
}

bool ScopeInfo::VariableIsSynthetic(String* name) {
  // There's currently no flag stored on the ScopeInfo to indicate that a
  // variable is a compiler-introduced temporary. However, to avoid conflict
  // with user declarations, the current temporaries like .generator_object and
  // .result start with a dot, so we can use that as a flag. It's a hack!
  return name->length() == 0 || name->Get(0) == '.' ||
         name->Equals(name->GetHeap()->this_string());
}


int ScopeInfo::StackSlotIndex(String* name) {
  DCHECK(name->IsInternalizedString());
  if (length() > 0) {
    int first_slot_index = Smi::cast(get(StackLocalFirstSlotIndex()))->value();
    int start = StackLocalNamesIndex();
    int end = start + StackLocalCount();
    for (int i = start; i < end; ++i) {
      if (name == get(i)) {
        return i - start + first_slot_index;
      }
    }
  }
  return -1;
}

int ScopeInfo::ModuleIndex(Handle<String> name, VariableMode* mode,
                           InitializationFlag* init_flag,
                           MaybeAssignedFlag* maybe_assigned_flag) {
  DCHECK_EQ(scope_type(), MODULE_SCOPE);
  DCHECK(name->IsInternalizedString());
  DCHECK_NOT_NULL(mode);
  DCHECK_NOT_NULL(init_flag);
  DCHECK_NOT_NULL(maybe_assigned_flag);

  int module_vars_count = Smi::cast(get(ModuleVariableCountIndex()))->value();
  int entry = ModuleVariablesIndex();
  for (int i = 0; i < module_vars_count; ++i) {
    if (*name == get(entry + kModuleVariableNameOffset)) {
      int index = Smi::cast(get(entry + kModuleVariableIndexOffset))->value();
      int properties =
          Smi::cast(get(entry + kModuleVariablePropertiesOffset))->value();
      *mode = VariableModeField::decode(properties);
      *init_flag = InitFlagField::decode(properties);
      *maybe_assigned_flag = MaybeAssignedFlagField::decode(properties);
      return index;
    }
    entry += kModuleVariableEntryLength;
  }

  return -1;
}

int ScopeInfo::ContextSlotIndex(Handle<ScopeInfo> scope_info,
                                Handle<String> name, VariableMode* mode,
                                InitializationFlag* init_flag,
                                MaybeAssignedFlag* maybe_assigned_flag) {
  DCHECK(name->IsInternalizedString());
  DCHECK_NOT_NULL(mode);
  DCHECK_NOT_NULL(init_flag);
  DCHECK_NOT_NULL(maybe_assigned_flag);

  if (scope_info->length() > 0) {
    ContextSlotCache* context_slot_cache =
        scope_info->GetIsolate()->context_slot_cache();
    int result = context_slot_cache->Lookup(*scope_info, *name, mode, init_flag,
                                            maybe_assigned_flag);
    if (result != ContextSlotCache::kNotFound) {
      DCHECK_LT(result, scope_info->ContextLength());
      return result;
    }

    int start = scope_info->ContextLocalNamesIndex();
    int end = start + scope_info->ContextLocalCount();
    for (int i = start; i < end; ++i) {
      if (*name == scope_info->get(i)) {
        int var = i - start;
        *mode = scope_info->ContextLocalMode(var);
        *init_flag = scope_info->ContextLocalInitFlag(var);
        *maybe_assigned_flag = scope_info->ContextLocalMaybeAssignedFlag(var);
        result = Context::MIN_CONTEXT_SLOTS + var;

        context_slot_cache->Update(scope_info, name, *mode, *init_flag,
                                   *maybe_assigned_flag, result);
        DCHECK_LT(result, scope_info->ContextLength());
        return result;
      }
    }
    // Cache as not found. Mode, init flag and maybe assigned flag don't matter.
    context_slot_cache->Update(scope_info, name, TEMPORARY,
                               kNeedsInitialization, kNotAssigned, -1);
  }

  return -1;
}

String* ScopeInfo::ContextSlotName(int slot_index) {
  int const var = slot_index - Context::MIN_CONTEXT_SLOTS;
  DCHECK_LE(0, var);
  DCHECK_LT(var, ContextLocalCount());
  return ContextLocalName(var);
}


int ScopeInfo::ParameterIndex(String* name) {
  DCHECK(name->IsInternalizedString());
  if (length() > 0) {
    // We must read parameters from the end since for
    // multiply declared parameters the value of the
    // last declaration of that parameter is used
    // inside a function (and thus we need to look
    // at the last index). Was bug# 1110337.
    int start = ParameterNamesIndex();
    int end = start + ParameterCount();
    for (int i = end - 1; i >= start; --i) {
      if (name == get(i)) {
        return i - start;
      }
    }
  }
  return -1;
}


int ScopeInfo::ReceiverContextSlotIndex() {
  if (length() > 0 && ReceiverVariableField::decode(Flags()) == CONTEXT)
    return Smi::cast(get(ReceiverInfoIndex()))->value();
  return -1;
}

int ScopeInfo::FunctionContextSlotIndex(String* name) {
  DCHECK(name->IsInternalizedString());
  if (length() > 0) {
    if (FunctionVariableField::decode(Flags()) == CONTEXT &&
        FunctionName() == name) {
      return Smi::cast(get(FunctionNameInfoIndex() + 1))->value();
    }
  }
  return -1;
}


FunctionKind ScopeInfo::function_kind() {
  return FunctionKindField::decode(Flags());
}

int ScopeInfo::ParameterNamesIndex() {
  DCHECK_LT(0, length());
  return kVariablePartIndex;
}


int ScopeInfo::StackLocalFirstSlotIndex() {
  return ParameterNamesIndex() + ParameterCount();
}

int ScopeInfo::StackLocalNamesIndex() { return StackLocalFirstSlotIndex() + 1; }

int ScopeInfo::ContextLocalNamesIndex() {
  return StackLocalNamesIndex() + StackLocalCount();
}

int ScopeInfo::ContextLocalInfosIndex() {
  return ContextLocalNamesIndex() + ContextLocalCount();
}

int ScopeInfo::ReceiverInfoIndex() {
  return ContextLocalInfosIndex() + ContextLocalCount();
}

int ScopeInfo::FunctionNameInfoIndex() {
  return ReceiverInfoIndex() + (HasAllocatedReceiver() ? 1 : 0);
}

int ScopeInfo::OuterScopeInfoIndex() {
  return FunctionNameInfoIndex() + (HasFunctionName() ? 2 : 0);
}

int ScopeInfo::ModuleInfoIndex() {
  return OuterScopeInfoIndex() + (HasOuterScopeInfo() ? 1 : 0);
}

int ScopeInfo::ModuleVariableCountIndex() { return ModuleInfoIndex() + 1; }

int ScopeInfo::ModuleVariablesIndex() { return ModuleVariableCountIndex() + 1; }

#ifdef DEBUG

static void PrintList(const char* list_name,
                      int nof_internal_slots,
                      int start,
                      int end,
                      ScopeInfo* scope_info) {
  if (start < end) {
    PrintF("\n  // %s\n", list_name);
    if (nof_internal_slots > 0) {
      PrintF("  %2d - %2d [internal slots]\n", 0 , nof_internal_slots - 1);
    }
    for (int i = nof_internal_slots; start < end; ++i, ++start) {
      PrintF("  %2d ", i);
      String::cast(scope_info->get(start))->ShortPrint();
      PrintF("\n");
    }
  }
}


void ScopeInfo::Print() {
  PrintF("ScopeInfo ");
  if (HasFunctionName()) {
    FunctionName()->ShortPrint();
  } else {
    PrintF("/* no function name */");
  }
  PrintF("{");

  if (length() > 0) {
    PrintList("parameters", 0, ParameterNamesIndex(),
              ParameterNamesIndex() + ParameterCount(), this);
    PrintList("stack slots", 0, StackLocalNamesIndex(),
              StackLocalNamesIndex() + StackLocalCount(), this);
    PrintList("context slots", Context::MIN_CONTEXT_SLOTS,
              ContextLocalNamesIndex(),
              ContextLocalNamesIndex() + ContextLocalCount(), this);
  }

  PrintF("}\n");
}
#endif  // DEBUG

Handle<ModuleInfo> ModuleInfo::New(Isolate* isolate, ModuleDescriptor* descr) {
  // Serialize special exports.
  Handle<FixedArray> special_exports =
      isolate->factory()->NewFixedArray(descr->special_exports().length());
  {
    int i = 0;
    for (auto entry : descr->special_exports()) {
      special_exports->set(i++, *entry->Serialize(isolate));
    }
  }

  // Serialize regular exports.
  Handle<FixedArray> regular_exports = isolate->factory()->NewFixedArray(
      static_cast<int>(descr->regular_exports().size()));
  {
    int i = 0;
    for (const auto& it : descr->regular_exports()) {
      regular_exports->set(i++, *it.second->Serialize(isolate));
    }
  }

  Handle<ModuleInfo> result = isolate->factory()->NewModuleInfo();
  result->set(kSpecialExportsIndex, *special_exports);
  result->set(kRegularExportsIndex, *regular_exports);
  return result;
}

}  // namespace internal
}  // namespace v8<|MERGE_RESOLUTION|>--- conflicted
+++ resolved
@@ -166,11 +166,8 @@
               AsmFunctionField::encode(asm_function) |
               HasSimpleParametersField::encode(has_simple_parameters) |
               FunctionKindField::encode(function_kind) |
-<<<<<<< HEAD
+              HasOuterScopeInfoField::encode(has_outer_scope_info) |
               TypedField::encode(scope->typed());
-=======
-              HasOuterScopeInfoField::encode(has_outer_scope_info);
->>>>>>> f0a0c432
   scope_info->SetFlags(flags);
 
   scope_info->SetParameterCount(parameter_count);
@@ -351,18 +348,6 @@
   Handle<ScopeInfo> scope_info = factory->NewScopeInfo(length);
 
   // Encode the flags.
-<<<<<<< HEAD
-  int flags = ScopeTypeField::encode(SCRIPT_SCOPE) |
-              CallsEvalField::encode(false) |
-              LanguageModeField::encode(SLOPPY) |
-              DeclarationScopeField::encode(true) |
-              ReceiverVariableField::encode(receiver_info) |
-              FunctionVariableField::encode(function_name_info) |
-              AsmModuleField::encode(false) | AsmFunctionField::encode(false) |
-              HasSimpleParametersField::encode(has_simple_parameters) |
-              FunctionKindField::encode(FunctionKind::kNormalFunction) |
-              TypedField::encode(false);
-=======
   int flags =
       ScopeTypeField::encode(SCRIPT_SCOPE) | CallsEvalField::encode(false) |
       LanguageModeField::encode(SLOPPY) | DeclarationScopeField::encode(true) |
@@ -371,8 +356,8 @@
       AsmModuleField::encode(false) | AsmFunctionField::encode(false) |
       HasSimpleParametersField::encode(has_simple_parameters) |
       FunctionKindField::encode(FunctionKind::kNormalFunction) |
-      HasOuterScopeInfoField::encode(has_outer_scope_info);
->>>>>>> f0a0c432
+      HasOuterScopeInfoField::encode(has_outer_scope_info) |
+      TypedField::encode(false);
   scope_info->SetFlags(flags);
   scope_info->SetParameterCount(parameter_count);
   scope_info->SetStackLocalCount(stack_local_count);
