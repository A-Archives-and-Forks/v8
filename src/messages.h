--- conflicted
+++ resolved
@@ -486,11 +486,8 @@
   T(IllegalDeclare,                                                            \
     "Unexpected 'declare', ambient declaration not allowed here")              \
   T(AmbientGetOrSet, "Unexpected 'get' or 'set' in ambient class declaration") \
-<<<<<<< HEAD
-=======
   T(InvalidTypeAssertion, "Invalid type assertion")                            \
   T(InvalidTypeParameter, "Invalid type parameter")                            \
->>>>>>> 46293320
   /* EvalError */                                                              \
   T(CodeGenFromStrings, "%")                                                   \
   /* URIError */                                                               \
