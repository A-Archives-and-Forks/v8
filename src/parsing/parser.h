--- conflicted
+++ resolved
@@ -58,13 +58,10 @@
   FLAG_ACCESSOR(kAllowLazyParsing, allow_lazy_parsing, set_allow_lazy_parsing)
   FLAG_ACCESSOR(kAstValueFactoryOwned, ast_value_factory_owned,
                 set_ast_value_factory_owned)
-<<<<<<< HEAD
-  FLAG_ACCESSOR(kTyped, is_typed, set_typed)
-=======
   FLAG_ACCESSOR(kIsNamedExpression, is_named_expression,
                 set_is_named_expression)
   FLAG_ACCESSOR(kCallsEval, calls_eval, set_calls_eval)
->>>>>>> 5c6719fc
+  FLAG_ACCESSOR(kTyped, is_typed, set_typed)
 
 #undef FLAG_ACCESSOR
 
@@ -208,16 +205,11 @@
     kParseRestriction = 1 << 6,
     kModule = 1 << 7,
     kAllowLazyParsing = 1 << 8,
-<<<<<<< HEAD
-    kTyped = 1 << 9,
-    // ---------- Output flags --------------------------
-    kAstValueFactoryOwned = 1 << 10
-=======
     kIsNamedExpression = 1 << 9,
     kCallsEval = 1 << 10,
+    kTyped = 1 << 11,
     // ---------- Output flags --------------------------
-    kAstValueFactoryOwned = 1 << 11
->>>>>>> 5c6719fc
+    kAstValueFactoryOwned = 1 << 12
   };
 
   //------------- Inputs to parsing and scope analysis -----------------------
@@ -671,19 +663,11 @@
       const ParserFormalParameters& parameters, FunctionKind kind,
       FunctionLiteral::FunctionType function_type, bool* ok);
 
-<<<<<<< HEAD
-  ClassLiteral* ParseClassLiteral(Type::ExpressionClassifier* classifier,
-                                  const AstRawString* name,
-                                  Scanner::Location class_name_location,
-                                  bool name_is_strict_reserved, int pos,
-                                  bool ambient, bool* ok);
-=======
   Expression* ParseClassLiteral(Type::ExpressionClassifier* classifier,
                                 const AstRawString* name,
                                 Scanner::Location class_name_location,
                                 bool name_is_strict_reserved, int pos,
-                                bool* ok);
->>>>>>> 5c6719fc
+                                bool ambient, bool* ok);
 
   V8_INLINE void MarkCollectedTailCallExpressions();
   V8_INLINE void MarkTailPosition(Expression* expression);
@@ -1115,19 +1099,11 @@
       LanguageMode language_mode, bool is_typed,
       typesystem::TypeFlags type_flags, bool* ok);
 
-<<<<<<< HEAD
-  ClassLiteral* ParseClassLiteral(ExpressionClassifier* classifier,
-                                  const AstRawString* name,
-                                  Scanner::Location class_name_location,
-                                  bool name_is_strict_reserved, int pos,
-                                  bool ambient, bool* ok);
-=======
   Expression* ParseClassLiteral(ExpressionClassifier* classifier,
                                 const AstRawString* name,
                                 Scanner::Location class_name_location,
                                 bool name_is_strict_reserved, int pos,
-                                bool* ok);
->>>>>>> 5c6719fc
+                                bool ambient, bool* ok);
 
   // Magical syntax support.
   Expression* ParseV8Intrinsic(bool* ok);
