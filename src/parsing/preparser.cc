--- conflicted
+++ resolved
@@ -123,44 +123,6 @@
 // That means that contextual checks (like a label being declared where
 // it is used) are generally omitted.
 
-<<<<<<< HEAD
-
-PreParser::Statement PreParser::ParseScopedStatement(bool legacy, bool* ok) {
-  if (is_strict(language_mode()) || peek() != Token::FUNCTION ||
-      (legacy && allow_harmony_restrictive_declarations())) {
-    return ParseStatement(nullptr, kDisallowLabelledFunctionStatement, ok);
-  } else {
-    BlockState block_state(&scope_state_);
-    return ParseFunctionDeclaration(false, ok);
-  }
-}
-
-PreParser::Statement PreParser::ParseHoistableDeclaration(
-    int pos, ParseFunctionFlags flags, ZoneList<const AstRawString*>* names,
-    bool default_export, bool ambient, bool* ok) {
-  const bool is_generator = flags & ParseFunctionFlags::kIsGenerator;
-  const bool is_async = flags & ParseFunctionFlags::kIsAsync;
-  DCHECK(!is_generator || !is_async);
-
-  bool is_strict_reserved = false;
-  Identifier name = ParseIdentifierOrStrictReservedWord(
-      &is_strict_reserved, CHECK_OK);
-  typesystem::TypeFlags type_flags =
-      ambient ? typesystem::kAmbient : typesystem::kAllowSignature;
-
-  ParseFunctionLiteral(name, scanner()->location(),
-                       is_strict_reserved ? kFunctionNameIsStrictReserved
-                                          : kFunctionNameValidityUnknown,
-                       is_generator ? FunctionKind::kGeneratorFunction
-                                    : is_async ? FunctionKind::kAsyncFunction
-                                               : FunctionKind::kNormalFunction,
-                       pos, FunctionLiteral::kDeclaration, language_mode(),
-                       typed(), type_flags, CHECK_OK);
-  return Statement::FunctionDeclaration();
-}
-
-=======
->>>>>>> f0a0c432
 PreParser::Statement PreParser::ParseAsyncFunctionDeclaration(
     ZoneList<const AstRawString*>* names, bool default_export, bool ambient,
     bool* ok) {
@@ -175,28 +137,6 @@
                                    ok);
 }
 
-<<<<<<< HEAD
-PreParser::Statement PreParser::ParseHoistableDeclaration(
-    ZoneList<const AstRawString*>* names, bool default_export, bool ambient,
-    bool* ok) {
-  // FunctionDeclaration ::
-  //   'function' Identifier '(' FormalParameterListopt ')' '{' FunctionBody '}'
-  // GeneratorDeclaration ::
-  //   'function' '*' Identifier '(' FormalParameterListopt ')'
-  //      '{' FunctionBody '}'
-
-  Expect(Token::FUNCTION, CHECK_OK);
-  int pos = position();
-  ParseFunctionFlags flags = ParseFunctionFlags::kIsNormal;
-  if (Check(Token::MUL)) {
-    flags |= ParseFunctionFlags::kIsGenerator;
-  }
-  return ParseHoistableDeclaration(pos, flags, names, default_export, ambient,
-                                   ok);
-}
-
-=======
->>>>>>> f0a0c432
 PreParser::Statement PreParser::ParseClassDeclaration(
     ZoneList<const AstRawString*>* names, bool default_export, bool ambient,
     bool* ok) {
@@ -210,41 +150,8 @@
   return Statement::Default();
 }
 
-<<<<<<< HEAD
-PreParser::Statement PreParser::ParseBlock(
-    ZoneList<const AstRawString*>* labels, bool* ok) {
-  // Block ::
-  //   '{' StatementList '}'
-
-  Expect(Token::LBRACE, CHECK_OK);
-  Statement final = Statement::Default();
-  {
-    BlockState block_state(&scope_state_);
-    while (peek() != Token::RBRACE) {
-      final = ParseStatementListItem(CHECK_OK);
-    }
-  }
-  Expect(Token::RBRACE, ok);
-  return final;
-}
-
-PreParser::Statement PreParser::ParseVariableStatement(
-    VariableDeclarationContext var_context,
-    ZoneList<const AstRawString*>* names, bool ambient, bool* ok) {
-  // VariableStatement ::
-  //   VariableDeclarations ';'
-
-  Statement result =
-      ParseVariableDeclarations(var_context, nullptr, names, ambient, CHECK_OK);
-  ExpectSemicolon(CHECK_OK);
-  return result;
-}
-
 PreParser::Statement PreParser::ParseFunctionDeclaration(bool ambient,
                                                          bool* ok) {
-=======
-PreParser::Statement PreParser::ParseFunctionDeclaration(bool* ok) {
->>>>>>> f0a0c432
   Consume(Token::FUNCTION);
   int pos = position();
   ParseFunctionFlags flags = ParseFunctionFlags::kIsNormal;
@@ -257,251 +164,13 @@
       return Statement::Default();
     }
   }
-<<<<<<< HEAD
-  return ParseHoistableDeclaration(pos, flags, nullptr, false, ambient, ok);
-}
-
-PreParser::Statement PreParser::ParseExpressionOrLabelledStatement(
-    ZoneList<const AstRawString*>* names,
-    AllowLabelledFunctionStatement allow_function, bool* ok) {
-  // ExpressionStatement | LabelledStatement ::
-  //   Expression ';'
-  //   Identifier ':' Statement
-
-  switch (peek()) {
-    case Token::FUNCTION:
-    case Token::LBRACE:
-      UNREACHABLE();  // Always handled by the callers.
-    case Token::CLASS:
-      ReportUnexpectedToken(Next());
-      *ok = false;
-      return Statement::Default();
-
-    default:
-      break;
-  }
-
-  bool starts_with_identifier = peek_any_identifier();
-  ExpressionClassifier classifier(this);
-  Expression expr =
-      ParseExpressionCoverGrammar(true, typesystem::kNoCover, CHECK_OK);
-  ValidateExpression(CHECK_OK);
-
-  // Even if the expression starts with an identifier, it is not necessarily an
-  // identifier. For example, "foo + bar" starts with an identifier but is not
-  // an identifier.
-  if (starts_with_identifier && expr.IsIdentifier() && peek() == Token::COLON) {
-    // Expression is a single identifier, and not, e.g., a parenthesized
-    // identifier.
-    DCHECK(!expr.AsIdentifier().IsEnum());
-    DCHECK(!parsing_module_ || !expr.AsIdentifier().IsAwait());
-    DCHECK(is_sloppy(language_mode()) ||
-           !IsFutureStrictReserved(expr.AsIdentifier()));
-    Consume(Token::COLON);
-    // ES#sec-labelled-function-declarations Labelled Function Declarations
-    if (peek() == Token::FUNCTION && is_sloppy(language_mode())) {
-      if (allow_function == kAllowLabelledFunctionStatement) {
-        return ParseFunctionDeclaration(false, ok);
-      } else {
-        return ParseScopedStatement(true, ok);
-      }
-    }
-    Statement statement =
-        ParseStatement(nullptr, kDisallowLabelledFunctionStatement, ok);
-    return statement.IsJumpStatement() ? Statement::Default() : statement;
-    // Preparsing is disabled for extensions (because the extension details
-    // aren't passed to lazily compiled functions), so we don't
-    // accept "native function" in the preparser.
-  }
-  // Parsed expression statement.
-  ExpectSemicolon(CHECK_OK);
-  return Statement::ExpressionStatement(expr);
-}
-
-PreParser::Statement PreParser::ParseIfStatement(
-    ZoneList<const AstRawString*>* labels, bool* ok) {
-  // IfStatement ::
-  //   'if' '(' Expression ')' Statement ('else' Statement)?
-
-  Expect(Token::IF, CHECK_OK);
-  Expect(Token::LPAREN, CHECK_OK);
-  ParseExpression(true, typesystem::kNoCover, CHECK_OK);
-  Expect(Token::RPAREN, CHECK_OK);
-  Statement stat = ParseScopedStatement(false, CHECK_OK);
-  if (peek() == Token::ELSE) {
-    Next();
-    Statement else_stat = ParseScopedStatement(false, CHECK_OK);
-    stat = (stat.IsJumpStatement() && else_stat.IsJumpStatement()) ?
-        Statement::Jump() : Statement::Default();
-  } else {
-    stat = Statement::Default();
-  }
-  return stat;
-}
-
-
-PreParser::Statement PreParser::ParseContinueStatement(bool* ok) {
-  // ContinueStatement ::
-  //   'continue' [no line terminator] Identifier? ';'
-
-  Expect(Token::CONTINUE, CHECK_OK);
-  Token::Value tok = peek();
-  if (!scanner()->HasAnyLineTerminatorBeforeNext() &&
-      tok != Token::SEMICOLON &&
-      tok != Token::RBRACE &&
-      tok != Token::EOS) {
-    // ECMA allows "eval" or "arguments" as labels even in strict mode.
-    ParseIdentifier(kAllowRestrictedIdentifiers, CHECK_OK);
-  }
-  ExpectSemicolon(CHECK_OK);
-  return Statement::Jump();
-}
-
-PreParser::Statement PreParser::ParseBreakStatement(
-    ZoneList<const AstRawString*>* labels, bool* ok) {
-  // BreakStatement ::
-  //   'break' [no line terminator] Identifier? ';'
-
-  Expect(Token::BREAK, CHECK_OK);
-  Token::Value tok = peek();
-  if (!scanner()->HasAnyLineTerminatorBeforeNext() &&
-      tok != Token::SEMICOLON &&
-      tok != Token::RBRACE &&
-      tok != Token::EOS) {
-    // ECMA allows "eval" or "arguments" as labels even in strict mode.
-    ParseIdentifier(kAllowRestrictedIdentifiers, CHECK_OK);
-  }
-  ExpectSemicolon(CHECK_OK);
-  return Statement::Jump();
-}
-
-
-PreParser::Statement PreParser::ParseReturnStatement(bool* ok) {
-  // ReturnStatement ::
-  //   'return' [no line terminator] Expression? ';'
-
-  // Consume the return token. It is necessary to do before
-  // reporting any errors on it, because of the way errors are
-  // reported (underlining).
-  Expect(Token::RETURN, CHECK_OK);
-
-  // An ECMAScript program is considered syntactically incorrect if it
-  // contains a return statement that is not within the body of a
-  // function. See ECMA-262, section 12.9, page 67.
-  // This is not handled during preparsing.
-
-  Token::Value tok = peek();
-  if (!scanner()->HasAnyLineTerminatorBeforeNext() &&
-      tok != Token::SEMICOLON &&
-      tok != Token::RBRACE &&
-      tok != Token::EOS) {
-    // Because of the return code rewriting that happens in case of a subclass
-    // constructor we don't want to accept tail calls, therefore we don't set
-    // ReturnExprScope to kInsideValidReturnStatement here.
-    ReturnExprContext return_expr_context =
-        IsSubclassConstructor(function_state_->kind())
-            ? function_state_->return_expr_context()
-            : ReturnExprContext::kInsideValidReturnStatement;
-
-    ReturnExprScope maybe_allow_tail_calls(function_state_,
-                                           return_expr_context);
-    ParseExpression(true, typesystem::kNoCover, CHECK_OK);
-  }
-  ExpectSemicolon(CHECK_OK);
-  return Statement::Jump();
-}
-
-PreParser::Statement PreParser::ParseWithStatement(
-    ZoneList<const AstRawString*>* labels, bool* ok) {
-  // WithStatement ::
-  //   'with' '(' Expression ')' Statement
-  Expect(Token::WITH, CHECK_OK);
-  if (is_strict(language_mode())) {
-    ReportMessageAt(scanner()->location(), MessageTemplate::kStrictWith);
-    *ok = false;
-    return Statement::Default();
-  }
-  Expect(Token::LPAREN, CHECK_OK);
-  ParseExpression(true, typesystem::kNoCover, CHECK_OK);
-  Expect(Token::RPAREN, CHECK_OK);
-
-  Scope* with_scope = NewScope(WITH_SCOPE);
-  BlockState block_state(&scope_state_, with_scope);
-  ParseScopedStatement(true, CHECK_OK);
-  return Statement::Default();
-}
-
-PreParser::Statement PreParser::ParseSwitchStatement(
-    ZoneList<const AstRawString*>* labels, bool* ok) {
-  // SwitchStatement ::
-  //   'switch' '(' Expression ')' '{' CaseClause* '}'
-
-  Expect(Token::SWITCH, CHECK_OK);
-  Expect(Token::LPAREN, CHECK_OK);
-  ParseExpression(true, typesystem::kNoCover, CHECK_OK);
-  Expect(Token::RPAREN, CHECK_OK);
-
-  {
-    BlockState cases_block_state(&scope_state_);
-    Expect(Token::LBRACE, CHECK_OK);
-    Token::Value token = peek();
-    while (token != Token::RBRACE) {
-      if (token == Token::CASE) {
-        Expect(Token::CASE, CHECK_OK);
-        ParseExpression(true, typesystem::kNoCover, CHECK_OK);
-      } else {
-        Expect(Token::DEFAULT, CHECK_OK);
-      }
-      Expect(Token::COLON, CHECK_OK);
-      token = peek();
-      Statement statement = Statement::Jump();
-      while (token != Token::CASE && token != Token::DEFAULT &&
-             token != Token::RBRACE) {
-        statement = ParseStatementListItem(CHECK_OK);
-        token = peek();
-      }
-    }
-  }
-  Expect(Token::RBRACE, ok);
-  return Statement::Default();
-}
-
-PreParser::Statement PreParser::ParseDoWhileStatement(
-    ZoneList<const AstRawString*>* labels, bool* ok) {
-  // DoStatement ::
-  //   'do' Statement 'while' '(' Expression ')' ';'
-
-  Expect(Token::DO, CHECK_OK);
-  ParseScopedStatement(true, CHECK_OK);
-  Expect(Token::WHILE, CHECK_OK);
-  Expect(Token::LPAREN, CHECK_OK);
-  ParseExpression(true, typesystem::kNoCover, CHECK_OK);
-  Expect(Token::RPAREN, ok);
-  if (peek() == Token::SEMICOLON) Consume(Token::SEMICOLON);
-  return Statement::Default();
-}
-
-PreParser::Statement PreParser::ParseWhileStatement(
-    ZoneList<const AstRawString*>* labels, bool* ok) {
-  // WhileStatement ::
-  //   'while' '(' Expression ')' Statement
-
-  Expect(Token::WHILE, CHECK_OK);
-  Expect(Token::LPAREN, CHECK_OK);
-  ParseExpression(true, typesystem::kNoCover, CHECK_OK);
-  Expect(Token::RPAREN, CHECK_OK);
-  ParseScopedStatement(true, ok);
-  return Statement::Default();
-}
-
-=======
+
   // PreParser is not able to parse "export default" yet (since PreParser is
   // at the moment only used for functions, and it cannot occur
   // there). TODO(marja): update this when it is.
-  return ParseHoistableDeclaration(pos, flags, nullptr, false, ok);
-}
-
->>>>>>> f0a0c432
+  return ParseHoistableDeclaration(pos, flags, nullptr, false, ambient, ok);
+}
+
 PreParser::Statement PreParser::ParseForStatement(
     ZoneList<const AstRawString*>* labels, bool* ok) {
   // ForStatement ::
@@ -637,25 +306,6 @@
 }
 
 
-<<<<<<< HEAD
-PreParser::Statement PreParser::ParseThrowStatement(bool* ok) {
-  // ThrowStatement ::
-  //   'throw' [no line terminator] Expression ';'
-
-  Expect(Token::THROW, CHECK_OK);
-  if (scanner()->HasAnyLineTerminatorBeforeNext()) {
-    ReportMessageAt(scanner()->location(), MessageTemplate::kNewlineAfterThrow);
-    *ok = false;
-    return Statement::Default();
-  }
-  ParseExpression(true, typesystem::kNoCover, CHECK_OK);
-  ExpectSemicolon(ok);
-  return Statement::Jump();
-}
-
-
-=======
->>>>>>> f0a0c432
 PreParser::Statement PreParser::ParseTryStatement(bool* ok) {
   // TryStatement ::
   //   'try' Block Catch
@@ -913,13 +563,8 @@
     bool is_computed_name = false;  // Classes do not care about computed
                                     // property names here.
     ExpressionClassifier property_classifier(this);
-<<<<<<< HEAD
-    ParsePropertyDefinition(&checker, in_class, has_extends, &is_computed_name,
-                            &has_seen_constructor, &name, ambient, CHECK_OK);
-=======
     ParseClassPropertyDefinition(&checker, has_extends, &is_computed_name,
-                                 &has_seen_constructor, CHECK_OK);
->>>>>>> f0a0c432
+                                 &has_seen_constructor, ambient, CHECK_OK);
     ValidateExpression(CHECK_OK);
     impl()->AccumulateFormalParameterContainmentErrors();
   }
