--- conflicted
+++ resolved
@@ -55,12 +55,9 @@
   FLAG_ACCESSOR(kIsNamedExpression, is_named_expression,
                 set_is_named_expression)
   FLAG_ACCESSOR(kCallsEval, calls_eval, set_calls_eval)
-<<<<<<< HEAD
-  FLAG_ACCESSOR(kTyped, is_typed, set_typed)
-=======
   FLAG_ACCESSOR(kDebug, is_debug, set_is_debug)
   FLAG_ACCESSOR(kSerializing, will_serialize, set_will_serialize)
->>>>>>> b7a16325
+  FLAG_ACCESSOR(kTyped, is_typed, set_typed)
 
 #undef FLAG_ACCESSOR
 
@@ -205,17 +202,6 @@
     kToplevel = 1 << 0,
     kLazy = 1 << 1,
     kEval = 1 << 2,
-<<<<<<< HEAD
-    kGlobal = 1 << 3,
-    kStrictMode = 1 << 4,
-    kNative = 1 << 5,
-    kParseRestriction = 1 << 6,
-    kModule = 1 << 7,
-    kAllowLazyParsing = 1 << 8,
-    kIsNamedExpression = 1 << 9,
-    kCallsEval = 1 << 10,
-    kTyped = 1 << 11,
-=======
     kStrictMode = 1 << 3,
     kNative = 1 << 4,
     kParseRestriction = 1 << 5,
@@ -225,9 +211,9 @@
     kCallsEval = 1 << 9,
     kDebug = 1 << 10,
     kSerializing = 1 << 11,
->>>>>>> b7a16325
+    kTyped = 1 << 12,
     // ---------- Output flags --------------------------
-    kAstValueFactoryOwned = 1 << 12
+    kAstValueFactoryOwned = 1 << 13
   };
 
   //------------- Inputs to parsing and scope analysis -----------------------
