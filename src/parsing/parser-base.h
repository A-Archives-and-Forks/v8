// Copyright 2012 the V8 project authors. All rights reserved.
// Use of this source code is governed by a BSD-style license that can be
// found in the LICENSE file.

#ifndef V8_PARSING_PARSER_BASE_H
#define V8_PARSING_PARSER_BASE_H

#include "src/ast/ast.h"
#include "src/ast/scopes.h"
#include "src/bailout-reason.h"
#include "src/base/hashmap.h"
#include "src/counters.h"
#include "src/globals.h"
#include "src/messages.h"
#include "src/parsing/expression-classifier.h"
#include "src/parsing/func-name-inferrer.h"
#include "src/parsing/scanner.h"
#include "src/parsing/token.h"

namespace v8 {
namespace internal {


enum FunctionNameValidity {
  kFunctionNameIsStrictReserved,
  kSkipFunctionNameCheck,
  kFunctionNameValidityUnknown
};

enum AllowLabelledFunctionStatement {
  kAllowLabelledFunctionStatement,
  kDisallowLabelledFunctionStatement,
};

enum class ParseFunctionFlags {
  kIsNormal = 0,
  kIsGenerator = 1,
  kIsAsync = 2,
  kIsDefault = 4
};

static inline ParseFunctionFlags operator|(ParseFunctionFlags lhs,
                                           ParseFunctionFlags rhs) {
  typedef unsigned char T;
  return static_cast<ParseFunctionFlags>(static_cast<T>(lhs) |
                                         static_cast<T>(rhs));
}

static inline ParseFunctionFlags& operator|=(ParseFunctionFlags& lhs,
                                             const ParseFunctionFlags& rhs) {
  lhs = lhs | rhs;
  return lhs;
}

static inline bool operator&(ParseFunctionFlags bitfield,
                             ParseFunctionFlags mask) {
  typedef unsigned char T;
  return static_cast<T>(bitfield) & static_cast<T>(mask);
}

struct FormalParametersBase {
  explicit FormalParametersBase(DeclarationScope* scope) : scope(scope) {}

  int num_parameters() const {
    // Don't include the rest parameter into the function's formal parameter
    // count (esp. the SharedFunctionInfo::internal_formal_parameter_count,
    // which says whether we need to create an arguments adaptor frame).
    return arity - has_rest;
  }

  void UpdateArityAndFunctionLength(bool is_optional, bool is_rest) {
    if (!is_optional && !is_rest && function_length == arity) {
      ++function_length;
    }
    ++arity;
  }

  DeclarationScope* scope;
  bool has_rest = false;
  bool is_simple = true;
  int function_length = 0;
  int arity = 0;
};


namespace typesystem {

enum CoverFormalParametersEnum {
  kNoCover = 0,
  // Allow type annotation, in the case of a function's formal parameters.
  kAllowType = 1 << 0,
  // Allow optional sign, in the case of a function's formal parameters.
  kAllowOptional = 1 << 1,
  // Disallow type annotation, to avoid ambiguity in conditionals.
  kDisallowType = 1 << 2,
  kCover = kAllowType | kAllowOptional
};

typedef base::Flags<CoverFormalParametersEnum> CoverFormalParameters;

}  // namespace typesystem


// ----------------------------------------------------------------------------
// The CHECK_OK macro is a convenient macro to enforce error
// handling for functions that may fail (by returning !*ok).
//
// CAUTION: This macro appends extra statements after a call,
// thus it must never be used where only a single statement
// is correct (e.g. an if statement branch w/o braces)!

#define CHECK_OK_CUSTOM(x, ...) ok);       \
  if (!*ok) return impl()->x(__VA_ARGS__); \
  ((void)0
#define DUMMY )  // to make indentation work
#undef DUMMY

// Used in functions where the return type is ExpressionT.
#define CHECK_OK CHECK_OK_CUSTOM(EmptyExpression)

// Used in functions for parsing optional types.
#define CHECK_OK_TYPE  CHECK_OK_CUSTOM(EmptyType)

#define CHECK_OK_VOID ok); \
  if (!*ok) return;        \
  ((void)0
#define DUMMY )  // to make indentation work
#undef DUMMY

// Common base class template shared between parser and pre-parser.
// The Impl parameter is the actual class of the parser/pre-parser,
// following the Curiously Recurring Template Pattern (CRTP).
// The structure of the parser objects is roughly the following:
//
//   // A structure template containing type definitions, needed to
//   // avoid a cyclic dependency.
//   template <typename Impl>
//   struct ParserTypes;
//
//   // The parser base object, which should just implement pure
//   // parser behavior.  The Impl parameter is the actual derived
//   // class (according to CRTP), which implements impure parser
//   // behavior.
//   template <typename Impl>
//   class ParserBase { ... };
//
//   // And then, for each parser variant (e.g., parser, preparser, etc):
//   class Parser;
//
//   template <>
//   class ParserTypes<Parser> { ... };
//
//   class Parser : public ParserBase<Parser> { ... };
//
// The parser base object implements pure parsing, according to the
// language grammar.  Different parser implementations may exhibit
// different parser-driven behavior that is not considered as pure
// parsing, e.g., early error detection and reporting, AST generation, etc.

// The ParserTypes structure encapsulates the differences in the
// types used in parsing methods.  E.g., Parser methods use Expression*
// and PreParser methods use PreParserExpression.  For any given parser
// implementation class Impl, it is expected to contain the following typedefs:
//
// template <>
// struct ParserTypes<Impl> {
//   // Synonyms for ParserBase<Impl> and Impl, respectively.
//   typedef Base;
//   typedef Impl;
//   // TODO(nikolaos): this one will probably go away, as it is
//   // not related to pure parsing.
//   typedef Variable;
//   // Return types for traversing functions.
//   typedef Identifier;
//   typedef IdentifierList;
//   typedef Expression;
//   typedef FunctionLiteral;
//   typedef ObjectLiteralProperty;
//   typedef ClassLiteralProperty;
//   typedef ExpressionList;
//   typedef ObjectPropertyList;
//   typedef ClassPropertyList;
//   typedef FormalParameters;
//   typedef Statement;
//   typedef StatementList;
//   typedef Block;
//   typedef BreakableStatement;
//   typedef IterationStatement;
//   // For constructing objects returned by the traversing functions.
//   typedef Factory;
//   // For other implementation-specific tasks.
//   typedef Target;
//   typedef TargetScope;
//   // A struct with extra types for the optional type system.
//   struct TypeSystem {
//     typedef Type;
//     typedef TypeList;
//     typedef TypeParameter;
//     typedef TypeParameters;
//     typedef FormalParameter;
//     typedef FormalParameters;
//     typedef TypeMember;
//     typedef TypeMembers;
//   };
// };

template <typename Impl>
struct ParserTypes;

template <typename Impl>
class ParserBase {
 public:
  // Shorten type names defined by ParserTypes<Impl>.
  typedef ParserTypes<Impl> Types;
  typedef typename Types::Identifier IdentifierT;
  typedef typename Types::IdentifierList IdentifierListT;
  typedef typename Types::Expression ExpressionT;
  typedef typename Types::FunctionLiteral FunctionLiteralT;
  typedef typename Types::ObjectLiteralProperty ObjectLiteralPropertyT;
  typedef typename Types::ClassLiteralProperty ClassLiteralPropertyT;
  typedef typename Types::Suspend SuspendExpressionT;
  typedef typename Types::ExpressionList ExpressionListT;
  typedef typename Types::FormalParameters FormalParametersT;
  typedef typename Types::Statement StatementT;
  typedef typename Types::StatementList StatementListT;
  typedef typename Types::Block BlockT;
  typedef typename v8::internal::ExpressionClassifier<Types>
      ExpressionClassifier;
  typedef typename Types::TypeSystem TypeSystem;

  // All implementation-specific methods must be called through this.
  Impl* impl() { return static_cast<Impl*>(this); }
  const Impl* impl() const { return static_cast<const Impl*>(this); }

  ParserBase(Zone* zone, Scanner* scanner, uintptr_t stack_limit,
             v8::Extension* extension, AstValueFactory* ast_value_factory,
             RuntimeCallStats* runtime_call_stats,
             bool parsing_on_main_thread = true)
      : scope_(nullptr),
        original_scope_(nullptr),
        function_state_(nullptr),
        extension_(extension),
        fni_(nullptr),
        ast_value_factory_(ast_value_factory),
        ast_node_factory_(ast_value_factory),
        runtime_call_stats_(runtime_call_stats),
        parsing_on_main_thread_(parsing_on_main_thread),
        parsing_module_(false),
        stack_limit_(stack_limit),
        zone_(zone),
        classifier_(nullptr),
        scanner_(scanner),
        stack_overflow_(false),
        default_eager_compile_hint_(FunctionLiteral::kShouldLazyCompile),
        function_literal_id_(0),
        allow_natives_(false),
        allow_tailcalls_(false),
        allow_harmony_do_expressions_(false),
        allow_harmony_function_sent_(false),
        allow_harmony_restrictive_generators_(false),
        allow_harmony_trailing_commas_(false),
        allow_harmony_class_fields_(false),
        allow_harmony_object_rest_spread_(false),
        allow_harmony_dynamic_import_(false),
        allow_harmony_async_iteration_(false),
        allow_harmony_template_escapes_(false),
        allow_harmony_types_(false) {}

#define ALLOW_ACCESSORS(name)                           \
  bool allow_##name() const { return allow_##name##_; } \
  void set_allow_##name(bool allow) { allow_##name##_ = allow; }

  ALLOW_ACCESSORS(natives);
  ALLOW_ACCESSORS(tailcalls);
  ALLOW_ACCESSORS(harmony_do_expressions);
  ALLOW_ACCESSORS(harmony_function_sent);
  ALLOW_ACCESSORS(harmony_restrictive_generators);
  ALLOW_ACCESSORS(harmony_trailing_commas);
  ALLOW_ACCESSORS(harmony_class_fields);
  ALLOW_ACCESSORS(harmony_object_rest_spread);
  ALLOW_ACCESSORS(harmony_dynamic_import);
  ALLOW_ACCESSORS(harmony_async_iteration);
  ALLOW_ACCESSORS(harmony_template_escapes);
  ALLOW_ACCESSORS(harmony_types);

#undef ALLOW_ACCESSORS

  uintptr_t stack_limit() const { return stack_limit_; }

  void set_stack_limit(uintptr_t stack_limit) { stack_limit_ = stack_limit; }

  void set_default_eager_compile_hint(
      FunctionLiteral::EagerCompileHint eager_compile_hint) {
    default_eager_compile_hint_ = eager_compile_hint;
  }

  FunctionLiteral::EagerCompileHint default_eager_compile_hint() const {
    return default_eager_compile_hint_;
  }

  int GetNextFunctionLiteralId() { return ++function_literal_id_; }
  int GetLastFunctionLiteralId() const { return function_literal_id_; }

  void SkipFunctionLiterals(int delta) { function_literal_id_ += delta; }

  void ResetFunctionLiteralId() { function_literal_id_ = 0; }

  Zone* zone() const { return zone_; }

 protected:
  friend class v8::internal::ExpressionClassifier<ParserTypes<Impl>>;

  enum AllowRestrictedIdentifiers {
    kAllowRestrictedIdentifiers,
    kDontAllowRestrictedIdentifiers
  };

  enum LazyParsingResult {
    kLazyParsingComplete,
    kLazyParsingAborted,
    // The following is only returned by Parser::SkipFunction when a
    // function signature (without body) is found, in typed mode.
    kLazyParsingSignature
  };

  enum VariableDeclarationContext {
    kStatementListItem,
    kStatement,
    kForStatement
  };

  enum class FunctionBodyType { kNormal, kSingleExpression };

  class ClassLiteralChecker;
  class ObjectLiteralChecker;

  // ---------------------------------------------------------------------------
  // BlockState and FunctionState implement the parser's scope stack.
  // The parser's current scope is in scope_. BlockState and FunctionState
  // constructors push on the scope stack and the destructors pop. They are also
  // used to hold the parser's per-funcion state.
  class BlockState BASE_EMBEDDED {
   public:
    BlockState(Scope** scope_stack, Scope* scope)
        : scope_stack_(scope_stack), outer_scope_(*scope_stack) {
      *scope_stack_ = scope;
    }

    BlockState(Zone* zone, Scope** scope_stack)
        : BlockState(scope_stack,
                     new (zone) Scope(zone, *scope_stack, BLOCK_SCOPE)) {}

    ~BlockState() { *scope_stack_ = outer_scope_; }

   private:
    Scope** const scope_stack_;
    Scope* const outer_scope_;
  };

  struct DestructuringAssignment {
   public:
    DestructuringAssignment(ExpressionT expression, Scope* scope)
        : assignment(expression), scope(scope) {}

    ExpressionT assignment;
    Scope* scope;
  };

  class TailCallExpressionList {
   public:
    explicit TailCallExpressionList(Zone* zone)
        : zone_(zone), expressions_(0, zone), has_explicit_tail_calls_(false) {}

    const ZoneList<ExpressionT>& expressions() const { return expressions_; }
    const Scanner::Location& location() const { return loc_; }

    bool has_explicit_tail_calls() const { return has_explicit_tail_calls_; }

    void Swap(TailCallExpressionList& other) {
      expressions_.Swap(&other.expressions_);
      std::swap(loc_, other.loc_);
      std::swap(has_explicit_tail_calls_, other.has_explicit_tail_calls_);
    }

    void AddImplicitTailCall(ExpressionT expr) {
      expressions_.Add(expr, zone_);
    }

    void Append(const TailCallExpressionList& other) {
      if (!has_explicit_tail_calls()) {
        loc_ = other.loc_;
        has_explicit_tail_calls_ = other.has_explicit_tail_calls_;
      }
      expressions_.AddAll(other.expressions_, zone_);
    }

   private:
    Zone* zone_;
    ZoneList<ExpressionT> expressions_;
    Scanner::Location loc_;
    bool has_explicit_tail_calls_;
  };

  // Defines whether tail call expressions are allowed or not.
  enum class ReturnExprContext {
    // We are inside return statement which is allowed to contain tail call
    // expressions. Tail call expressions are allowed.
    kInsideValidReturnStatement,

    // We are inside a block in which tail call expressions are allowed but
    // not yet inside a return statement.
    kInsideValidBlock,

    // Tail call expressions are not allowed in the following blocks.
    kInsideTryBlock,
    kInsideForInOfBody,
  };

  class FunctionState final : public BlockState {
   public:
    FunctionState(FunctionState** function_state_stack, Scope** scope_stack,
                  DeclarationScope* scope);
    ~FunctionState();

    DeclarationScope* scope() const { return scope_->AsDeclarationScope(); }

    void AddProperty() { expected_property_count_++; }
    int expected_property_count() { return expected_property_count_; }

    FunctionKind kind() const { return scope()->function_kind(); }
    FunctionState* outer() const { return outer_function_state_; }

    typename Types::Variable* generator_object_variable() const {
      return scope()->generator_object_var();
    }

    typename Types::Variable* promise_variable() const {
      return scope()->promise_var();
    }

    void RewindDestructuringAssignments(int pos) {
      destructuring_assignments_to_rewrite_.Rewind(pos);
    }

    void SetDestructuringAssignmentsScope(int pos, Scope* scope) {
      for (int i = pos; i < destructuring_assignments_to_rewrite_.length();
           ++i) {
        destructuring_assignments_to_rewrite_[i].scope = scope;
      }
    }

    const ZoneList<DestructuringAssignment>&
        destructuring_assignments_to_rewrite() const {
      return destructuring_assignments_to_rewrite_;
    }

    TailCallExpressionList& tail_call_expressions() {
      return tail_call_expressions_;
    }
    void AddImplicitTailCallExpression(ExpressionT expression) {
      if (return_expr_context() ==
          ReturnExprContext::kInsideValidReturnStatement) {
        tail_call_expressions_.AddImplicitTailCall(expression);
      }
    }

    ZoneList<typename ExpressionClassifier::Error>* GetReportedErrorList() {
      return &reported_errors_;
    }

    ReturnExprContext return_expr_context() const {
      return return_expr_context_;
    }
    void set_return_expr_context(ReturnExprContext context) {
      return_expr_context_ = context;
    }

    ZoneList<ExpressionT>* non_patterns_to_rewrite() {
      return &non_patterns_to_rewrite_;
    }

    bool next_function_is_likely_called() const {
      return next_function_is_likely_called_;
    }

    bool previous_function_was_likely_called() const {
      return previous_function_was_likely_called_;
    }

    void set_next_function_is_likely_called() {
      next_function_is_likely_called_ = true;
    }

   private:
    void AddDestructuringAssignment(DestructuringAssignment pair) {
      destructuring_assignments_to_rewrite_.Add(pair, scope_->zone());
    }

    void AddNonPatternForRewriting(ExpressionT expr, bool* ok) {
      non_patterns_to_rewrite_.Add(expr, scope_->zone());
      if (non_patterns_to_rewrite_.length() >=
          std::numeric_limits<uint16_t>::max())
        *ok = false;
    }

    // Properties count estimation.
    int expected_property_count_;

    FunctionState** function_state_stack_;
    FunctionState* outer_function_state_;
    DeclarationScope* scope_;

    ZoneList<DestructuringAssignment> destructuring_assignments_to_rewrite_;
    TailCallExpressionList tail_call_expressions_;
    ReturnExprContext return_expr_context_;
    ZoneList<ExpressionT> non_patterns_to_rewrite_;

    ZoneList<typename ExpressionClassifier::Error> reported_errors_;

    // Record whether the next (=== immediately following) function literal is
    // preceded by a parenthesis / exclamation mark. Also record the previous
    // state.
    // These are managed by the FunctionState constructor; the caller may only
    // call set_next_function_is_likely_called.
    bool next_function_is_likely_called_;
    bool previous_function_was_likely_called_;

    friend Impl;
  };

  // This scope sets current ReturnExprContext to given value.
  class ReturnExprScope {
   public:
    explicit ReturnExprScope(FunctionState* function_state,
                             ReturnExprContext return_expr_context)
        : function_state_(function_state),
          sav_return_expr_context_(function_state->return_expr_context()) {
      // Don't update context if we are requested to enable tail call
      // expressions but current block does not allow them.
      if (return_expr_context !=
              ReturnExprContext::kInsideValidReturnStatement ||
          sav_return_expr_context_ == ReturnExprContext::kInsideValidBlock) {
        function_state->set_return_expr_context(return_expr_context);
      }
    }
    ~ReturnExprScope() {
      function_state_->set_return_expr_context(sav_return_expr_context_);
    }

   private:
    FunctionState* function_state_;
    ReturnExprContext sav_return_expr_context_;
  };

  // Collects all return expressions at tail call position in this scope
  // to a separate list.
  class CollectExpressionsInTailPositionToListScope {
   public:
    CollectExpressionsInTailPositionToListScope(FunctionState* function_state,
                                                TailCallExpressionList* list)
        : function_state_(function_state), list_(list) {
      function_state->tail_call_expressions().Swap(*list_);
    }
    ~CollectExpressionsInTailPositionToListScope() {
      function_state_->tail_call_expressions().Swap(*list_);
    }

   private:
    FunctionState* function_state_;
    TailCallExpressionList* list_;
  };

  struct DeclarationDescriptor {
    enum Kind { NORMAL, PARAMETER };
    Scope* scope;
    VariableMode mode;
    int declaration_pos;
    int initialization_pos;
    Kind declaration_kind;
  };

  struct DeclarationParsingResult {
    struct Declaration {
      Declaration(ExpressionT pattern, int initializer_position,
                  ExpressionT initializer)
          : pattern(pattern),
            initializer_position(initializer_position),
            initializer(initializer) {}

      ExpressionT pattern;
      int initializer_position;
      ExpressionT initializer;
    };

    DeclarationParsingResult()
        : declarations(4),
          first_initializer_loc(Scanner::Location::invalid()),
          bindings_loc(Scanner::Location::invalid()) {}

    DeclarationDescriptor descriptor;
    List<Declaration> declarations;
    Scanner::Location first_initializer_loc;
    Scanner::Location bindings_loc;
  };

  struct CatchInfo {
   public:
    explicit CatchInfo(ParserBase* parser)
        : name(parser->impl()->EmptyIdentifier()),
          pattern(parser->impl()->EmptyExpression()),
          scope(nullptr),
          init_block(parser->impl()->NullBlock()),
          inner_block(parser->impl()->NullBlock()),
          bound_names(1, parser->zone()),
          tail_call_expressions(parser->zone()) {}
    IdentifierT name;
    ExpressionT pattern;
    Scope* scope;
    BlockT init_block;
    BlockT inner_block;
    ZoneList<const AstRawString*> bound_names;
    TailCallExpressionList tail_call_expressions;
  };

  struct ForInfo {
   public:
    explicit ForInfo(ParserBase* parser)
        : bound_names(1, parser->zone()),
          mode(ForEachStatement::ENUMERATE),
          position(kNoSourcePosition),
          parsing_result() {}
    ZoneList<const AstRawString*> bound_names;
    ForEachStatement::VisitMode mode;
    int position;
    DeclarationParsingResult parsing_result;
  };

  struct ClassInfo {
   public:
    explicit ClassInfo(ParserBase* parser)
        : proxy(nullptr),
          extends(parser->impl()->EmptyExpression()),
          properties(parser->impl()->NewClassPropertyList(4)),
          constructor(parser->impl()->EmptyFunctionLiteral()),
          has_seen_constructor(false),
          has_name_static_property(false),
          has_static_computed_names(false) {}
    VariableProxy* proxy;
    ExpressionT extends;
    typename Types::ClassPropertyList properties;
    FunctionLiteralT constructor;
    bool has_seen_constructor;
    bool has_name_static_property;
    bool has_static_computed_names;
  };

  DeclarationScope* NewScriptScope() const {
    return new (zone()) DeclarationScope(zone(), ast_value_factory());
  }

  DeclarationScope* NewVarblockScope() const {
    return new (zone()) DeclarationScope(zone(), scope(), BLOCK_SCOPE);
  }

  ModuleScope* NewModuleScope(DeclarationScope* parent) const {
    return new (zone()) ModuleScope(parent, ast_value_factory());
  }

  DeclarationScope* NewEvalScope(Scope* parent) const {
    return new (zone()) DeclarationScope(zone(), parent, EVAL_SCOPE);
  }

  Scope* NewScope(ScopeType scope_type) const {
    return NewScopeWithParent(scope(), scope_type);
  }

  // This constructor should only be used when absolutely necessary. Most scopes
  // should automatically use scope() as parent, and be fine with
  // NewScope(ScopeType) above.
  Scope* NewScopeWithParent(Scope* parent, ScopeType scope_type) const {
    // Must always use the specific constructors for the blacklisted scope
    // types.
    DCHECK_NE(FUNCTION_SCOPE, scope_type);
    DCHECK_NE(SCRIPT_SCOPE, scope_type);
    DCHECK_NE(MODULE_SCOPE, scope_type);
    DCHECK_NOT_NULL(parent);
    return new (zone()) Scope(zone(), parent, scope_type);
  }

  // Creates a function scope that always allocates in zone(). The function
  // scope itself is either allocated in zone() or in target_zone if one is
  // passed in.
  DeclarationScope* NewFunctionScope(FunctionKind kind,
                                     Zone* target_zone = nullptr) const {
    DCHECK(ast_value_factory());
    if (target_zone == nullptr) target_zone = zone();
    DeclarationScope* result = new (target_zone)
        DeclarationScope(zone(), scope(), FUNCTION_SCOPE, kind);
    // TODO(verwaest): Move into the DeclarationScope constructor.
    if (!IsArrowFunction(kind)) {
      result->DeclareDefaultFunctionVariables(ast_value_factory());
    }
    return result;
  }

  V8_INLINE DeclarationScope* GetDeclarationScope() const {
    return scope()->GetDeclarationScope();
  }
  V8_INLINE DeclarationScope* GetClosureScope() const {
    return scope()->GetClosureScope();
  }

  Scanner* scanner() const { return scanner_; }
  AstValueFactory* ast_value_factory() const { return ast_value_factory_; }
  int position() const { return scanner_->location().beg_pos; }
  int peek_position() const { return scanner_->peek_location().beg_pos; }
  bool stack_overflow() const { return stack_overflow_; }
  void set_stack_overflow() { stack_overflow_ = true; }

  INLINE(Token::Value peek()) {
    if (stack_overflow_) return Token::ILLEGAL;
    return scanner()->peek();
  }

  INLINE(Token::Value PeekAhead()) {
    if (stack_overflow_) return Token::ILLEGAL;
    return scanner()->PeekAhead();
  }

  INLINE(Token::Value Next()) {
    if (stack_overflow_) return Token::ILLEGAL;
    {
      if (GetCurrentStackPosition() < stack_limit_) {
        // Any further calls to Next or peek will return the illegal token.
        // The current call must return the next token, which might already
        // have been peek'ed.
        stack_overflow_ = true;
      }
    }
    return scanner()->Next();
  }

  void Consume(Token::Value token) {
    Token::Value next = Next();
    USE(next);
    USE(token);
    DCHECK(next == token);
  }

  bool Check(Token::Value token) {
    Token::Value next = peek();
    if (next == token) {
      Consume(next);
      return true;
    }
    return false;
  }

  void Expect(Token::Value token, bool* ok) {
    Token::Value next = Next();
    if (next != token) {
      ReportUnexpectedToken(next);
      *ok = false;
    }
  }

  void ExpectSemicolon(bool* ok) {
    // Check for automatic semicolon insertion according to
    // the rules given in ECMA-262, section 7.9, page 21.
    Token::Value tok = peek();
    if (tok == Token::SEMICOLON) {
      Next();
      return;
    }
    if (scanner()->HasAnyLineTerminatorBeforeNext() ||
        tok == Token::RBRACE ||
        tok == Token::EOS) {
      return;
    }
    Expect(Token::SEMICOLON, ok);
  }

  // Dummy functions, just useful as arguments to CHECK_OK_CUSTOM.
  static void Void() {}
  template <typename T>
  static T Return(T result) {
    return result;
  }

  bool is_any_identifier(Token::Value token) {
    return token == Token::IDENTIFIER || token == Token::ENUM ||
           token == Token::AWAIT || token == Token::ASYNC ||
           token == Token::ESCAPED_STRICT_RESERVED_WORD ||
           token == Token::FUTURE_STRICT_RESERVED_WORD || token == Token::LET ||
           token == Token::STATIC || token == Token::YIELD;
  }
  bool peek_any_identifier() { return is_any_identifier(peek()); }

<<<<<<< HEAD
  bool CheckContextualKeyword(Vector<const char> keyword) {
    if (PeekContextualKeyword(keyword)) {
      Next();
=======
  bool CheckContextualKeyword(Token::Value token) {
    if (PeekContextualKeyword(token)) {
      Consume(Token::IDENTIFIER);
>>>>>>> 5eec7df9
      return true;
    }
    return false;
  }

<<<<<<< HEAD
  bool PeekContextualKeyword(Vector<const char> keyword) {
    return (peek() == Token::IDENTIFIER ||
            peek() == Token::FUTURE_STRICT_RESERVED_WORD) &&
           scanner()->is_next_contextual_keyword(keyword);
=======
  bool PeekContextualKeyword(Token::Value token) {
    DCHECK(Token::IsContextualKeyword(token));
    return peek() == Token::IDENTIFIER &&
           scanner()->next_contextual_token() == token;
>>>>>>> 5eec7df9
  }

  void ExpectMetaProperty(Token::Value property_name, const char* full_name,
                          int pos, bool* ok);

  void ExpectContextualKeyword(Token::Value token, bool* ok) {
    DCHECK(Token::IsContextualKeyword(token));
    Expect(Token::IDENTIFIER, CHECK_OK_CUSTOM(Void));
    if (scanner()->current_contextual_token() != token) {
      ReportUnexpectedToken(scanner()->current_token());
      *ok = false;
    }
  }

  bool CheckInOrOf(ForEachStatement::VisitMode* visit_mode) {
    if (Check(Token::IN)) {
      *visit_mode = ForEachStatement::ENUMERATE;
      return true;
    } else if (CheckContextualKeyword(Token::OF)) {
      *visit_mode = ForEachStatement::ITERATE;
      return true;
    }
    return false;
  }

  bool PeekInOrOf() {
    return peek() == Token::IN || PeekContextualKeyword(Token::OF);
  }

  // Checks whether an octal literal was last seen between beg_pos and end_pos.
  // Only called for strict mode strings.
  void CheckStrictOctalLiteral(int beg_pos, int end_pos, bool* ok) {
    Scanner::Location octal = scanner()->octal_position();
    if (octal.IsValid() && beg_pos <= octal.beg_pos &&
        octal.end_pos <= end_pos) {
      MessageTemplate::Template message = scanner()->octal_message();
      DCHECK_NE(message, MessageTemplate::kNone);
      impl()->ReportMessageAt(octal, message);
      scanner()->clear_octal_position();
      if (message == MessageTemplate::kStrictDecimalWithLeadingZero) {
        impl()->CountUsage(v8::Isolate::kDecimalWithLeadingZeroInStrictMode);
      }
      *ok = false;
    }
  }

  // Checks if an octal literal or an invalid hex or unicode escape sequence
  // appears in the current template literal token. In the presence of such,
  // either returns false or reports an error, depending on should_throw.
  // Otherwise returns true.
  inline bool CheckTemplateEscapes(bool should_throw, bool* ok) {
    DCHECK(scanner()->current_token() == Token::TEMPLATE_SPAN ||
           scanner()->current_token() == Token::TEMPLATE_TAIL);
    if (!scanner()->has_invalid_template_escape()) {
      return true;
    }

    // Handle error case(s)
    if (should_throw) {
      impl()->ReportMessageAt(scanner()->invalid_template_escape_location(),
                              scanner()->invalid_template_escape_message());
      *ok = false;
    }
    return false;
  }

  void CheckDestructuringElement(ExpressionT element, int beg_pos, int end_pos);

  // Checking the name of a function literal. This has to be done after parsing
  // the function, since the function can declare itself strict.
  void CheckFunctionName(LanguageMode language_mode, IdentifierT function_name,
                         FunctionNameValidity function_name_validity,
                         const Scanner::Location& function_name_loc, bool* ok) {
    if (function_name_validity == kSkipFunctionNameCheck) return;
    // The function name needs to be checked in strict mode.
    if (is_sloppy(language_mode)) return;

    if (impl()->IsEvalOrArguments(function_name)) {
      impl()->ReportMessageAt(function_name_loc,
                              MessageTemplate::kStrictEvalArguments);
      *ok = false;
      return;
    }
    if (function_name_validity == kFunctionNameIsStrictReserved) {
      impl()->ReportMessageAt(function_name_loc,
                              MessageTemplate::kUnexpectedStrictReserved);
      *ok = false;
      return;
    }
  }

  // Determine precedence of given token.
  static int Precedence(Token::Value token, bool accept_IN) {
    if (token == Token::IN && !accept_IN)
      return 0;  // 0 precedence will terminate binary expression parsing
    return Token::Precedence(token);
  }

  typename Types::Factory* factory() { return &ast_node_factory_; }

  DeclarationScope* GetReceiverScope() const {
    return scope()->GetReceiverScope();
  }
  LanguageMode language_mode() { return scope()->language_mode(); }
  void RaiseLanguageMode(LanguageMode mode) {
    LanguageMode old = scope()->language_mode();
    impl()->SetLanguageMode(scope(), old > mode ? old : mode);
  }
  bool typed() { return scope()->typed(); }
  bool is_generator() const {
    return IsGeneratorFunction(function_state_->kind());
  }
  bool is_async_function() const {
    return IsAsyncFunction(function_state_->kind());
  }
  bool is_async_generator() const {
    return IsAsyncGeneratorFunction(function_state_->kind());
  }
  bool is_resumable() const {
    return IsResumableFunction(function_state_->kind());
  }

  // Report syntax errors.
  void ReportMessage(MessageTemplate::Template message) {
    Scanner::Location source_location = scanner()->location();
    impl()->ReportMessageAt(source_location, message,
                            static_cast<const char*>(nullptr), kSyntaxError);
  }

  template <typename T>
  void ReportMessage(MessageTemplate::Template message, T arg,
                     ParseErrorType error_type = kSyntaxError) {
    Scanner::Location source_location = scanner()->location();
    impl()->ReportMessageAt(source_location, message, arg, error_type);
  }

  void ReportMessageAt(Scanner::Location location,
                       MessageTemplate::Template message,
                       ParseErrorType error_type) {
    impl()->ReportMessageAt(location, message,
                            static_cast<const char*>(nullptr), error_type);
  }

  void GetUnexpectedTokenMessage(
      Token::Value token, MessageTemplate::Template* message,
      Scanner::Location* location, const char** arg,
      MessageTemplate::Template default_ = MessageTemplate::kUnexpectedToken);

  void ReportUnexpectedToken(Token::Value token);
  void ReportUnexpectedTokenAt(
      Scanner::Location location, Token::Value token,
      MessageTemplate::Template message = MessageTemplate::kUnexpectedToken);

  void ReportClassifierError(
      const typename ExpressionClassifier::Error& error) {
    impl()->ReportMessageAt(error.location, error.message, error.arg,
                            error.type);
  }

  void ValidateExpression(bool* ok) {
    if (!classifier()->is_valid_expression()) {
      ReportClassifierError(classifier()->expression_error());
      *ok = false;
    }
  }

  void ValidateFormalParameterInitializer(bool* ok) {
    if (!classifier()->is_valid_formal_parameter_initializer()) {
      ReportClassifierError(classifier()->formal_parameter_initializer_error());
      *ok = false;
    }
  }

  void ValidateBindingPattern(bool* ok) {
    if (!classifier()->is_valid_binding_pattern()) {
      ReportClassifierError(classifier()->binding_pattern_error());
      *ok = false;
    }
  }

  void ValidateAssignmentPattern(bool* ok) {
    if (!classifier()->is_valid_assignment_pattern()) {
      ReportClassifierError(classifier()->assignment_pattern_error());
      *ok = false;
    }
  }

  void ValidateFormalParameters(LanguageMode language_mode,
                                bool allow_duplicates, bool* ok) {
    if (!allow_duplicates &&
        !classifier()->is_valid_formal_parameter_list_without_duplicates()) {
      ReportClassifierError(classifier()->duplicate_formal_parameter_error());
      *ok = false;
    } else if (is_strict(language_mode) &&
               !classifier()->is_valid_strict_mode_formal_parameters()) {
      ReportClassifierError(classifier()->strict_mode_formal_parameter_error());
      *ok = false;
    }
  }

  bool IsValidArrowFormalParametersStart(Token::Value token) {
    return is_any_identifier(token) || token == Token::LPAREN;
  }

  void ValidateArrowFormalParameters(ExpressionT expr,
                                     bool parenthesized_formals, bool is_async,
                                     bool* ok) {
    if (classifier()->is_valid_binding_pattern()) {
      // A simple arrow formal parameter: IDENTIFIER => BODY.
      if (!impl()->IsIdentifier(expr)) {
        impl()->ReportMessageAt(scanner()->location(),
                                MessageTemplate::kUnexpectedToken,
                                Token::String(scanner()->current_token()));
        *ok = false;
      }
    } else if (!classifier()->is_valid_arrow_formal_parameters()) {
      // If after parsing the expr, we see an error but the expression is
      // neither a valid binding pattern nor a valid parenthesized formal
      // parameter list, show the "arrow formal parameters" error if the formals
      // started with a parenthesis, and the binding pattern error otherwise.
      const typename ExpressionClassifier::Error& error =
          parenthesized_formals ? classifier()->arrow_formal_parameters_error()
                                : classifier()->binding_pattern_error();
      ReportClassifierError(error);
      *ok = false;
    }
    if (is_async && !classifier()->is_valid_async_arrow_formal_parameters()) {
      const typename ExpressionClassifier::Error& error =
          classifier()->async_arrow_formal_parameters_error();
      ReportClassifierError(error);
      *ok = false;
    }
  }

  void ValidateLetPattern(bool* ok) {
    if (!classifier()->is_valid_let_pattern()) {
      ReportClassifierError(classifier()->let_pattern_error());
      *ok = false;
    }
  }

  void ExpressionUnexpectedToken() {
    MessageTemplate::Template message = MessageTemplate::kUnexpectedToken;
    const char* arg;
    Scanner::Location location = scanner()->peek_location();
    GetUnexpectedTokenMessage(peek(), &message, &location, &arg);
    classifier()->RecordExpressionError(location, message, arg);
  }

  void BindingPatternUnexpectedToken() {
    MessageTemplate::Template message = MessageTemplate::kUnexpectedToken;
    const char* arg;
    Scanner::Location location = scanner()->peek_location();
    GetUnexpectedTokenMessage(peek(), &message, &location, &arg);
    classifier()->RecordBindingPatternError(location, message, arg);
  }

  void ArrowFormalParametersUnexpectedToken() {
    MessageTemplate::Template message = MessageTemplate::kUnexpectedToken;
    const char* arg;
    Scanner::Location location = scanner()->peek_location();
    GetUnexpectedTokenMessage(peek(), &message, &location, &arg);
    classifier()->RecordArrowFormalParametersError(location, message, arg);
  }

  // Recursive descent functions.
  // All ParseXXX functions take as the last argument an *ok parameter
  // which is set to false if parsing failed; it is unchanged otherwise.
  // By making the 'exception handling' explicit, we are forced to check
  // for failure at the call sites. The family of CHECK_OK* macros can
  // be useful for this.

  // Parses an identifier that is valid for the current scope, in particular it
  // fails on strict mode future reserved keywords in a strict scope. If
  // allow_eval_or_arguments is kAllowEvalOrArguments, we allow "eval" or
  // "arguments" as identifier even in strict mode (this is needed in cases like
  // "var foo = eval;").
  IdentifierT ParseIdentifier(AllowRestrictedIdentifiers, bool* ok);
  IdentifierT ParseAndClassifyIdentifier(bool* ok);
  // Parses an identifier or a strict mode future reserved word, and indicate
  // whether it is strict mode future reserved. Allows passing in function_kind
  // for the case of parsing the identifier in a function expression, where the
  // relevant "function_kind" bit is of the function being parsed, not the
  // containing function.
  IdentifierT ParseIdentifierOrStrictReservedWord(FunctionKind function_kind,
                                                  bool* is_strict_reserved,
                                                  bool* ok);
  IdentifierT ParseIdentifierOrStrictReservedWord(bool* is_strict_reserved,
                                                  bool* ok) {
    return ParseIdentifierOrStrictReservedWord(function_state_->kind(),
                                               is_strict_reserved, ok);
  }

  IdentifierT ParseIdentifierName(bool* ok);

  ExpressionT ParseRegExpLiteral(bool* ok);

  ExpressionT ParsePrimaryExpression(bool* is_async, bool* ok);
  ExpressionT ParsePrimaryExpression(bool* ok) {
    bool is_async;
    return ParsePrimaryExpression(&is_async, ok);
  }

  // This method wraps the parsing of the expression inside a new expression
  // classifier and calls RewriteNonPattern if parsing is successful.
  // It should be used whenever we're parsing an expression that will be
  // used as a non-pattern (i.e., in most cases).
  V8_INLINE ExpressionT ParseExpression(bool accept_IN,
                                        typesystem::CoverFormalParameters cover,
                                        bool* ok);

  // This method does not wrap the parsing of the expression inside a
  // new expression classifier; it uses the top-level classifier instead.
  // It should be used whenever we're parsing something with the "cover"
  // grammar that recognizes both patterns and non-patterns (which roughly
  // corresponds to what's inside the parentheses generated by the symbol
  // "CoverParenthesizedExpressionAndArrowParameterList" in the ES 2017
  // specification).
  ExpressionT ParseExpressionCoverGrammar(
      bool accept_IN, typesystem::CoverFormalParameters cover, bool* ok);

  ExpressionT ParseArrayLiteral(bool* ok);

  enum class PropertyKind {
    kAccessorProperty,
    kValueProperty,
    kShorthandProperty,
    kMethodProperty,
    kClassField,
    kSpreadProperty,
    kNotSet
  };

  bool SetPropertyKindFromToken(Token::Value token, PropertyKind* kind);
  ExpressionT ParsePropertyName(IdentifierT* name, PropertyKind* kind,
                                bool* is_generator, bool* is_get, bool* is_set,
                                bool* is_async, bool* is_computed_name,
                                bool* ok);
  ExpressionT ParsePropertyNameInType(bool* ok);
  ExpressionT ParseObjectLiteral(bool* ok);
  ClassLiteralPropertyT ParseClassPropertyDefinition(
      ClassLiteralChecker* checker, bool has_extends, bool* is_computed_name,
      bool* has_seen_constructor, ClassLiteralProperty::Kind* property_kind,
      bool* is_static, bool* has_name_static_property, bool ambient, bool* ok);
  FunctionLiteralT ParseClassFieldForInitializer(bool has_initializer,
                                                 bool* ok);
  ObjectLiteralPropertyT ParseObjectPropertyDefinition(
      ObjectLiteralChecker* checker, bool* is_computed_name,
      bool* is_rest_property, bool* ok);
  ExpressionListT ParseArguments(Scanner::Location* first_spread_pos,
                                 bool maybe_arrow, bool* ok);
  ExpressionListT ParseArguments(Scanner::Location* first_spread_pos,
                                 bool* ok) {
    return ParseArguments(first_spread_pos, false, ok);
  }

  ExpressionT ParseAssignmentExpression(bool accept_IN,
                                        typesystem::CoverFormalParameters cover,
                                        bool* ok);
  ExpressionT ParseYieldExpression(bool accept_IN, bool* ok);
  ExpressionT ParseConditionalExpression(bool accept_IN, bool allow_optional,
                                         bool* ok);
  ExpressionT ParseBinaryExpression(int prec, bool accept_IN, bool* ok);
  ExpressionT ParseUnaryExpression(bool* ok);
  ExpressionT ParsePostfixExpression(bool* ok);
  ExpressionT ParseLeftHandSideExpression(bool* ok);
  ExpressionT ParseMemberWithNewPrefixesExpression(bool* is_async, bool* ok);
  ExpressionT ParseMemberExpression(bool* is_async, bool* ok);
  ExpressionT ParseMemberExpressionContinuation(ExpressionT expression,
                                                bool* is_async, bool* ok);

  // `rewritable_length`: length of the destructuring_assignments_to_rewrite()
  // queue in the parent function state, prior to parsing of formal parameters.
  // If the arrow function is lazy, any items added during formal parameter
  // parsing are removed from the queue.
  ExpressionT ParseArrowFunctionLiteral(bool accept_IN,
                                        const FormalParametersT& parameters,
                                        int rewritable_length, bool* ok);
  void ParseAsyncFunctionBody(Scope* scope, StatementListT body,
                              FunctionKind kind, FunctionBodyType type,
                              bool accept_IN, int pos, bool* ok);
  ExpressionT ParseAsyncFunctionLiteral(bool* ok);
  ExpressionT ParseClassLiteral(IdentifierT name,
                                Scanner::Location class_name_location,
                                bool name_is_strict_reserved,
                                int class_token_pos, bool ambient, bool* ok);
  ExpressionT ParseTemplateLiteral(ExpressionT tag, int start, bool tagged,
                                   bool* ok);
  ExpressionT ParseSuperExpression(bool is_new, bool* ok);
  ExpressionT ParseDynamicImportExpression(bool* ok);
  ExpressionT ParseNewTargetExpression(bool* ok);

  void ParseFormalParameter(FormalParametersT* parameters, bool allow_optional,
                            bool* ok);
  void ParseFormalParameterList(FormalParametersT* parameters,
                                bool allow_optional, bool* ok);
  void CheckArityRestrictions(int param_count, FunctionKind function_type,
                              bool has_rest, int formals_start_pos,
                              int formals_end_pos, bool* ok);

  BlockT ParseVariableDeclarations(VariableDeclarationContext var_context,
                                   DeclarationParsingResult* parsing_result,
                                   ZoneList<const AstRawString*>* names,
                                   bool ambient, bool* ok);
  StatementT ParseAsyncFunctionDeclaration(ZoneList<const AstRawString*>* names,
                                           bool default_export, bool ambient,
                                           bool* ok);
  StatementT ParseFunctionDeclaration(bool ambient, bool* ok);
  StatementT ParseHoistableDeclaration(ZoneList<const AstRawString*>* names,
                                       bool default_export, bool ambient,
                                       bool* ok);
  StatementT ParseHoistableDeclaration(int pos, ParseFunctionFlags flags,
                                       ZoneList<const AstRawString*>* names,
                                       bool default_export, bool ambient,
                                       bool* ok);
  StatementT ParseClassDeclaration(ZoneList<const AstRawString*>* names,
                                   bool default_export, bool ambient, bool* ok);
  StatementT ParseNativeDeclaration(bool* ok);

  // Consumes the ending }.
  void ParseFunctionBody(StatementListT result, IdentifierT function_name,
                         int pos, const FormalParametersT& parameters,
                         FunctionKind kind,
                         FunctionLiteral::FunctionType function_type, bool* ok);

  // Under some circumstances, we allow preparsing to abort if the preparsed
  // function is "long and trivial", and fully parse instead. Our current
  // definition of "long and trivial" is:
  // - over kLazyParseTrialLimit statements
  // - all starting with an identifier (i.e., no if, for, while, etc.)
  static const int kLazyParseTrialLimit = 200;

  // TODO(nikolaos, marja): The first argument should not really be passed
  // by value. The method is expected to add the parsed statements to the
  // list. This works because in the case of the parser, StatementListT is
  // a pointer whereas the preparser does not really modify the body.
  V8_INLINE void ParseStatementList(StatementListT body, int end_token,
                                    bool* ok) {
    LazyParsingResult result = ParseStatementList(body, end_token, false, ok);
    USE(result);
    DCHECK_EQ(result, kLazyParsingComplete);
  }
  LazyParsingResult ParseStatementList(StatementListT body, int end_token,
                                       bool may_abort, bool* ok);
  StatementT ParseStatementListItem(bool* ok);
  StatementT ParseStatement(ZoneList<const AstRawString*>* labels, bool* ok) {
    return ParseStatement(labels, kDisallowLabelledFunctionStatement, ok);
  }
  StatementT ParseStatement(ZoneList<const AstRawString*>* labels,
                            AllowLabelledFunctionStatement allow_function,
                            bool* ok);
  StatementT ParseStatementAsUnlabelled(ZoneList<const AstRawString*>* labels,
                                        bool* ok);
  BlockT ParseBlock(ZoneList<const AstRawString*>* labels, bool* ok);

  // Parse a SubStatement in strict mode, or with an extra block scope in
  // sloppy mode to handle
  // ES#sec-functiondeclarations-in-ifstatement-statement-clauses
  StatementT ParseScopedStatement(ZoneList<const AstRawString*>* labels,
                                  bool* ok);

  StatementT ParseVariableStatement(VariableDeclarationContext var_context,
                                    ZoneList<const AstRawString*>* names,
                                    bool ambient, bool* ok);

  // Magical syntax support.
  ExpressionT ParseV8Intrinsic(bool* ok);

  ExpressionT ParseDoExpression(bool* ok);

  StatementT ParseDebuggerStatement(bool* ok);

  StatementT ParseExpressionOrLabelledStatement(
      ZoneList<const AstRawString*>* labels,
      AllowLabelledFunctionStatement allow_function, bool* ok);
  StatementT ParseIfStatement(ZoneList<const AstRawString*>* labels, bool* ok);
  StatementT ParseContinueStatement(bool* ok);
  StatementT ParseBreakStatement(ZoneList<const AstRawString*>* labels,
                                 bool* ok);
  StatementT ParseReturnStatement(bool* ok);
  StatementT ParseWithStatement(ZoneList<const AstRawString*>* labels,
                                bool* ok);
  StatementT ParseDoWhileStatement(ZoneList<const AstRawString*>* labels,
                                   bool* ok);
  StatementT ParseWhileStatement(ZoneList<const AstRawString*>* labels,
                                 bool* ok);
  StatementT ParseThrowStatement(bool* ok);
  StatementT ParseSwitchStatement(ZoneList<const AstRawString*>* labels,
                                  bool* ok);
  StatementT ParseTryStatement(bool* ok);
  StatementT ParseForStatement(ZoneList<const AstRawString*>* labels, bool* ok);
  StatementT ParseForEachStatementWithDeclarations(
      int stmt_pos, ForInfo* for_info, ZoneList<const AstRawString*>* labels,
      bool* ok);
  StatementT ParseForEachStatementWithoutDeclarations(
      int stmt_pos, ExpressionT expression, int lhs_beg_pos, int lhs_end_pos,
      ForInfo* for_info, ZoneList<const AstRawString*>* labels, bool* ok);

  // Parse a C-style for loop: 'for (<init>; <cond>; <step>) { ... }'
  StatementT ParseStandardForLoop(int stmt_pos, StatementT init,
                                  bool bound_names_are_lexical,
                                  ForInfo* for_info, BlockState* for_state,
                                  ZoneList<const AstRawString*>* labels,
                                  bool* ok);
  StatementT ParseForAwaitStatement(ZoneList<const AstRawString*>* labels,
                                    bool* ok);

  bool IsNextLetKeyword();
  bool IsTrivialExpression();

  // Checks if the expression is a valid reference expression (e.g., on the
  // left-hand side of assignments). Although ruled out by ECMA as early errors,
  // we allow calls for web compatibility and rewrite them to a runtime throw.
  ExpressionT CheckAndRewriteReferenceExpression(
      ExpressionT expression, int beg_pos, int end_pos,
      MessageTemplate::Template message, bool* ok);
  ExpressionT CheckAndRewriteReferenceExpression(
      ExpressionT expression, int beg_pos, int end_pos,
      MessageTemplate::Template message, ParseErrorType type, bool* ok);

  bool IsValidReferenceExpression(ExpressionT expression);

  bool IsAssignableIdentifier(ExpressionT expression) {
    if (!impl()->IsIdentifier(expression)) return false;
    if (is_strict(language_mode()) &&
        impl()->IsEvalOrArguments(impl()->AsIdentifier(expression))) {
      return false;
    }
    return true;
  }

  bool IsValidPattern(ExpressionT expression) {
    return expression->IsObjectLiteral() || expression->IsArrayLiteral();
  }

  // Due to hoisting, the value of a 'var'-declared variable may actually change
  // even if the code contains only the "initial" assignment, namely when that
  // assignment occurs inside a loop.  For example:
  //
  //   let i = 10;
  //   do { var x = i } while (i--):
  //
  // As a simple and very conservative approximation of this, we explicitly mark
  // as maybe-assigned any non-lexical variable whose initializing "declaration"
  // does not syntactically occur in the function scope.  (In the example above,
  // it occurs in a block scope.)
  //
  // Note that non-lexical variables include temporaries, which may also get
  // assigned inside a loop due to the various rewritings that the parser
  // performs.
  //
  static void MarkLoopVariableAsAssigned(Scope* scope, Variable* var);

  FunctionKind FunctionKindForImpl(bool is_method, bool is_generator,
                                   bool is_async) {
    static const FunctionKind kFunctionKinds[][2][2] = {
        {
            // is_method=false
            {// is_generator=false
             FunctionKind::kNormalFunction, FunctionKind::kAsyncFunction},
            {// is_generator=true
             FunctionKind::kGeneratorFunction,
             FunctionKind::kAsyncGeneratorFunction},
        },
        {
            // is_method=true
            {// is_generator=false
             FunctionKind::kConciseMethod, FunctionKind::kAsyncConciseMethod},
            {// is_generator=true
             FunctionKind::kConciseGeneratorMethod,
             FunctionKind::kAsyncConciseGeneratorMethod},
        }};
    return kFunctionKinds[is_method][is_generator][is_async];
  }

  inline FunctionKind FunctionKindFor(bool is_generator, bool is_async) {
    const bool kIsMethod = false;
    return FunctionKindForImpl(kIsMethod, is_generator, is_async);
  }

  inline FunctionKind MethodKindFor(bool is_generator, bool is_async) {
    const bool kIsMethod = true;
    return FunctionKindForImpl(kIsMethod, is_generator, is_async);
  }

  // Keep track of eval() calls since they disable all local variable
  // optimizations. This checks if expression is an eval call, and if yes,
  // forwards the information to scope.
  Call::PossiblyEval CheckPossibleEvalCall(ExpressionT expression,
                                           Scope* scope) {
    if (impl()->IsIdentifier(expression) &&
        impl()->IsEval(impl()->AsIdentifier(expression))) {
      scope->RecordEvalCall();
      if (is_sloppy(scope->language_mode())) {
        // For sloppy scopes we also have to record the call at function level,
        // in case it includes declarations that will be hoisted.
        scope->GetDeclarationScope()->RecordEvalCall();
      }
      return Call::IS_POSSIBLY_EVAL;
    }
    return Call::NOT_EVAL;
  }

  // Convenience method which determines the type of return statement to emit
  // depending on the current function type.
  inline StatementT BuildReturnStatement(ExpressionT expr, int pos) {
    if (is_generator() && !is_async_generator()) {
      expr = impl()->BuildIteratorResult(expr, true);
    }

    if (is_async_function()) {
      return factory()->NewAsyncReturnStatement(expr, pos);
    }
    return factory()->NewReturnStatement(expr, pos);
  }

<<<<<<< HEAD
  // Parsing optional types.
  typename TypeSystem::Type ParseValidType(bool* ok);
  typename TypeSystem::Type ParseValidTypeOrStringLiteral(bool* ok);
  typename TypeSystem::Type ParseType(bool* ok);
  typename TypeSystem::Type ParseUnionOrIntersectionOrPrimaryType(bool* ok);
  typename TypeSystem::Type ParseIntersectionOrPrimaryType(bool* ok);
  typename TypeSystem::Type ParsePrimaryTypeOrParameterList(bool* ok);
  typename TypeSystem::Type ParseTypeReference(bool* ok);
  typename TypeSystem::TypeParameters ParseTypeParameters(bool* ok);
  typename TypeSystem::TypeList ParseTypeArguments(bool* ok);
  void ParseTypeAssertionOrParameters(bool* ok);
  IdentifierListT ParsePropertyNameList(bool* ok);
  typename TypeSystem::Type ParseObjectType(bool* ok);
  typename TypeSystem::TypeMember ParseTypeMember(bool* ok);
  StatementT ParseTypeAliasDeclaration(int pos, bool* ok);
  StatementT ParseInterfaceDeclaration(int pos, bool* ok);

  typename TypeSystem::Type ValidateType(typename TypeSystem::Type type,
                                         Scanner::Location location, bool* ok) {
    typename TypeSystem::Type result = type->Uncover(ok);
    if (*ok) {
      if (!result->IsStringLiteralType()) return result;
      *ok = false;
    }
    impl()->ReportMessageAt(location, MessageTemplate::kInvalidType);
    return type;
  }

  typename TypeSystem::Type ValidateTypeOrStringLiteral(
      typename TypeSystem::Type type, Scanner::Location location, bool* ok) {
    typename TypeSystem::Type result = type->Uncover(ok);
    if (*ok) return result;
    impl()->ReportMessageAt(location, MessageTemplate::kInvalidType);
    return type;
=======
  inline SuspendExpressionT BuildSuspend(ExpressionT generator,
                                         ExpressionT expr, int pos,
                                         Suspend::OnException on_exception,
                                         SuspendFlags suspend_type) {
    DCHECK_EQ(0,
              static_cast<int>(suspend_type & ~SuspendFlags::kSuspendTypeMask));
    if (V8_UNLIKELY(is_async_generator())) {
      suspend_type = static_cast<SuspendFlags>(suspend_type |
                                               SuspendFlags::kAsyncGenerator);
    }
    return factory()->NewSuspend(generator, expr, pos, on_exception,
                                 suspend_type);
>>>>>>> 5eec7df9
  }

  // Validation per ES6 object literals.
  class ObjectLiteralChecker {
   public:
    explicit ObjectLiteralChecker(ParserBase* parser)
        : parser_(parser), has_seen_proto_(false) {}

    void CheckDuplicateProto(Token::Value property);

   private:
    bool IsProto() const {
      return this->scanner()->CurrentMatchesContextualEscaped(
          Token::PROTO_UNDERSCORED);
    }

    ParserBase* parser() const { return parser_; }
    Scanner* scanner() const { return parser_->scanner(); }

    ParserBase* parser_;
    bool has_seen_proto_;
  };

  // Validation per ES6 class literals.
  class ClassLiteralChecker {
   public:
    explicit ClassLiteralChecker(ParserBase* parser)
        : parser_(parser), has_seen_constructor_(false) {}

    void CheckClassMethodName(Token::Value property, PropertyKind type,
                              bool is_generator, bool is_async, bool is_static,
                              bool* ok);

    void JustSignature() { has_seen_constructor_ = false; }

   private:
    bool IsConstructor() {
      return this->scanner()->CurrentMatchesContextualEscaped(
          Token::CONSTRUCTOR);
    }
    bool IsPrototype() {
      return this->scanner()->CurrentMatchesContextualEscaped(Token::PROTOTYPE);
    }

    ParserBase* parser() const { return parser_; }
    Scanner* scanner() const { return parser_->scanner(); }

    ParserBase* parser_;
    bool has_seen_constructor_;
  };

  ModuleDescriptor* module() const {
    return scope()->AsModuleScope()->module();
  }
  Scope* scope() const { return scope_; }

  // Stack of expression classifiers.
  // The top of the stack is always pointed to by classifier().
  V8_INLINE ExpressionClassifier* classifier() const {
    DCHECK_NOT_NULL(classifier_);
    return classifier_;
  }

  // Accumulates the classifier that is on top of the stack (inner) to
  // the one that is right below (outer) and pops the inner.
  V8_INLINE void Accumulate(unsigned productions,
                            bool merge_non_patterns = true) {
    DCHECK_NOT_NULL(classifier_);
    ExpressionClassifier* previous = classifier_->previous();
    DCHECK_NOT_NULL(previous);
    previous->Accumulate(classifier_, productions, merge_non_patterns);
    classifier_ = previous;
  }

  V8_INLINE void AccumulateNonBindingPatternErrors() {
    static const bool kMergeNonPatterns = true;
    this->Accumulate(ExpressionClassifier::AllProductions &
                         ~(ExpressionClassifier::BindingPatternProduction |
                           ExpressionClassifier::LetPatternProduction),
                     kMergeNonPatterns);
  }

  // Pops and discards the classifier that is on top of the stack
  // without accumulating.
  V8_INLINE void DiscardExpressionClassifier() {
    DCHECK_NOT_NULL(classifier_);
    classifier_->Discard();
    classifier_ = classifier_->previous();
  }

  // Accumulate errors that can be arbitrarily deep in an expression.
  // These correspond to the ECMAScript spec's 'Contains' operation
  // on productions. This includes:
  //
  // - YieldExpression is disallowed in arrow parameters in a generator.
  // - AwaitExpression is disallowed in arrow parameters in an async function.
  // - AwaitExpression is disallowed in async arrow parameters.
  //
  V8_INLINE void AccumulateFormalParameterContainmentErrors() {
    Accumulate(ExpressionClassifier::FormalParameterInitializerProduction |
               ExpressionClassifier::AsyncArrowFormalParametersProduction);
  }

  // Parser base's protected field members.

  Scope* scope_;                   // Scope stack.
  Scope* original_scope_;  // The top scope for the current parsing item.
  FunctionState* function_state_;  // Function state stack.
  v8::Extension* extension_;
  FuncNameInferrer* fni_;
  AstValueFactory* ast_value_factory_;  // Not owned.
  typename Types::Factory ast_node_factory_;
  RuntimeCallStats* runtime_call_stats_;
  bool parsing_on_main_thread_;
  bool parsing_module_;
  uintptr_t stack_limit_;

  // Parser base's private field members.

 private:
  Zone* zone_;
  ExpressionClassifier* classifier_;

  Scanner* scanner_;
  bool stack_overflow_;

  FunctionLiteral::EagerCompileHint default_eager_compile_hint_;

  int function_literal_id_;

  bool allow_natives_;
  bool allow_tailcalls_;
  bool allow_harmony_do_expressions_;
  bool allow_harmony_function_sent_;
  bool allow_harmony_restrictive_generators_;
  bool allow_harmony_trailing_commas_;
  bool allow_harmony_class_fields_;
  bool allow_harmony_object_rest_spread_;
  bool allow_harmony_dynamic_import_;
  bool allow_harmony_async_iteration_;
  bool allow_harmony_template_escapes_;
  bool allow_harmony_types_;

  friend class DiscardableZoneScope;
};

template <typename Impl>
ParserBase<Impl>::FunctionState::FunctionState(
    FunctionState** function_state_stack, Scope** scope_stack,
    DeclarationScope* scope)
    : BlockState(scope_stack, scope),
      expected_property_count_(0),
      function_state_stack_(function_state_stack),
      outer_function_state_(*function_state_stack),
      scope_(scope),
      destructuring_assignments_to_rewrite_(16, scope->zone()),
      tail_call_expressions_(scope->zone()),
      return_expr_context_(ReturnExprContext::kInsideValidBlock),
      non_patterns_to_rewrite_(0, scope->zone()),
      reported_errors_(16, scope->zone()),
      next_function_is_likely_called_(false),
      previous_function_was_likely_called_(false) {
  *function_state_stack = this;
  if (outer_function_state_) {
    outer_function_state_->previous_function_was_likely_called_ =
        outer_function_state_->next_function_is_likely_called_;
    outer_function_state_->next_function_is_likely_called_ = false;
  }
}

template <typename Impl>
ParserBase<Impl>::FunctionState::~FunctionState() {
  *function_state_stack_ = outer_function_state_;
}

template <typename Impl>
void ParserBase<Impl>::GetUnexpectedTokenMessage(
    Token::Value token, MessageTemplate::Template* message,
    Scanner::Location* location, const char** arg,
    MessageTemplate::Template default_) {
  *arg = nullptr;
  switch (token) {
    case Token::EOS:
      *message = MessageTemplate::kUnexpectedEOS;
      break;
    case Token::SMI:
    case Token::NUMBER:
      *message = MessageTemplate::kUnexpectedTokenNumber;
      break;
    case Token::STRING:
      *message = MessageTemplate::kUnexpectedTokenString;
      break;
    case Token::IDENTIFIER:
      *message = MessageTemplate::kUnexpectedTokenIdentifier;
      break;
    case Token::AWAIT:
    case Token::ENUM:
      *message = MessageTemplate::kUnexpectedReserved;
      break;
    case Token::LET:
    case Token::STATIC:
    case Token::YIELD:
    case Token::FUTURE_STRICT_RESERVED_WORD:
      *message = is_strict(language_mode())
                     ? MessageTemplate::kUnexpectedStrictReserved
                     : MessageTemplate::kUnexpectedTokenIdentifier;
      break;
    case Token::TEMPLATE_SPAN:
    case Token::TEMPLATE_TAIL:
      *message = MessageTemplate::kUnexpectedTemplateString;
      break;
    case Token::ESCAPED_STRICT_RESERVED_WORD:
    case Token::ESCAPED_KEYWORD:
      *message = MessageTemplate::kInvalidEscapedReservedWord;
      break;
    case Token::ILLEGAL:
      if (scanner()->has_error()) {
        *message = scanner()->error();
        *location = scanner()->error_location();
      } else {
        *message = MessageTemplate::kInvalidOrUnexpectedToken;
      }
      break;
    case Token::REGEXP_LITERAL:
      *message = MessageTemplate::kUnexpectedTokenRegExp;
      break;
    default:
      const char* name = Token::String(token);
      DCHECK(name != NULL);
      *arg = name;
      break;
  }
}

template <typename Impl>
void ParserBase<Impl>::ReportUnexpectedToken(Token::Value token) {
  return ReportUnexpectedTokenAt(scanner_->location(), token);
}

template <typename Impl>
void ParserBase<Impl>::ReportUnexpectedTokenAt(
    Scanner::Location source_location, Token::Value token,
    MessageTemplate::Template message) {
  const char* arg;
  GetUnexpectedTokenMessage(token, &message, &source_location, &arg);
  impl()->ReportMessageAt(source_location, message, arg);
}

template <typename Impl>
typename ParserBase<Impl>::IdentifierT ParserBase<Impl>::ParseIdentifier(
    AllowRestrictedIdentifiers allow_restricted_identifiers, bool* ok) {
  ExpressionClassifier classifier(this);
  auto result = ParseAndClassifyIdentifier(CHECK_OK_CUSTOM(EmptyIdentifier));

  if (allow_restricted_identifiers == kDontAllowRestrictedIdentifiers) {
    ValidateAssignmentPattern(CHECK_OK_CUSTOM(EmptyIdentifier));
    ValidateBindingPattern(CHECK_OK_CUSTOM(EmptyIdentifier));
  }

  return result;
}

template <typename Impl>
typename ParserBase<Impl>::IdentifierT
ParserBase<Impl>::ParseAndClassifyIdentifier(bool* ok) {
  Token::Value next = Next();
  if (next == Token::IDENTIFIER || next == Token::ASYNC ||
      (next == Token::AWAIT && !parsing_module_ && !is_async_function())) {
    IdentifierT name = impl()->GetSymbol();
    // When this function is used to read a formal parameter, we don't always
    // know whether the function is going to be strict or sloppy.  Indeed for
    // arrow functions we don't always know that the identifier we are reading
    // is actually a formal parameter.  Therefore besides the errors that we
    // must detect because we know we're in strict mode, we also record any
    // error that we might make in the future once we know the language mode.
    if (impl()->IsEvalOrArguments(name)) {
      classifier()->RecordStrictModeFormalParameterError(
          scanner()->location(), MessageTemplate::kStrictEvalArguments);
      if (is_strict(language_mode())) {
        classifier()->RecordBindingPatternError(
            scanner()->location(), MessageTemplate::kStrictEvalArguments);
      }
    } else if (next == Token::AWAIT) {
      classifier()->RecordAsyncArrowFormalParametersError(
          scanner()->location(), MessageTemplate::kAwaitBindingIdentifier);
    }

    if (classifier()->duplicate_finder() != nullptr &&
        scanner()->IsDuplicateSymbol(classifier()->duplicate_finder(),
                                     ast_value_factory())) {
      classifier()->RecordDuplicateFormalParameterError(scanner()->location());
    }
    return name;
  } else if (is_sloppy(language_mode()) &&
             (next == Token::FUTURE_STRICT_RESERVED_WORD ||
              next == Token::ESCAPED_STRICT_RESERVED_WORD ||
              next == Token::LET || next == Token::STATIC ||
              (next == Token::YIELD && !is_generator()))) {
    classifier()->RecordStrictModeFormalParameterError(
        scanner()->location(), MessageTemplate::kUnexpectedStrictReserved);
    if (next == Token::ESCAPED_STRICT_RESERVED_WORD &&
        is_strict(language_mode())) {
      ReportUnexpectedToken(next);
      *ok = false;
      return impl()->EmptyIdentifier();
    }
    if (scanner()->IsLet()) {
      classifier()->RecordLetPatternError(
          scanner()->location(), MessageTemplate::kLetInLexicalBinding);
    }
    return impl()->GetSymbol();
  } else {
    ReportUnexpectedToken(next);
    *ok = false;
    return impl()->EmptyIdentifier();
  }
}

template <typename Impl>
typename ParserBase<Impl>::IdentifierT
ParserBase<Impl>::ParseIdentifierOrStrictReservedWord(
    FunctionKind function_kind, bool* is_strict_reserved, bool* ok) {
  Token::Value next = Next();
  if (next == Token::IDENTIFIER || (next == Token::AWAIT && !parsing_module_ &&
                                    !IsAsyncFunction(function_kind)) ||
      next == Token::ASYNC) {
    *is_strict_reserved = false;
  } else if (next == Token::ESCAPED_STRICT_RESERVED_WORD ||
             next == Token::FUTURE_STRICT_RESERVED_WORD || next == Token::LET ||
             next == Token::STATIC ||
             (next == Token::YIELD && !IsGeneratorFunction(function_kind))) {
    *is_strict_reserved = true;
  } else {
    ReportUnexpectedToken(next);
    *ok = false;
    return impl()->EmptyIdentifier();
  }

  return impl()->GetSymbol();
}

template <typename Impl>
typename ParserBase<Impl>::IdentifierT ParserBase<Impl>::ParseIdentifierName(
    bool* ok) {
  Token::Value next = Next();
  if (next != Token::IDENTIFIER && next != Token::ASYNC &&
      next != Token::ENUM && next != Token::AWAIT && next != Token::LET &&
      next != Token::STATIC && next != Token::YIELD &&
      next != Token::FUTURE_STRICT_RESERVED_WORD &&
      next != Token::ESCAPED_KEYWORD &&
      next != Token::ESCAPED_STRICT_RESERVED_WORD && !Token::IsKeyword(next)) {
    ReportUnexpectedToken(next);
    *ok = false;
    return impl()->EmptyIdentifier();
  }

  return impl()->GetSymbol();
}

template <typename Impl>
typename ParserBase<Impl>::ExpressionT ParserBase<Impl>::ParseRegExpLiteral(
    bool* ok) {
  int pos = peek_position();
  if (!scanner()->ScanRegExpPattern()) {
    Next();
    ReportMessage(MessageTemplate::kUnterminatedRegExp);
    *ok = false;
    return impl()->EmptyExpression();
  }

  IdentifierT js_pattern = impl()->GetNextSymbol();
  Maybe<RegExp::Flags> flags = scanner()->ScanRegExpFlags();
  if (flags.IsNothing()) {
    Next();
    ReportMessage(MessageTemplate::kMalformedRegExpFlags);
    *ok = false;
    return impl()->EmptyExpression();
  }
  int js_flags = flags.FromJust();
  Next();
  return factory()->NewRegExpLiteral(js_pattern, js_flags, pos);
}

template <typename Impl>
typename ParserBase<Impl>::ExpressionT ParserBase<Impl>::ParsePrimaryExpression(
    bool* is_async, bool* ok) {
  // PrimaryExpression ::
  //   'this'
  //   'null'
  //   'true'
  //   'false'
  //   Identifier
  //   Number
  //   String
  //   ArrayLiteral
  //   ObjectLiteral
  //   RegExpLiteral
  //   ClassLiteral
  //   '(' Expression ')'
  //   TemplateLiteral
  //   do Block
  //   AsyncFunctionLiteral

  int beg_pos = peek_position();
  switch (peek()) {
    case Token::THIS: {
      BindingPatternUnexpectedToken();
      Consume(Token::THIS);
      return impl()->ThisExpression(beg_pos);
    }

    case Token::NULL_LITERAL:
    case Token::TRUE_LITERAL:
    case Token::FALSE_LITERAL:
    case Token::SMI:
    case Token::NUMBER:
      BindingPatternUnexpectedToken();
      return impl()->ExpressionFromLiteral(Next(), beg_pos);

    case Token::ASYNC:
      if (!scanner()->HasAnyLineTerminatorAfterNext() &&
          PeekAhead() == Token::FUNCTION) {
        Consume(Token::ASYNC);
        return ParseAsyncFunctionLiteral(CHECK_OK);
      }
      // CoverCallExpressionAndAsyncArrowHead
      *is_async = true;
    /* falls through */
    case Token::IDENTIFIER:
    case Token::LET:
    case Token::STATIC:
    case Token::YIELD:
    case Token::AWAIT:
    case Token::ESCAPED_STRICT_RESERVED_WORD:
    case Token::FUTURE_STRICT_RESERVED_WORD: {
      // Using eval or arguments in this context is OK even in strict mode.
      IdentifierT name = ParseAndClassifyIdentifier(CHECK_OK);
      return impl()->ExpressionFromIdentifier(name, beg_pos);
    }

    case Token::STRING: {
      BindingPatternUnexpectedToken();
      Consume(Token::STRING);
      return impl()->ExpressionFromString(beg_pos);
    }

    case Token::ASSIGN_DIV:
    case Token::DIV:
      classifier()->RecordBindingPatternError(
          scanner()->peek_location(), MessageTemplate::kUnexpectedTokenRegExp);
      return ParseRegExpLiteral(ok);

    case Token::LBRACK:
      return ParseArrayLiteral(ok);

    case Token::LBRACE:
      return ParseObjectLiteral(ok);

    case Token::LPAREN: {
      // Arrow function formal parameters are either a single identifier or a
      // list of BindingPattern productions enclosed in parentheses.
      // Parentheses are not valid on the LHS of a BindingPattern, so we use the
      // is_valid_binding_pattern() check to detect multiple levels of
      // parenthesization.
      bool pattern_error = !classifier()->is_valid_binding_pattern();
      classifier()->RecordPatternError(scanner()->peek_location(),
                                       MessageTemplate::kUnexpectedToken,
                                       Token::String(Token::LPAREN));
      if (pattern_error) ArrowFormalParametersUnexpectedToken();
      Consume(Token::LPAREN);
      if (Check(Token::RPAREN)) {
        // ()=>x.  The continuation that looks for the => is in
        // ParseAssignmentExpression.
        classifier()->RecordExpressionError(scanner()->location(),
                                            MessageTemplate::kUnexpectedToken,
                                            Token::String(Token::RPAREN));
        return factory()->NewEmptyParentheses(beg_pos);
      }
      // Heuristically try to detect immediately called functions before
      // seeing the call parentheses.
      if (peek() == Token::FUNCTION ||
          (peek() == Token::ASYNC && PeekAhead() == Token::FUNCTION)) {
        function_state_->set_next_function_is_likely_called();
      }
      ExpressionT expr =
          ParseExpressionCoverGrammar(true, typesystem::kCover, CHECK_OK);
      Expect(Token::RPAREN, CHECK_OK);
      return expr;
    }

    case Token::CLASS: {
      BindingPatternUnexpectedToken();
      Consume(Token::CLASS);
      int class_token_pos = position();
      IdentifierT name = impl()->EmptyIdentifier();
      bool is_strict_reserved_name = false;
      Scanner::Location class_name_location = Scanner::Location::invalid();
      if (peek_any_identifier()) {
        name = ParseIdentifierOrStrictReservedWord(&is_strict_reserved_name,
                                                   CHECK_OK);
        class_name_location = scanner()->location();
      }
      return ParseClassLiteral(name, class_name_location,
                               is_strict_reserved_name, class_token_pos, false,
                               ok);
    }

    case Token::TEMPLATE_SPAN:
    case Token::TEMPLATE_TAIL:
      BindingPatternUnexpectedToken();
      return ParseTemplateLiteral(impl()->NoTemplateTag(), beg_pos, false, ok);

    case Token::MOD:
      if (allow_natives() || extension_ != NULL) {
        BindingPatternUnexpectedToken();
        return ParseV8Intrinsic(ok);
      }
      break;

    case Token::DO:
      if (allow_harmony_do_expressions()) {
        BindingPatternUnexpectedToken();
        return ParseDoExpression(ok);
      }
      break;

    default:
      break;
  }

  ReportUnexpectedToken(Next());
  *ok = false;
  return impl()->EmptyExpression();
}

template <typename Impl>
typename ParserBase<Impl>::ExpressionT ParserBase<Impl>::ParseExpression(
    bool accept_IN, typesystem::CoverFormalParameters cover, bool* ok) {
  ExpressionClassifier classifier(this);
  ExpressionT result = ParseExpressionCoverGrammar(accept_IN, cover, CHECK_OK);
  impl()->RewriteNonPattern(CHECK_OK);
  return result;
}

template <typename Impl>
typename ParserBase<Impl>::ExpressionT
ParserBase<Impl>::ParseExpressionCoverGrammar(
    bool accept_IN, typesystem::CoverFormalParameters cover, bool* ok) {
  // Expression ::
  //   AssignmentExpression
  //   Expression ',' AssignmentExpression

  ExpressionT result = impl()->EmptyExpression();
  while (true) {
    int comma_pos = position();
    ExpressionClassifier binding_classifier(this);
    ExpressionT right;
    if (Check(Token::ELLIPSIS)) {
      // 'x, y, ...z' in CoverParenthesizedExpressionAndArrowParameterList only
      // as the formal parameters of'(x, y, ...z) => foo', and is not itself a
      // valid expression.
      classifier()->RecordExpressionError(scanner()->location(),
                                          MessageTemplate::kUnexpectedToken,
                                          Token::String(Token::ELLIPSIS));
      int ellipsis_pos = position();
      int pattern_pos = peek_position();
      ExpressionT pattern = ParsePrimaryExpression(CHECK_OK);
      ValidateBindingPattern(CHECK_OK);
      right = factory()->NewSpread(pattern, ellipsis_pos, pattern_pos);
    } else {
      right = ParseAssignmentExpression(accept_IN, cover, CHECK_OK);
    }
    // No need to accumulate binding pattern-related errors, since
    // an Expression can't be a binding pattern anyway.
    AccumulateNonBindingPatternErrors();
    if (!impl()->IsIdentifier(right)) classifier()->RecordNonSimpleParameter();
    if (impl()->IsEmptyExpression(result)) {
      // First time through the loop.
      result = right;
    } else {
      result =
          factory()->NewBinaryOperation(Token::COMMA, result, right, comma_pos);
    }

    if (!Check(Token::COMMA)) break;

    if (right->IsSpread()) {
      classifier()->RecordArrowFormalParametersError(
          scanner()->location(), MessageTemplate::kParamAfterRest);
    }

    if (allow_harmony_trailing_commas() && peek() == Token::RPAREN &&
        PeekAhead() == Token::ARROW) {
      // a trailing comma is allowed at the end of an arrow parameter list
      break;
    }

    // Pass on the 'set_next_function_is_likely_called' flag if we have
    // several function literals separated by comma.
    if (peek() == Token::FUNCTION &&
        function_state_->previous_function_was_likely_called()) {
      function_state_->set_next_function_is_likely_called();
    }
  }

  return result;
}

template <typename Impl>
typename ParserBase<Impl>::ExpressionT ParserBase<Impl>::ParseArrayLiteral(
    bool* ok) {
  // ArrayLiteral ::
  //   '[' Expression? (',' Expression?)* ']'

  int pos = peek_position();
  ExpressionListT values = impl()->NewExpressionList(4);
  int first_spread_index = -1;
  Expect(Token::LBRACK, CHECK_OK);
  while (peek() != Token::RBRACK) {
    ExpressionT elem;
    if (peek() == Token::COMMA) {
      elem = impl()->GetLiteralTheHole(peek_position());
    } else if (peek() == Token::ELLIPSIS) {
      int start_pos = peek_position();
      Consume(Token::ELLIPSIS);
      int expr_pos = peek_position();
      ExpressionT argument =
          ParseAssignmentExpression(true, typesystem::kNoCover, CHECK_OK);
      elem = factory()->NewSpread(argument, start_pos, expr_pos);

      if (first_spread_index < 0) {
        first_spread_index = values->length();
      }

      if (argument->IsAssignment()) {
        classifier()->RecordPatternError(
            Scanner::Location(start_pos, scanner()->location().end_pos),
            MessageTemplate::kInvalidDestructuringTarget);
      } else {
        CheckDestructuringElement(argument, start_pos,
                                  scanner()->location().end_pos);
      }

      if (peek() == Token::COMMA) {
        classifier()->RecordPatternError(
            Scanner::Location(start_pos, scanner()->location().end_pos),
            MessageTemplate::kElementAfterRest);
      }
    } else {
      int beg_pos = peek_position();
      elem = ParseAssignmentExpression(true, typesystem::kNoCover, CHECK_OK);
      CheckDestructuringElement(elem, beg_pos, scanner()->location().end_pos);
    }
    values->Add(elem, zone_);
    if (peek() != Token::RBRACK) {
      Expect(Token::COMMA, CHECK_OK);
    }
  }
  Expect(Token::RBRACK, CHECK_OK);

  ExpressionT result =
      factory()->NewArrayLiteral(values, first_spread_index, pos);
  if (first_spread_index >= 0) {
    result = factory()->NewRewritableExpression(result);
    impl()->QueueNonPatternForRewriting(result, ok);
    if (!*ok) {
      // If the non-pattern rewriting mechanism is used in the future for
      // rewriting other things than spreads, this error message will have
      // to change.  Also, this error message will never appear while pre-
      // parsing (this is OK, as it is an implementation limitation).
      ReportMessage(MessageTemplate::kTooManySpreads);
      return impl()->EmptyExpression();
    }
  }
  return result;
}

template <typename Impl>
bool ParserBase<Impl>::SetPropertyKindFromToken(Token::Value token,
                                                PropertyKind* kind) {
  // This returns true, setting the property kind, iff the given token is one
  // which must occur after a property name, indicating that the previous token
  // was in fact a name and not a modifier (like the "get" in "get x").
  switch (token) {
    case Token::COLON:
      *kind = PropertyKind::kValueProperty;
      return true;
    case Token::COMMA:
    case Token::RBRACE:
    case Token::ASSIGN:
      *kind = PropertyKind::kShorthandProperty;
      return true;
    case Token::LT:
      if (!typed()) break;
    // falls through
    case Token::LPAREN:
      *kind = PropertyKind::kMethodProperty;
      return true;
    case Token::MUL:
    case Token::SEMICOLON:
      *kind = PropertyKind::kClassField;
      return true;
    default:
      break;
  }
  return false;
}

template <typename Impl>
typename ParserBase<Impl>::ExpressionT ParserBase<Impl>::ParsePropertyName(
    IdentifierT* name, PropertyKind* kind, bool* is_generator, bool* is_get,
    bool* is_set, bool* is_async, bool* is_computed_name, bool* ok) {
  DCHECK(*kind == PropertyKind::kNotSet);
  DCHECK(!*is_generator);
  DCHECK(!*is_get);
  DCHECK(!*is_set);
  DCHECK(!*is_async);
  DCHECK(!*is_computed_name);

  *is_generator = Check(Token::MUL);
  if (*is_generator) {
    *kind = PropertyKind::kMethodProperty;
  }

  Token::Value token = peek();
  int pos = peek_position();

  if (!*is_generator && token == Token::ASYNC &&
      !scanner()->HasAnyLineTerminatorAfterNext()) {
    Consume(Token::ASYNC);
    token = peek();
    if (token == Token::MUL && allow_harmony_async_iteration() &&
        !scanner()->HasAnyLineTerminatorBeforeNext()) {
      Consume(Token::MUL);
      token = peek();
      *is_generator = true;
    } else if (SetPropertyKindFromToken(token, kind)) {
      *name = impl()->GetSymbol();  // TODO(bakkot) specialize on 'async'
      impl()->PushLiteralName(*name);
      return factory()->NewStringLiteral(*name, pos);
    }
    *kind = PropertyKind::kMethodProperty;
    *is_async = true;
    pos = peek_position();
  }

  if (token == Token::IDENTIFIER && !*is_generator && !*is_async) {
    // This is checking for 'get' and 'set' in particular.
    Consume(Token::IDENTIFIER);
    token = peek();
    if (SetPropertyKindFromToken(token, kind)) {
      *name = impl()->GetSymbol();
      impl()->PushLiteralName(*name);
      return factory()->NewStringLiteral(*name, pos);
    } else if (scanner()->IsGetOrSet(is_get, is_set)) {
      *kind = PropertyKind::kAccessorProperty;
      pos = peek_position();
    } else {
      if (typed()) *kind = PropertyKind::kShorthandProperty;
      *name = impl()->GetSymbol();
      impl()->PushLiteralName(*name);
      return factory()->NewStringLiteral(*name, pos);
    }
  }

  // For non computed property names we normalize the name a bit:
  //
  //   "12" -> 12
  //   12.3 -> "12.3"
  //   12.30 -> "12.3"
  //   identifier -> "identifier"
  //
  // This is important because we use the property name as a key in a hash
  // table when we compute constant properties.
  ExpressionT expression = impl()->EmptyExpression();
  switch (token) {
    case Token::STRING:
      Consume(Token::STRING);
      *name = impl()->GetSymbol();
      break;

    case Token::SMI:
      Consume(Token::SMI);
      *name = impl()->GetNumberAsSymbol();
      break;

    case Token::NUMBER:
      Consume(Token::NUMBER);
      *name = impl()->GetNumberAsSymbol();
      break;

    case Token::LBRACK: {
      *name = impl()->EmptyIdentifier();
      *is_computed_name = true;
      Consume(Token::LBRACK);
      ExpressionClassifier computed_name_classifier(this);
      expression =
          ParseAssignmentExpression(true, typesystem::kNoCover, CHECK_OK);
      impl()->RewriteNonPattern(CHECK_OK);
      AccumulateFormalParameterContainmentErrors();
      Expect(Token::RBRACK, CHECK_OK);
      break;
    }

    case Token::ELLIPSIS:
      if (allow_harmony_object_rest_spread()) {
        *name = impl()->EmptyIdentifier();
        Consume(Token::ELLIPSIS);
        expression =
            ParseAssignmentExpression(true, typesystem::kNoCover, CHECK_OK);
        *kind = PropertyKind::kSpreadProperty;

        if (expression->IsAssignment()) {
          classifier()->RecordPatternError(
              scanner()->location(),
              MessageTemplate::kInvalidDestructuringTarget);
        } else {
          CheckDestructuringElement(expression, pos,
                                    scanner()->location().end_pos);
        }

        if (peek() != Token::RBRACE) {
          classifier()->RecordPatternError(scanner()->location(),
                                           MessageTemplate::kElementAfterRest);
        }
        return expression;
      }

    default:
      *name = ParseIdentifierName(CHECK_OK);
      break;
  }

  if (*kind == PropertyKind::kNotSet) {
    SetPropertyKindFromToken(peek(), kind);
  }

  if (*is_computed_name) {
    return expression;
  }

  impl()->PushLiteralName(*name);

  uint32_t index;
  return impl()->IsArrayIndex(*name, &index)
             ? factory()->NewNumberLiteral(index, pos)
             : factory()->NewStringLiteral(*name, pos);
}


// This is a simplified version of ParsePropertyName
template <typename Impl>
typename ParserBase<Impl>::ExpressionT
ParserBase<Impl>::ParsePropertyNameInType(bool* ok) {
  Token::Value token = peek();
  int pos = peek_position();
  IdentifierT name = impl()->EmptyIdentifier();

  // For non computed property names we normalize the name a bit:
  //
  //   "12" -> 12
  //   12.3 -> "12.3"
  //   12.30 -> "12.3"
  //   identifier -> "identifier"
  //
  // This is important because we use the property name as a key in a hash
  // table when we compute constant properties.
  switch (token) {
    case Token::STRING:
      Consume(Token::STRING);
      name = impl()->GetSymbol();
      break;

    case Token::SMI:
      Consume(Token::SMI);
      name = impl()->GetNumberAsSymbol();
      break;

    case Token::NUMBER:
      Consume(Token::NUMBER);
      name = impl()->GetNumberAsSymbol();
      break;

    default:
      name = ParseIdentifierName(CHECK_OK);
      break;
  }

  uint32_t index;
  return impl()->IsArrayIndex(name, &index)
             ? factory()->NewNumberLiteral(index, pos)
             : factory()->NewStringLiteral(name, pos);
}

template <typename Impl>
typename ParserBase<Impl>::ClassLiteralPropertyT
ParserBase<Impl>::ParseClassPropertyDefinition(
    ClassLiteralChecker* checker, bool has_extends, bool* is_computed_name,
    bool* has_seen_constructor, ClassLiteralProperty::Kind* property_kind,
    bool* is_static, bool* has_name_static_property, bool ambient, bool* ok) {
  DCHECK_NOT_NULL(has_seen_constructor);
  DCHECK_NOT_NULL(has_name_static_property);

  // Parse index member declarations in typed mode.
  // We implicitly disallow computed property names, in this case,
  // i.e., class C { [42](x) {} } does not work in typed mode.
  if (typed() && Check(Token::LBRACK)) {
    int property_pos = peek_position();
    IdentifierT property_name =
        ParseIdentifierName(CHECK_OK_CUSTOM(EmptyClassLiteralProperty));
    ExpressionT property =
        factory()->NewStringLiteral(property_name, property_pos);
    Expect(Token::COLON, CHECK_OK_CUSTOM(EmptyClassLiteralProperty));
    typesystem::TypeMember::IndexType index_type =
        typesystem::TypeMember::kNoIndexType;
    if (peek() == Token::IDENTIFIER) {
      if (CheckContextualKeyword(CStrVector("number"))) {
        index_type = typesystem::TypeMember::kNumberIndexType;
      } else if (CheckContextualKeyword(CStrVector("string"))) {
        index_type = typesystem::TypeMember::kStringIndexType;
      }
    }
    if (index_type == typesystem::TypeMember::kNoIndexType) {
      Scanner::Location next_location = scanner()->peek_location();
      impl()->ReportMessageAt(next_location, MessageTemplate::kBadIndexType);
      *ok = false;
      return impl()->EmptyClassLiteralProperty();
    }
    Expect(Token::RBRACK, CHECK_OK_CUSTOM(EmptyClassLiteralProperty));
    // Parse optional result type.
    typename TypeSystem::Type type = impl()->EmptyType();
    if (Check(Token::COLON)) {  // Braces required here.
      type = ParseValidType(CHECK_OK_CUSTOM(EmptyClassLiteralProperty));
    }
    USE(property);  // TODO(nikolaos): really use these!
    USE(index_type);
    USE(type);
    return impl()->EmptyClassLiteralProperty();
  }

  bool is_get = false;
  bool is_set = false;
  bool is_generator = false;
  bool is_async = false;
  *is_static = false;
  *property_kind = ClassLiteralProperty::METHOD;
  PropertyKind kind = PropertyKind::kNotSet;

  Token::Value name_token = peek();

  int function_token_position = scanner()->peek_location().beg_pos;
  IdentifierT name = impl()->EmptyIdentifier();
  ExpressionT name_expression;
  if (name_token == Token::STATIC) {
    Consume(Token::STATIC);
    function_token_position = scanner()->peek_location().beg_pos;
    if (peek() == Token::LPAREN) {
      kind = PropertyKind::kMethodProperty;
      name = impl()->GetSymbol();  // TODO(bakkot) specialize on 'static'
      name_expression = factory()->NewStringLiteral(name, position());
    } else if (peek() == Token::ASSIGN || peek() == Token::SEMICOLON ||
               peek() == Token::RBRACE) {
      name = impl()->GetSymbol();  // TODO(bakkot) specialize on 'static'
      name_expression = factory()->NewStringLiteral(name, position());
    } else {
      *is_static = true;
      name_expression = ParsePropertyName(
          &name, &kind, &is_generator, &is_get, &is_set, &is_async,
          is_computed_name, CHECK_OK_CUSTOM(EmptyClassLiteralProperty));
    }
  } else {
    name_expression = ParsePropertyName(
        &name, &kind, &is_generator, &is_get, &is_set, &is_async,
        is_computed_name, CHECK_OK_CUSTOM(EmptyClassLiteralProperty));
  }

  if (!*has_name_static_property && *is_static && impl()->IsName(name)) {
    *has_name_static_property = true;
  }

  switch (kind) {
    case PropertyKind::kClassField:
    case PropertyKind::kNotSet:  // This case is a name followed by a name or
                                 // other property. Here we have to assume
                                 // that's an uninitialized field followed by a
                                 // linebreak followed by a property, with ASI
                                 // adding the semicolon. If not, there will be
                                 // a syntax error after parsing the first name
                                 // as an uninitialized field.
    case PropertyKind::kShorthandProperty:
    case PropertyKind::kValueProperty:
      // Allow member variable declarations in typed mode.
      if (typed()) {
        // Parse optional type annotation.
        if (Check(Token::COLON)) {
          typename TypeSystem::Type type =
              ParseValidType(CHECK_OK_CUSTOM(EmptyClassLiteralProperty));
          USE(type);  // TODO(nikolaos): really use it!
        }
        // Parse optional initializer.
        if (!ambient && Check(Token::ASSIGN)) {
          ExpressionClassifier rhs_classifier(this);
          ExpressionT rhs = ParseAssignmentExpression(
              true, typesystem::kNoCover,
              CHECK_OK_CUSTOM(EmptyClassLiteralProperty));
          impl()->RewriteNonPattern(CHECK_OK_CUSTOM(EmptyClassLiteralProperty));
          impl()->AccumulateFormalParameterContainmentErrors();
          USE(rhs);  // TODO(nikolaos): really use it!
        }
        return impl()->EmptyClassLiteralProperty();
      }

      if (allow_harmony_class_fields()) {
        bool has_initializer = Check(Token::ASSIGN);
        ExpressionT function_literal = ParseClassFieldForInitializer(
            has_initializer, CHECK_OK_CUSTOM(EmptyClassLiteralProperty));
        ExpectSemicolon(CHECK_OK_CUSTOM(EmptyClassLiteralProperty));
        *property_kind = ClassLiteralProperty::FIELD;
        return factory()->NewClassLiteralProperty(
            name_expression, function_literal, *property_kind, *is_static,
            *is_computed_name);
      } else {
        ReportUnexpectedToken(Next());
        *ok = false;
        return impl()->EmptyClassLiteralProperty();
      }

    case PropertyKind::kMethodProperty: {
      DCHECK(!is_get && !is_set);

      // MethodDefinition
      //    PropertyName '(' StrictFormalParameters ')' '{' FunctionBody '}'
      //    '*' PropertyName '(' StrictFormalParameters ')' '{' FunctionBody '}'
      //    async PropertyName '(' StrictFormalParameters ')'
      //        '{' FunctionBody '}'
      //    async '*' PropertyName '(' StrictFormalParameters ')'
      //        '{' FunctionBody '}'

      if (!*is_computed_name) {
        checker->CheckClassMethodName(
            name_token, PropertyKind::kMethodProperty, is_generator, is_async,
            *is_static, CHECK_OK_CUSTOM(EmptyClassLiteralProperty));
      }

<<<<<<< HEAD
      FunctionKind kind = is_generator
                              ? FunctionKind::kConciseGeneratorMethod
                              : is_async ? FunctionKind::kAsyncConciseMethod
                                         : FunctionKind::kConciseMethod;
      // Allow signatures when in a class.
      typesystem::TypeFlags type_flags = typesystem::kAllowSignature;
      if (ambient) type_flags |= typesystem::kAmbient;
=======
      FunctionKind kind = MethodKindFor(is_generator, is_async);
>>>>>>> 5eec7df9

      if (!*is_static && impl()->IsConstructor(name)) {
        *has_seen_constructor = true;
        kind = has_extends ? FunctionKind::kDerivedConstructor
                           : FunctionKind::kBaseConstructor;
        type_flags |= typesystem::kConstructorTypes;
      }

      ExpressionT value = impl()->ParseFunctionLiteral(
          name, scanner()->location(), kSkipFunctionNameCheck, kind,
          FLAG_harmony_function_tostring ? function_token_position
                                         : kNoSourcePosition,
          FunctionLiteral::kAccessorOrMethod, language_mode(), typed(),
          type_flags, CHECK_OK_CUSTOM(EmptyClassLiteralProperty));

      // Return no property definition if just the signature was given.
      if (impl()->IsEmptyExpression(value)) {
        // Don't count constructor signature as a constructor.
        if (!*is_static && impl()->IsConstructor(name)) {
          // Note: we don't really need to unset has_seen_constructor
          checker->JustSignature();
        }
        return impl()->EmptyClassLiteralProperty();
      }

      *property_kind = ClassLiteralProperty::METHOD;
      return factory()->NewClassLiteralProperty(name_expression, value,
                                                *property_kind, *is_static,
                                                *is_computed_name);
    }

    case PropertyKind::kAccessorProperty: {
      DCHECK((is_get || is_set) && !is_generator && !is_async);

      if (ambient) {
        *ok = false;
        ReportMessage(MessageTemplate::kAmbientGetOrSet);
        return impl()->EmptyClassLiteralProperty();
      }

      if (!*is_computed_name) {
        checker->CheckClassMethodName(
            name_token, PropertyKind::kAccessorProperty, false, false,
            *is_static, CHECK_OK_CUSTOM(EmptyClassLiteralProperty));
        // Make sure the name expression is a string since we need a Name for
        // Runtime_DefineAccessorPropertyUnchecked and since we can determine
        // this statically we can skip the extra runtime check.
        name_expression =
            factory()->NewStringLiteral(name, name_expression->position());
      }

      FunctionKind kind = is_get ? FunctionKind::kGetterFunction
                                 : FunctionKind::kSetterFunction;

      FunctionLiteralT value = impl()->ParseFunctionLiteral(
          name, scanner()->location(), kSkipFunctionNameCheck, kind,
          FLAG_harmony_function_tostring ? function_token_position
                                         : kNoSourcePosition,
          FunctionLiteral::kAccessorOrMethod, language_mode(), typed(),
          typesystem::kDisallowTypeParameters,
          CHECK_OK_CUSTOM(EmptyClassLiteralProperty));

      if (!*is_computed_name) {
        impl()->AddAccessorPrefixToFunctionName(is_get, value, name);
      }

      *property_kind =
          is_get ? ClassLiteralProperty::GETTER : ClassLiteralProperty::SETTER;
      return factory()->NewClassLiteralProperty(name_expression, value,
                                                *property_kind, *is_static,
                                                *is_computed_name);
    }
    case PropertyKind::kSpreadProperty:
      UNREACHABLE();
  }
  UNREACHABLE();
  return impl()->EmptyClassLiteralProperty();
}

template <typename Impl>
typename ParserBase<Impl>::FunctionLiteralT
ParserBase<Impl>::ParseClassFieldForInitializer(bool has_initializer,
                                                bool* ok) {
  // Makes a concise method which evaluates and returns the initialized value
  // (or undefined if absent).
  FunctionKind kind = FunctionKind::kConciseMethod;
  DeclarationScope* initializer_scope = NewFunctionScope(kind);
  initializer_scope->set_start_position(scanner()->location().end_pos);
  FunctionState initializer_state(&function_state_, &scope_, initializer_scope);
  DCHECK_EQ(initializer_scope, scope());
  scope()->SetLanguageMode(STRICT);
  ExpressionClassifier expression_classifier(this);
  ExpressionT value;
  if (has_initializer) {
    value = this->ParseAssignmentExpression(
        true, typesystem::kNoCover, CHECK_OK_CUSTOM(EmptyFunctionLiteral));
    impl()->RewriteNonPattern(CHECK_OK_CUSTOM(EmptyFunctionLiteral));
  } else {
    value = factory()->NewUndefinedLiteral(kNoSourcePosition);
  }
  initializer_scope->set_end_position(scanner()->location().end_pos);
  typename Types::StatementList body = impl()->NewStatementList(1);
  body->Add(factory()->NewReturnStatement(value, kNoSourcePosition), zone());
  FunctionLiteralT function_literal = factory()->NewFunctionLiteral(
      impl()->EmptyIdentifierString(), initializer_scope, body,
      initializer_state.expected_property_count(), 0, 0,
      FunctionLiteral::kNoDuplicateParameters,
      FunctionLiteral::kAnonymousExpression, default_eager_compile_hint_,
      initializer_scope->start_position(), true, GetNextFunctionLiteralId());
  return function_literal;
}

template <typename Impl>
typename ParserBase<Impl>::ObjectLiteralPropertyT
ParserBase<Impl>::ParseObjectPropertyDefinition(ObjectLiteralChecker* checker,
                                                bool* is_computed_name,
                                                bool* is_rest_property,
                                                bool* ok) {
  bool is_get = false;
  bool is_set = false;
  bool is_generator = false;
  bool is_async = false;
  PropertyKind kind = PropertyKind::kNotSet;

  IdentifierT name = impl()->EmptyIdentifier();
  Token::Value name_token = peek();
  int next_beg_pos = scanner()->peek_location().beg_pos;
  int next_end_pos = scanner()->peek_location().end_pos;

  ExpressionT name_expression = ParsePropertyName(
      &name, &kind, &is_generator, &is_get, &is_set, &is_async,
      is_computed_name, CHECK_OK_CUSTOM(EmptyObjectLiteralProperty));

  switch (kind) {
    case PropertyKind::kSpreadProperty:
      DCHECK(allow_harmony_object_rest_spread());
      DCHECK(!is_get && !is_set && !is_generator && !is_async &&
             !*is_computed_name);
      DCHECK(name_token == Token::ELLIPSIS);

      *is_computed_name = true;
      *is_rest_property = true;

      return factory()->NewObjectLiteralProperty(
          impl()->GetLiteralTheHole(kNoSourcePosition), name_expression,
          ObjectLiteralProperty::SPREAD, true);

    case PropertyKind::kValueProperty: {
      DCHECK(!is_get && !is_set && !is_generator && !is_async);

      if (!*is_computed_name) {
        checker->CheckDuplicateProto(name_token);
      }
      Consume(Token::COLON);
      int beg_pos = peek_position();
      ExpressionT value = ParseAssignmentExpression(
          true, typesystem::kNoCover,
          CHECK_OK_CUSTOM(EmptyObjectLiteralProperty));
      CheckDestructuringElement(value, beg_pos, scanner()->location().end_pos);

      ObjectLiteralPropertyT result = factory()->NewObjectLiteralProperty(
          name_expression, value, *is_computed_name);

      if (!*is_computed_name) {
        impl()->SetFunctionNameFromPropertyName(result, name);
      }

      return result;
    }

    case PropertyKind::kShorthandProperty: {
      // PropertyDefinition
      //    IdentifierReference
      //    CoverInitializedName
      //
      // CoverInitializedName
      //    IdentifierReference Initializer?
      DCHECK(!is_get && !is_set && !is_generator && !is_async);

      if (!Token::IsIdentifier(name_token, language_mode(),
                               this->is_generator(),
                               parsing_module_ || is_async_function())) {
        ReportUnexpectedToken(Next());
        *ok = false;
        return impl()->EmptyObjectLiteralProperty();
      }

      DCHECK(!*is_computed_name);

      if (classifier()->duplicate_finder() != nullptr &&
          scanner()->IsDuplicateSymbol(classifier()->duplicate_finder(),
                                       ast_value_factory())) {
        classifier()->RecordDuplicateFormalParameterError(
            scanner()->location());
      }

      if (impl()->IsEvalOrArguments(name) && is_strict(language_mode())) {
        classifier()->RecordBindingPatternError(
            scanner()->location(), MessageTemplate::kStrictEvalArguments);
      }

      if (name_token == Token::LET) {
        classifier()->RecordLetPatternError(
            scanner()->location(), MessageTemplate::kLetInLexicalBinding);
      }
      if (name_token == Token::AWAIT) {
        DCHECK(!is_async_function());
        classifier()->RecordAsyncArrowFormalParametersError(
            Scanner::Location(next_beg_pos, next_end_pos),
            MessageTemplate::kAwaitBindingIdentifier);
      }
      ExpressionT lhs = impl()->ExpressionFromIdentifier(name, next_beg_pos);
      CheckDestructuringElement(lhs, next_beg_pos, next_end_pos);

      ExpressionT value;
      if (peek() == Token::ASSIGN) {
        Consume(Token::ASSIGN);
        ExpressionClassifier rhs_classifier(this);
        ExpressionT rhs = ParseAssignmentExpression(
            true, typesystem::kNoCover,
            CHECK_OK_CUSTOM(EmptyObjectLiteralProperty));
        impl()->RewriteNonPattern(CHECK_OK_CUSTOM(EmptyObjectLiteralProperty));
        AccumulateFormalParameterContainmentErrors();
        value = factory()->NewAssignment(Token::ASSIGN, lhs, rhs,
                                         kNoSourcePosition);
        classifier()->RecordExpressionError(
            Scanner::Location(next_beg_pos, scanner()->location().end_pos),
            MessageTemplate::kInvalidCoverInitializedName);

        impl()->SetFunctionNameFromIdentifierRef(rhs, lhs);
      } else {
        value = lhs;
      }

      return factory()->NewObjectLiteralProperty(
          name_expression, value, ObjectLiteralProperty::COMPUTED, false);
    }

    case PropertyKind::kMethodProperty: {
      DCHECK(!is_get && !is_set);

      // MethodDefinition
      //    PropertyName '(' StrictFormalParameters ')' '{' FunctionBody '}'
      //    '*' PropertyName '(' StrictFormalParameters ')' '{' FunctionBody '}'

      classifier()->RecordPatternError(
          Scanner::Location(next_beg_pos, scanner()->location().end_pos),
          MessageTemplate::kInvalidDestructuringTarget);

      FunctionKind kind = MethodKindFor(is_generator, is_async);

      ExpressionT value = impl()->ParseFunctionLiteral(
          name, scanner()->location(), kSkipFunctionNameCheck, kind,
          FLAG_harmony_function_tostring ? next_beg_pos : kNoSourcePosition,
          FunctionLiteral::kAccessorOrMethod, language_mode(), typed(),
          typesystem::kNormalTypes,
          CHECK_OK_CUSTOM(EmptyObjectLiteralProperty));

      return factory()->NewObjectLiteralProperty(
          name_expression, value, ObjectLiteralProperty::COMPUTED,
          *is_computed_name);
    }

    case PropertyKind::kAccessorProperty: {
      DCHECK((is_get || is_set) && !(is_set && is_get) && !is_generator &&
             !is_async);

      classifier()->RecordPatternError(
          Scanner::Location(next_beg_pos, scanner()->location().end_pos),
          MessageTemplate::kInvalidDestructuringTarget);

      if (!*is_computed_name) {
        // Make sure the name expression is a string since we need a Name for
        // Runtime_DefineAccessorPropertyUnchecked and since we can determine
        // this statically we can skip the extra runtime check.
        name_expression =
            factory()->NewStringLiteral(name, name_expression->position());
      }

      FunctionKind kind = is_get ? FunctionKind::kGetterFunction
                                 : FunctionKind::kSetterFunction;

      FunctionLiteralT value = impl()->ParseFunctionLiteral(
          name, scanner()->location(), kSkipFunctionNameCheck, kind,
          FLAG_harmony_function_tostring ? next_beg_pos : kNoSourcePosition,
          FunctionLiteral::kAccessorOrMethod, language_mode(), typed(),
          typesystem::kDisallowTypeParameters,
          CHECK_OK_CUSTOM(EmptyObjectLiteralProperty));

      if (!*is_computed_name) {
        impl()->AddAccessorPrefixToFunctionName(is_get, value, name);
      }

      return factory()->NewObjectLiteralProperty(
          name_expression, value, is_get ? ObjectLiteralProperty::GETTER
                                         : ObjectLiteralProperty::SETTER,
          *is_computed_name);
    }

    case PropertyKind::kClassField:
    case PropertyKind::kNotSet:
      ReportUnexpectedToken(Next());
      *ok = false;
      return impl()->EmptyObjectLiteralProperty();
  }

  UNREACHABLE();
  return impl()->EmptyObjectLiteralProperty();
}

template <typename Impl>
typename ParserBase<Impl>::ExpressionT ParserBase<Impl>::ParseObjectLiteral(
    bool* ok) {
  // ObjectLiteral ::
  // '{' (PropertyDefinition (',' PropertyDefinition)* ','? )? '}'

  int pos = peek_position();
  typename Types::ObjectPropertyList properties =
      impl()->NewObjectPropertyList(4);
  int number_of_boilerplate_properties = 0;

  bool has_computed_names = false;
  bool has_rest_property = false;
  ObjectLiteralChecker checker(this);

  Expect(Token::LBRACE, CHECK_OK);

  while (peek() != Token::RBRACE) {
    FuncNameInferrer::State fni_state(fni_);

    bool is_computed_name = false;
    bool is_rest_property = false;
    ObjectLiteralPropertyT property = ParseObjectPropertyDefinition(
        &checker, &is_computed_name, &is_rest_property, CHECK_OK);

    if (is_computed_name) {
      has_computed_names = true;
    }

    if (is_rest_property) {
      has_rest_property = true;
    }

    if (impl()->IsBoilerplateProperty(property) && !has_computed_names) {
      // Count CONSTANT or COMPUTED properties to maintain the enumeration
      // order.
      number_of_boilerplate_properties++;
    }

    properties->Add(property, zone());

    if (peek() != Token::RBRACE) {
      // Need {} because of the CHECK_OK macro.
      Expect(Token::COMMA, CHECK_OK);
    }

    if (fni_ != nullptr) fni_->Infer();
  }
  Expect(Token::RBRACE, CHECK_OK);

  // In pattern rewriter, we rewrite rest property to call out to a
  // runtime function passing all the other properties as arguments to
  // this runtime function. Here, we make sure that the number of
  // properties is less than number of arguments allowed for a runtime
  // call.
  if (has_rest_property && properties->length() > Code::kMaxArguments) {
    this->classifier()->RecordPatternError(Scanner::Location(pos, position()),
                                           MessageTemplate::kTooManyArguments);
  }

  return factory()->NewObjectLiteral(
      properties, number_of_boilerplate_properties, pos, has_rest_property);
}

template <typename Impl>
typename ParserBase<Impl>::ExpressionListT ParserBase<Impl>::ParseArguments(
    Scanner::Location* first_spread_arg_loc, bool maybe_arrow, bool* ok) {
  // Arguments ::
  //   '(' (AssignmentExpression)*[','] ')'

  Scanner::Location spread_arg = Scanner::Location::invalid();
  ExpressionListT result = impl()->NewExpressionList(4);
  Expect(Token::LPAREN, CHECK_OK_CUSTOM(NullExpressionList));
  bool done = (peek() == Token::RPAREN);
  while (!done) {
    int start_pos = peek_position();
    bool is_spread = Check(Token::ELLIPSIS);
    int expr_pos = peek_position();

    ExpressionT argument = ParseAssignmentExpression(
        true, typesystem::kNoCover, CHECK_OK_CUSTOM(NullExpressionList));
    if (!maybe_arrow) {
      impl()->RewriteNonPattern(CHECK_OK_CUSTOM(NullExpressionList));
    }
    if (is_spread) {
      if (!spread_arg.IsValid()) {
        spread_arg.beg_pos = start_pos;
        spread_arg.end_pos = peek_position();
      }
      argument = factory()->NewSpread(argument, start_pos, expr_pos);
    }
    result->Add(argument, zone_);

    if (result->length() > Code::kMaxArguments) {
      ReportMessage(MessageTemplate::kTooManyArguments);
      *ok = false;
      return impl()->NullExpressionList();
    }
    done = (peek() != Token::COMMA);
    if (!done) {
      Next();
      if (allow_harmony_trailing_commas() && peek() == Token::RPAREN) {
        // allow trailing comma
        done = true;
      }
    }
  }
  Scanner::Location location = scanner_->location();
  if (Token::RPAREN != Next()) {
    impl()->ReportMessageAt(location, MessageTemplate::kUnterminatedArgList);
    *ok = false;
    return impl()->NullExpressionList();
  }
  *first_spread_arg_loc = spread_arg;

  if (!maybe_arrow || peek() != Token::ARROW) {
    if (maybe_arrow) {
      impl()->RewriteNonPattern(CHECK_OK_CUSTOM(NullExpressionList));
    }
  }

  return result;
}

// Precedence = 2
template <typename Impl>
typename ParserBase<Impl>::ExpressionT
ParserBase<Impl>::ParseAssignmentExpression(
    bool accept_IN, typesystem::CoverFormalParameters cover, bool* ok) {
  // AssignmentExpression ::
  //   ConditionalExpression
  //   ArrowFunction
  //   YieldExpression
  //   LeftHandSideExpression AssignmentOperator AssignmentExpression
  int lhs_beg_pos = peek_position();

  if (peek() == Token::YIELD && is_generator()) {
    return ParseYieldExpression(accept_IN, ok);
  }

  FuncNameInferrer::State fni_state(fni_);
  ExpressionClassifier arrow_formals_classifier(
      this, classifier()->duplicate_finder());

  Scope::Snapshot scope_snapshot(scope());
  int rewritable_length =
      function_state_->destructuring_assignments_to_rewrite().length();

  bool is_async = peek() == Token::ASYNC &&
                  !scanner()->HasAnyLineTerminatorAfterNext() &&
                  IsValidArrowFormalParametersStart(PeekAhead());
  bool maybe_arrow_formals =
      peek() == Token::LPAREN || (typed() && peek() == Token::LT);
  if (!is_async && !maybe_arrow_formals) {
    ArrowFormalParametersUnexpectedToken();
  }

  // Parse a simple, faster sub-grammar (primary expression) if it's evident
  // that we have only a trivial expression to parse.
  ExpressionT expression;
  bool optional = false;
  if (IsTrivialExpression()) {
    expression = ParsePrimaryExpression(&is_async, CHECK_OK);
  } else {
    expression = ParseConditionalExpression(
        accept_IN, cover & typesystem::kAllowOptional, CHECK_OK);

    // Parse optional parameter in typed mode.
    optional = typed() && (cover & typesystem::kAllowOptional) &&
               Check(Token::CONDITIONAL);
    if (optional) ExpressionUnexpectedToken();
  }

  bool typed_arrow = false;
  if (is_async && impl()->IsIdentifier(expression) && peek_any_identifier() &&
      PeekAhead() == Token::ARROW) {
    // async Identifier => AsyncConciseBody
    IdentifierT name = ParseAndClassifyIdentifier(CHECK_OK);
    expression =
        impl()->ExpressionFromIdentifier(name, position(), InferName::kNo);
    if (fni_) {
      // Remove `async` keyword from inferred name stack.
      fni_->RemoveAsyncKeywordFromEnd();
    }
  // Parse optional type annotation in typed mode.
  } else if (typed() && !(cover & typesystem::kDisallowType) &&
             (maybe_arrow_formals || (cover & typesystem::kAllowType)) &&
             peek() == Token::COLON) {
    typed_arrow = true;
    // This is not valid in an expression, unless followed by an arrow.
    // Prepare the appropriate error message.
    MessageTemplate::Template message = MessageTemplate::kUnexpectedToken;
    const char* arg;
    Scanner::Location location = scanner()->peek_location();
    GetUnexpectedTokenMessage(peek(), &message, &location, &arg);
    Consume(Token::COLON);
    // TODO(nikolaos): Eventually, the result of the following should be used.
    ParseValidType(CHECK_OK);
    if (!maybe_arrow_formals || peek() != Token::ARROW)
      arrow_formals_classifier.RecordExpressionError(location, message, arg);
  }

  if (peek() == Token::ARROW) {
    // Simple arrow parameters must not have type annotations.
    if (typed() && !maybe_arrow_formals && typed_arrow) {
      ReportUnexpectedToken(Next());
      *ok = false;
      return impl()->EmptyExpression();
    }
    Scanner::Location arrow_loc = scanner()->peek_location();
    ValidateArrowFormalParameters(expression, maybe_arrow_formals, is_async,
                                  CHECK_OK);
    // This reads strangely, but is correct: it checks whether any
    // sub-expression of the parameter list failed to be a valid formal
    // parameter initializer. Since YieldExpressions are banned anywhere
    // in an arrow parameter list, this is correct.
    // TODO(adamk): Rename "FormalParameterInitializerError" to refer to
    // "YieldExpression", which is its only use.
    ValidateFormalParameterInitializer(ok);

    Scanner::Location loc(lhs_beg_pos, scanner()->location().end_pos);
    DeclarationScope* scope =
        NewFunctionScope(is_async ? FunctionKind::kAsyncArrowFunction
                                  : FunctionKind::kArrowFunction);

    // Because the arrow's parameters were parsed in the outer scope,
    // we need to fix up the scope chain appropriately.
    scope_snapshot.Reparent(scope);
    function_state_->SetDestructuringAssignmentsScope(rewritable_length, scope);

    FormalParametersT parameters(scope);
    if (!classifier()->is_simple_parameter_list()) {
      scope->SetHasNonSimpleParameters();
      parameters.is_simple = false;
    }

    scope->set_start_position(lhs_beg_pos);
    Scanner::Location duplicate_loc = Scanner::Location::invalid();
    impl()->DeclareArrowFunctionFormalParameters(&parameters, expression, loc,
                                                 &duplicate_loc, CHECK_OK);
    if (duplicate_loc.IsValid()) {
      classifier()->RecordDuplicateFormalParameterError(duplicate_loc);
    }
    expression = ParseArrowFunctionLiteral(accept_IN, parameters,
                                           rewritable_length, CHECK_OK);
    DiscardExpressionClassifier();
    classifier()->RecordPatternError(arrow_loc,
                                     MessageTemplate::kUnexpectedToken,
                                     Token::String(Token::ARROW));

    if (fni_ != nullptr) fni_->Infer();

    return expression;
  }

  // "expression" was not itself an arrow function parameter list, but it might
  // form part of one.  Propagate speculative formal parameter error locations
  // (including those for binding patterns, since formal parameters can
  // themselves contain binding patterns).
  unsigned productions = ExpressionClassifier::AllProductions &
                         ~ExpressionClassifier::ArrowFormalParametersProduction;

  // Parenthesized identifiers and property references are allowed as part
  // of a larger assignment pattern, even though parenthesized patterns
  // themselves are not allowed, e.g., "[(x)] = []". Only accumulate
  // assignment pattern errors if the parsed expression is more complex.
  if (IsValidReferenceExpression(expression)) {
    productions &= ~ExpressionClassifier::AssignmentPatternProduction;
  }

  const bool is_destructuring_assignment =
      IsValidPattern(expression) && peek() == Token::ASSIGN;
  if (is_destructuring_assignment) {
    // This is definitely not an expression so don't accumulate
    // expression-related errors.
    productions &= ~ExpressionClassifier::ExpressionProduction;
  }

  if (optional || !Token::IsAssignmentOp(peek())) {
    // Parsed conditional expression only (no assignment).
    // Pending non-pattern expressions must be merged.
    Accumulate(productions);
    return expression;
  } else {
    // Pending non-pattern expressions must be discarded.
    Accumulate(productions, false);
  }

  if (is_destructuring_assignment) {
    ValidateAssignmentPattern(CHECK_OK);
  } else {
    expression = CheckAndRewriteReferenceExpression(
        expression, lhs_beg_pos, scanner()->location().end_pos,
        MessageTemplate::kInvalidLhsInAssignment, CHECK_OK);
  }

  impl()->MarkExpressionAsAssigned(expression);

  Token::Value op = Next();  // Get assignment operator.
  if (op != Token::ASSIGN) {
    classifier()->RecordPatternError(scanner()->location(),
                                     MessageTemplate::kUnexpectedToken,
                                     Token::String(op));
  }
  int pos = position();

  ExpressionClassifier rhs_classifier(this);

  ExpressionT right =
      ParseAssignmentExpression(accept_IN, typesystem::kNoCover, CHECK_OK);
  impl()->RewriteNonPattern(CHECK_OK);
  AccumulateFormalParameterContainmentErrors();

  // We try to estimate the set of properties set by constructors. We define a
  // new property whenever there is an assignment to a property of 'this'. We
  // should probably only add properties if we haven't seen them
  // before. Otherwise we'll probably overestimate the number of properties.
  if (op == Token::ASSIGN && impl()->IsThisProperty(expression)) {
    function_state_->AddProperty();
  }

  impl()->CheckAssigningFunctionLiteralToProperty(expression, right);

  if (fni_ != NULL) {
    // Check if the right hand side is a call to avoid inferring a
    // name if we're dealing with "a = function(){...}();"-like
    // expression.
    if ((op == Token::INIT || op == Token::ASSIGN) &&
        (!right->IsCall() && !right->IsCallNew())) {
      fni_->Infer();
    } else {
      fni_->RemoveLastFunction();
    }
  }

  if (op == Token::ASSIGN) {
    impl()->SetFunctionNameFromIdentifierRef(right, expression);
  }

  if (op == Token::ASSIGN_EXP) {
    DCHECK(!is_destructuring_assignment);
    return impl()->RewriteAssignExponentiation(expression, right, pos);
  }

  ExpressionT result = factory()->NewAssignment(op, expression, right, pos);

  if (is_destructuring_assignment) {
    result = factory()->NewRewritableExpression(result);
    impl()->QueueDestructuringAssignmentForRewriting(result);
  }

  return result;
}

template <typename Impl>
typename ParserBase<Impl>::ExpressionT ParserBase<Impl>::ParseYieldExpression(
    bool accept_IN, bool* ok) {
  // YieldExpression ::
  //   'yield' ([no line terminator] '*'? AssignmentExpression)?
  int pos = peek_position();
  classifier()->RecordPatternError(
      scanner()->peek_location(), MessageTemplate::kInvalidDestructuringTarget);
  classifier()->RecordFormalParameterInitializerError(
      scanner()->peek_location(), MessageTemplate::kYieldInParameter);
  Expect(Token::YIELD, CHECK_OK);
  ExpressionT generator_object =
      factory()->NewVariableProxy(function_state_->generator_object_variable());
  // The following initialization is necessary.
  ExpressionT expression = impl()->EmptyExpression();
  bool delegating = false;  // yield*
  if (!scanner()->HasAnyLineTerminatorBeforeNext()) {
    if (Check(Token::MUL)) delegating = true;
    switch (peek()) {
      case Token::EOS:
      case Token::SEMICOLON:
      case Token::RBRACE:
      case Token::RBRACK:
      case Token::RPAREN:
      case Token::COLON:
      case Token::COMMA:
        // The above set of tokens is the complete set of tokens that can appear
        // after an AssignmentExpression, and none of them can start an
        // AssignmentExpression.  This allows us to avoid looking for an RHS for
        // a regular yield, given only one look-ahead token.
        if (!delegating) break;
        // Delegating yields require an RHS; fall through.
      default:
        expression = ParseAssignmentExpression(accept_IN, typesystem::kNoCover,
                                               CHECK_OK);
        impl()->RewriteNonPattern(CHECK_OK);
        break;
    }
  }

  if (delegating) {
    return impl()->RewriteYieldStar(generator_object, expression, pos);
  }

  if (!is_async_generator()) {
    // Async generator yield is rewritten in Ignition, and doesn't require
    // producing an Iterator Result.
    expression = impl()->BuildIteratorResult(expression, false);
  }

  // Hackily disambiguate o from o.next and o [Symbol.iterator]().
  // TODO(verwaest): Come up with a better solution.
  ExpressionT yield =
      BuildSuspend(generator_object, expression, pos,
                   Suspend::kOnExceptionThrow, SuspendFlags::kYield);
  return yield;
}

// Precedence = 3
template <typename Impl>
typename ParserBase<Impl>::ExpressionT
ParserBase<Impl>::ParseConditionalExpression(bool accept_IN,
                                             bool allow_optional,
                                             bool* ok) {
  // ConditionalExpression ::
  //   LogicalOrExpression
  //   LogicalOrExpression '?' AssignmentExpression ':' AssignmentExpression

  int pos = peek_position();
  // We start using the binary expression parser for prec >= 4 only!
  ExpressionT expression = ParseBinaryExpression(4, accept_IN, CHECK_OK);
  if (peek() != Token::CONDITIONAL) return expression;
  // In typed mode, when parsing an expression that could be a formal
  // parameter, we may encounter a '?' which denotes an optional parameter.
  // This can only be followed by ':', ',' or ')', which cannot start an
  // AssignmentExpression.
  if (typed() && allow_optional &&
      (PeekAhead() == Token::COMMA || PeekAhead() == Token::COLON ||
       PeekAhead() == Token::RPAREN))
    return expression;
  impl()->RewriteNonPattern(CHECK_OK);
  BindingPatternUnexpectedToken();
  ArrowFormalParametersUnexpectedToken();
  Consume(Token::CONDITIONAL);
<<<<<<< HEAD
  // In parsing the first assignment expression in conditional
  // expressions we always accept the 'in' keyword; see ECMA-262,
  // section 11.12, page 58.
  ExpressionT left =
      ParseAssignmentExpression(true, typesystem::kDisallowType, CHECK_OK);
  impl()->RewriteNonPattern(CHECK_OK);
  Expect(Token::COLON, CHECK_OK);
  ExpressionT right =
      ParseAssignmentExpression(accept_IN, typesystem::kNoCover, CHECK_OK);
=======

  ExpressionT left;
  {
    ExpressionClassifier classifier(this);
    // In parsing the first assignment expression in conditional
    // expressions we always accept the 'in' keyword; see ECMA-262,
    // section 11.12, page 58.
    left = ParseAssignmentExpression(true, CHECK_OK);
    AccumulateNonBindingPatternErrors();
  }
  impl()->RewriteNonPattern(CHECK_OK);
  Expect(Token::COLON, CHECK_OK);
  ExpressionT right;
  {
    ExpressionClassifier classifier(this);
    right = ParseAssignmentExpression(accept_IN, CHECK_OK);
    AccumulateNonBindingPatternErrors();
  }
>>>>>>> 5eec7df9
  impl()->RewriteNonPattern(CHECK_OK);
  return factory()->NewConditional(expression, left, right, pos);
}


// Precedence >= 4
template <typename Impl>
typename ParserBase<Impl>::ExpressionT ParserBase<Impl>::ParseBinaryExpression(
    int prec, bool accept_IN, bool* ok) {
  DCHECK(prec >= 4);
  ExpressionT x = ParseUnaryExpression(CHECK_OK);
  for (int prec1 = Precedence(peek(), accept_IN); prec1 >= prec; prec1--) {
    // prec1 >= 4
    while (Precedence(peek(), accept_IN) == prec1) {
      impl()->RewriteNonPattern(CHECK_OK);
      BindingPatternUnexpectedToken();
      ArrowFormalParametersUnexpectedToken();
      Token::Value op = Next();
      int pos = position();

      const bool is_right_associative = op == Token::EXP;
      const int next_prec = is_right_associative ? prec1 : prec1 + 1;
      ExpressionT y = ParseBinaryExpression(next_prec, accept_IN, CHECK_OK);
      impl()->RewriteNonPattern(CHECK_OK);

      if (impl()->ShortcutNumericLiteralBinaryExpression(&x, y, op, pos)) {
        continue;
      }

      // For now we distinguish between comparisons and other binary
      // operations.  (We could combine the two and get rid of this
      // code and AST node eventually.)
      if (Token::IsCompareOp(op)) {
        // We have a comparison.
        Token::Value cmp = op;
        switch (op) {
          case Token::NE: cmp = Token::EQ; break;
          case Token::NE_STRICT: cmp = Token::EQ_STRICT; break;
          default: break;
        }
        x = factory()->NewCompareOperation(cmp, x, y, pos);
        if (cmp != op) {
          // The comparison was negated - add a NOT.
          x = factory()->NewUnaryOperation(Token::NOT, x, pos);
        }
      } else if (op == Token::EXP) {
        x = impl()->RewriteExponentiation(x, y, pos);
      } else {
        // We have a "normal" binary operation.
        x = factory()->NewBinaryOperation(op, x, y, pos);
      }
    }
  }
  return x;
}

template <typename Impl>
typename ParserBase<Impl>::ExpressionT ParserBase<Impl>::ParseUnaryExpression(
    bool* ok) {
  // UnaryExpression ::
  //   PostfixExpression
  //   'delete' UnaryExpression
  //   'void' UnaryExpression
  //   'typeof' UnaryExpression
  //   '++' UnaryExpression
  //   '--' UnaryExpression
  //   '+' UnaryExpression
  //   '-' UnaryExpression
  //   '~' UnaryExpression
  //   '!' UnaryExpression
  //   [+Await] AwaitExpression[?Yield]

  Token::Value op = peek();
  if (Token::IsUnaryOp(op)) {
    BindingPatternUnexpectedToken();
    ArrowFormalParametersUnexpectedToken();

    op = Next();
    int pos = position();

    // Assume "! function ..." indicates the function is likely to be called.
    if (op == Token::NOT && peek() == Token::FUNCTION) {
      function_state_->set_next_function_is_likely_called();
    }

    ExpressionT expression = ParseUnaryExpression(CHECK_OK);
    impl()->RewriteNonPattern(CHECK_OK);

    if (op == Token::DELETE && is_strict(language_mode())) {
      if (impl()->IsIdentifier(expression)) {
        // "delete identifier" is a syntax error in strict mode.
        ReportMessage(MessageTemplate::kStrictDelete);
        *ok = false;
        return impl()->EmptyExpression();
      }
    }

    if (peek() == Token::EXP) {
      ReportUnexpectedToken(Next());
      *ok = false;
      return impl()->EmptyExpression();
    }

    // Allow the parser's implementation to rewrite the expression.
    return impl()->BuildUnaryExpression(expression, op, pos);
  } else if (Token::IsCountOp(op)) {
    BindingPatternUnexpectedToken();
    ArrowFormalParametersUnexpectedToken();
    op = Next();
    int beg_pos = peek_position();
    ExpressionT expression = ParseUnaryExpression(CHECK_OK);
    expression = CheckAndRewriteReferenceExpression(
        expression, beg_pos, scanner()->location().end_pos,
        MessageTemplate::kInvalidLhsInPrefixOp, CHECK_OK);
    impl()->MarkExpressionAsAssigned(expression);
    impl()->RewriteNonPattern(CHECK_OK);

    return factory()->NewCountOperation(op,
                                        true /* prefix */,
                                        expression,
                                        position());
  } else if (typed() && op == Token::LT) {
    // In typed mode, allow type assertions of the form <Type> UnaryExpression
    // and also optional type parameters for arrow functions, of the form
    // <Type, ... Type> ( FormalParameters ) => ConciseBody.
    // We cannot distinguish between those two at this point...
    // We can parse them with a cover grammar (TypeAssertionOrParameters)
    // and classify later; just prepare the appropriate error message.
    MessageTemplate::Template message = MessageTemplate::kUnexpectedToken;
    const char* arg;
    Scanner::Location location = scanner()->peek_location();
    GetUnexpectedTokenMessage(peek(), &message, &location, &arg);
    // TODO(nikolaos): the following should have a result and be really used!
    ParseTypeAssertionOrParameters(CHECK_OK);
    // Arrow formal parameters should be parenthesized after type parameters.
    bool parenthesized_formals = peek() == Token::LPAREN;
    ExpressionT expression = ParseUnaryExpression(CHECK_OK);
    // A type assertion cannot be a valid binding or assignment pattern.
    classifier()->RecordPatternError(location, message, arg);
    if (!parenthesized_formals)
      classifier()->RecordArrowFormalParametersError(location, message, arg);
    // TODO(nikolaos): The result is wrapped to disallow e.g. <number> x = 42
    // but when AST is introduced for type assertions, the RewritableExpression
    // will be necessary for desugaring it.
    expression = factory()->NewRewritableExpression(expression);
    // TODO(nikolaos): The following will be necessary now for desugaring.
    // impl()->QueueNonPatternForRewriting(expression);
    return expression;
  } else if (is_async_function() && peek() == Token::AWAIT) {
    classifier()->RecordFormalParameterInitializerError(
        scanner()->peek_location(),
        MessageTemplate::kAwaitExpressionFormalParameter);

    int await_pos = peek_position();
    Consume(Token::AWAIT);

    ExpressionT value = ParseUnaryExpression(CHECK_OK);

    return impl()->RewriteAwaitExpression(value, await_pos);
  } else {
    return ParsePostfixExpression(ok);
  }
}

template <typename Impl>
typename ParserBase<Impl>::ExpressionT ParserBase<Impl>::ParsePostfixExpression(
    bool* ok) {
  // PostfixExpression ::
  //   LeftHandSideExpression ('++' | '--')?

  int lhs_beg_pos = peek_position();
  ExpressionT expression = ParseLeftHandSideExpression(CHECK_OK);
  if (!scanner()->HasAnyLineTerminatorBeforeNext() &&
      Token::IsCountOp(peek())) {
    BindingPatternUnexpectedToken();
    ArrowFormalParametersUnexpectedToken();

    expression = CheckAndRewriteReferenceExpression(
        expression, lhs_beg_pos, scanner()->location().end_pos,
        MessageTemplate::kInvalidLhsInPostfixOp, CHECK_OK);
    impl()->MarkExpressionAsAssigned(expression);
    impl()->RewriteNonPattern(CHECK_OK);

    Token::Value next = Next();
    expression =
        factory()->NewCountOperation(next,
                                     false /* postfix */,
                                     expression,
                                     position());
  }
  return expression;
}

template <typename Impl>
typename ParserBase<Impl>::ExpressionT
ParserBase<Impl>::ParseLeftHandSideExpression(bool* ok) {
  // LeftHandSideExpression ::
  //   (NewExpression | MemberExpression) ...

  bool is_async = false;
  ExpressionT result =
      ParseMemberWithNewPrefixesExpression(&is_async, CHECK_OK);

  bool type_instantiation = false;
  while (true) {
    switch (peek()) {
      case Token::LBRACK: {
        if (type_instantiation) {  // Braces required here.
          Expect(Token::LPAREN, CHECK_OK);
        }
        impl()->RewriteNonPattern(CHECK_OK);
        BindingPatternUnexpectedToken();
        ArrowFormalParametersUnexpectedToken();
        Consume(Token::LBRACK);
        int pos = position();
        ExpressionT index =
            ParseExpressionCoverGrammar(true, typesystem::kNoCover, CHECK_OK);
        impl()->RewriteNonPattern(CHECK_OK);
        result = factory()->NewProperty(result, index, pos);
        Expect(Token::RBRACK, CHECK_OK);
        break;
      }

      case Token::LPAREN: {
        type_instantiation = false;
        int pos;
        impl()->RewriteNonPattern(CHECK_OK);
        BindingPatternUnexpectedToken();
        if (scanner()->current_token() == Token::IDENTIFIER ||
            scanner()->current_token() == Token::SUPER ||
            scanner()->current_token() == Token::ASYNC) {
          // For call of an identifier we want to report position of
          // the identifier as position of the call in the stack trace.
          pos = position();
        } else {
          // For other kinds of calls we record position of the parenthesis as
          // position of the call. Note that this is extremely important for
          // expressions of the form function(){...}() for which call position
          // should not point to the closing brace otherwise it will intersect
          // with positions recorded for function literal and confuse debugger.
          pos = peek_position();
          // Also the trailing parenthesis are a hint that the function will
          // be called immediately. If we happen to have parsed a preceding
          // function literal eagerly, we can also compile it eagerly.
          if (result->IsFunctionLiteral()) {
            result->AsFunctionLiteral()->SetShouldEagerCompile();
          }
        }
        Scanner::Location spread_pos;
        ExpressionListT args;
        if (V8_UNLIKELY(is_async && impl()->IsIdentifier(result))) {
          ExpressionClassifier async_classifier(this);
          args = ParseArguments(&spread_pos, true, CHECK_OK);
          if (peek() == Token::ARROW) {
            if (fni_) {
              fni_->RemoveAsyncKeywordFromEnd();
            }
            ValidateBindingPattern(CHECK_OK);
            ValidateFormalParameterInitializer(CHECK_OK);
            if (!classifier()->is_valid_async_arrow_formal_parameters()) {
              ReportClassifierError(
                  classifier()->async_arrow_formal_parameters_error());
              *ok = false;
              return impl()->EmptyExpression();
            }
            if (args->length()) {
              // async ( Arguments ) => ...
              return impl()->ExpressionListToExpression(args);
            }
            // async () => ...
            return factory()->NewEmptyParentheses(pos);
          } else {
            AccumulateFormalParameterContainmentErrors();
          }
        } else {
          args = ParseArguments(&spread_pos, false, CHECK_OK);
        }

        ArrowFormalParametersUnexpectedToken();

        // Keep track of eval() calls since they disable all local variable
        // optimizations.
        // The calls that need special treatment are the
        // direct eval calls. These calls are all of the form eval(...), with
        // no explicit receiver.
        // These calls are marked as potentially direct eval calls. Whether
        // they are actually direct calls to eval is determined at run time.
        Call::PossiblyEval is_possibly_eval =
            CheckPossibleEvalCall(result, scope());

        bool is_super_call = result->IsSuperCallReference();
        if (spread_pos.IsValid()) {
          result = impl()->SpreadCall(result, args, pos, is_possibly_eval);
        } else {
          result = factory()->NewCall(result, args, pos, is_possibly_eval);
        }

        // Explicit calls to the super constructor using super() perform an
        // implicit binding assignment to the 'this' variable.
        if (is_super_call) {
          ExpressionT this_expr = impl()->ThisExpression(pos);
          result =
              factory()->NewAssignment(Token::INIT, this_expr, result, pos);
        }

        if (fni_ != NULL) fni_->RemoveLastFunction();
        break;
      }

      case Token::PERIOD: {
        if (type_instantiation) {  // Braces required here.
          Expect(Token::LPAREN, CHECK_OK);
        }
        impl()->RewriteNonPattern(CHECK_OK);
        BindingPatternUnexpectedToken();
        ArrowFormalParametersUnexpectedToken();
        Consume(Token::PERIOD);

        // In typed mode, we want to allow type instantiation with the notation
        // f.<A, B> that must be handled separately.
        if (typed() && peek() == Token::LT) {
          typename TypeSystem::TypeList type_arguments =
              ParseTypeArguments(CHECK_OK);
          USE(type_arguments);  // TODO(nikolaos): really use them!
          type_instantiation = true;
          break;
        }

        int pos = position();
        IdentifierT name = ParseIdentifierName(CHECK_OK);
        result = factory()->NewProperty(
            result, factory()->NewStringLiteral(name, pos), pos);
        impl()->PushLiteralName(name);
        break;
      }

      case Token::TEMPLATE_SPAN:
      case Token::TEMPLATE_TAIL: {
        impl()->RewriteNonPattern(CHECK_OK);
        BindingPatternUnexpectedToken();
        ArrowFormalParametersUnexpectedToken();
        result = ParseTemplateLiteral(result, position(), true, CHECK_OK);
        break;
      }

      default:
        if (type_instantiation) {  // Braces required here.
          Expect(Token::LPAREN, CHECK_OK);
        }
        return result;
    }
  }
}

template <typename Impl>
typename ParserBase<Impl>::ExpressionT
ParserBase<Impl>::ParseMemberWithNewPrefixesExpression(bool* is_async,
                                                       bool* ok) {
  // NewExpression ::
  //   ('new')+ MemberExpression
  //
  // NewTarget ::
  //   'new' '.' 'target'

  // The grammar for new expressions is pretty warped. We can have several 'new'
  // keywords following each other, and then a MemberExpression. When we see '('
  // after the MemberExpression, it's associated with the rightmost unassociated
  // 'new' to create a NewExpression with arguments. However, a NewExpression
  // can also occur without arguments.

  // Examples of new expression:
  // new foo.bar().baz means (new (foo.bar)()).baz
  // new foo()() means (new foo())()
  // new new foo()() means (new (new foo())())
  // new new foo means new (new foo)
  // new new foo() means new (new foo())
  // new new foo().bar().baz means (new (new foo()).bar()).baz

  if (peek() == Token::NEW) {
    BindingPatternUnexpectedToken();
    ArrowFormalParametersUnexpectedToken();
    Consume(Token::NEW);
    int new_pos = position();
    ExpressionT result;
    if (peek() == Token::SUPER) {
      const bool is_new = true;
      result = ParseSuperExpression(is_new, CHECK_OK);
    } else if (allow_harmony_dynamic_import() && peek() == Token::IMPORT) {
      impl()->ReportMessageAt(scanner()->peek_location(),
                              MessageTemplate::kImportCallNotNewExpression);
      *ok = false;
      return impl()->EmptyExpression();
    } else if (peek() == Token::PERIOD) {
      return ParseNewTargetExpression(CHECK_OK);
    } else {
      result = ParseMemberWithNewPrefixesExpression(is_async, CHECK_OK);
    }
    impl()->RewriteNonPattern(CHECK_OK);
    // In typed mode, we want to allow type instantiation with the notation
    // new f.<A, B> that must be handled separately.
    if (peek() == Token::LPAREN ||
        (typed() && peek() == Token::PERIOD && PeekAhead() == Token::LT)) {
      // Parse optional type arguments.
      if (Check(Token::PERIOD)) {
        typename TypeSystem::TypeList type_arguments =
            ParseTypeArguments(CHECK_OK);
        USE(type_arguments);  // TODO(nikolaos): really use them!
      }
      // NewExpression with arguments.
      Scanner::Location spread_pos;
      ExpressionListT args = ParseArguments(&spread_pos, CHECK_OK);

      if (spread_pos.IsValid()) {
        result = impl()->SpreadCallNew(result, args, new_pos);
      } else {
        result = factory()->NewCallNew(result, args, new_pos);
      }
      // The expression can still continue with . or [ after the arguments.
      result = ParseMemberExpressionContinuation(result, is_async, CHECK_OK);
      return result;
    }
    // NewExpression without arguments.
    return factory()->NewCallNew(result, impl()->NewExpressionList(0), new_pos);
  }
  // No 'new' or 'super' keyword.
  return ParseMemberExpression(is_async, ok);
}

template <typename Impl>
typename ParserBase<Impl>::ExpressionT ParserBase<Impl>::ParseMemberExpression(
    bool* is_async, bool* ok) {
  // MemberExpression ::
  //   (PrimaryExpression | FunctionLiteral | ClassLiteral)
  //     ('[' Expression ']' | '.' Identifier | Arguments | TemplateLiteral)*
  //
  // CallExpression ::
  //   (SuperCall | ImportCall)
  //     ('[' Expression ']' | '.' Identifier | Arguments | TemplateLiteral)*
  //
  // The '[' Expression ']' and '.' Identifier parts are parsed by
  // ParseMemberExpressionContinuation, and the Arguments part is parsed by the
  // caller.

  // Parse the initial primary or function expression.
  ExpressionT result;
  if (peek() == Token::FUNCTION) {
    BindingPatternUnexpectedToken();
    ArrowFormalParametersUnexpectedToken();

    Consume(Token::FUNCTION);
    int function_token_position = position();

    if (allow_harmony_function_sent() && peek() == Token::PERIOD) {
      // function.sent
      int pos = position();
      ExpectMetaProperty(Token::SENT, "function.sent", pos, CHECK_OK);

      if (!is_generator()) {
        // TODO(neis): allow escaping into closures?
        impl()->ReportMessageAt(scanner()->location(),
                                MessageTemplate::kUnexpectedFunctionSent);
        *ok = false;
        return impl()->EmptyExpression();
      }

      return impl()->FunctionSentExpression(pos);
    }

    FunctionKind function_kind = Check(Token::MUL)
                                     ? FunctionKind::kGeneratorFunction
                                     : FunctionKind::kNormalFunction;
    IdentifierT name = impl()->EmptyIdentifier();
    bool is_strict_reserved_name = false;
    Scanner::Location function_name_location = Scanner::Location::invalid();
    FunctionLiteral::FunctionType function_type =
        FunctionLiteral::kAnonymousExpression;
    if (impl()->ParsingDynamicFunctionDeclaration()) {
      // We don't want dynamic functions to actually declare their name
      // "anonymous". We just want that name in the toString().
      Consume(Token::IDENTIFIER);
      DCHECK(scanner()->CurrentMatchesContextual(Token::ANONYMOUS));
    } else if (peek_any_identifier()) {
      name = ParseIdentifierOrStrictReservedWord(
          function_kind, &is_strict_reserved_name, CHECK_OK);
      function_name_location = scanner()->location();
      function_type = FunctionLiteral::kNamedExpression;
    }
    result = impl()->ParseFunctionLiteral(
        name, function_name_location,
        is_strict_reserved_name ? kFunctionNameIsStrictReserved
                                : kFunctionNameValidityUnknown,
        function_kind, function_token_position, function_type, language_mode(),
        typed(), typesystem::kNormalTypes, CHECK_OK);
  } else if (peek() == Token::SUPER) {
    const bool is_new = false;
    result = ParseSuperExpression(is_new, CHECK_OK);
  } else if (allow_harmony_dynamic_import() && peek() == Token::IMPORT) {
    result = ParseDynamicImportExpression(CHECK_OK);
  } else {
    result = ParsePrimaryExpression(is_async, CHECK_OK);
  }

  result = ParseMemberExpressionContinuation(result, is_async, CHECK_OK);
  return result;
}

template <typename Impl>
typename ParserBase<Impl>::ExpressionT
ParserBase<Impl>::ParseDynamicImportExpression(bool* ok) {
  DCHECK(allow_harmony_dynamic_import());
  Consume(Token::IMPORT);
  int pos = position();
  Expect(Token::LPAREN, CHECK_OK);
  ExpressionT arg =
      ParseAssignmentExpression(true, typesystem::kNoCover, CHECK_OK);
  Expect(Token::RPAREN, CHECK_OK);
  return factory()->NewImportCallExpression(arg, pos);
}

template <typename Impl>
typename ParserBase<Impl>::ExpressionT ParserBase<Impl>::ParseSuperExpression(
    bool is_new, bool* ok) {
  Expect(Token::SUPER, CHECK_OK);
  int pos = position();

  DeclarationScope* scope = GetReceiverScope();
  FunctionKind kind = scope->function_kind();
  if (IsConciseMethod(kind) || IsAccessorFunction(kind) ||
      IsClassConstructor(kind)) {
    if (peek() == Token::PERIOD || peek() == Token::LBRACK) {
      scope->RecordSuperPropertyUsage();
      return impl()->NewSuperPropertyReference(pos);
    }
    // new super() is never allowed.
    // super() is only allowed in derived constructor
    if (!is_new && peek() == Token::LPAREN && IsDerivedConstructor(kind)) {
      // TODO(rossberg): This might not be the correct FunctionState for the
      // method here.
      return impl()->NewSuperCallReference(pos);
    }
  }

  impl()->ReportMessageAt(scanner()->location(),
                          MessageTemplate::kUnexpectedSuper);
  *ok = false;
  return impl()->EmptyExpression();
}

template <typename Impl>
void ParserBase<Impl>::ExpectMetaProperty(Token::Value property_name,
                                          const char* full_name, int pos,
                                          bool* ok) {
  Consume(Token::PERIOD);
  ExpectContextualKeyword(property_name, CHECK_OK_CUSTOM(Void));
  if (scanner()->literal_contains_escapes()) {
    impl()->ReportMessageAt(
        Scanner::Location(pos, scanner()->location().end_pos),
        MessageTemplate::kInvalidEscapedMetaProperty, full_name);
    *ok = false;
  }
}

template <typename Impl>
typename ParserBase<Impl>::ExpressionT
ParserBase<Impl>::ParseNewTargetExpression(bool* ok) {
  int pos = position();
  ExpectMetaProperty(Token::TARGET, "new.target", pos, CHECK_OK);

  if (!GetReceiverScope()->is_function_scope()) {
    impl()->ReportMessageAt(scanner()->location(),
                            MessageTemplate::kUnexpectedNewTarget);
    *ok = false;
    return impl()->EmptyExpression();
  }

  return impl()->NewTargetExpression(pos);
}

template <typename Impl>
typename ParserBase<Impl>::ExpressionT
ParserBase<Impl>::ParseMemberExpressionContinuation(ExpressionT expression,
                                                    bool* is_async, bool* ok) {
  // Parses this part of MemberExpression:
  // ('[' Expression ']' | '.' Identifier | TemplateLiteral)*
  while (true) {
    switch (peek()) {
      case Token::LBRACK: {
        *is_async = false;
        impl()->RewriteNonPattern(CHECK_OK);
        BindingPatternUnexpectedToken();
        ArrowFormalParametersUnexpectedToken();

        Consume(Token::LBRACK);
        int pos = position();
        ExpressionT index =
            ParseExpressionCoverGrammar(true, typesystem::kNoCover, CHECK_OK);
        impl()->RewriteNonPattern(CHECK_OK);
        expression = factory()->NewProperty(expression, index, pos);
        impl()->PushPropertyName(index);
        Expect(Token::RBRACK, CHECK_OK);
        break;
      }
      case Token::PERIOD: {
        *is_async = false;
        // In typed mode, we want to allow type instantiation with the notation
        // f.<A, B> and, in that case, the PERIOD will be consumed later.
        if (typed() && PeekAhead() == Token::LT) return expression;
        impl()->RewriteNonPattern(CHECK_OK);
        BindingPatternUnexpectedToken();
        ArrowFormalParametersUnexpectedToken();

        Consume(Token::PERIOD);
        int pos = position();
        IdentifierT name = ParseIdentifierName(CHECK_OK);
        expression = factory()->NewProperty(
            expression, factory()->NewStringLiteral(name, pos), pos);
        impl()->PushLiteralName(name);
        break;
      }
      case Token::TEMPLATE_SPAN:
      case Token::TEMPLATE_TAIL: {
        *is_async = false;
        impl()->RewriteNonPattern(CHECK_OK);
        BindingPatternUnexpectedToken();
        ArrowFormalParametersUnexpectedToken();
        int pos;
        if (scanner()->current_token() == Token::IDENTIFIER) {
          pos = position();
        } else {
          pos = peek_position();
          if (expression->IsFunctionLiteral()) {
            // If the tag function looks like an IIFE, set_parenthesized() to
            // force eager compilation.
            expression->AsFunctionLiteral()->SetShouldEagerCompile();
          }
        }
        expression = ParseTemplateLiteral(expression, pos, true, CHECK_OK);
        break;
      }
      case Token::ILLEGAL: {
        ReportUnexpectedTokenAt(scanner()->peek_location(), Token::ILLEGAL);
        *ok = false;
        return impl()->EmptyExpression();
      }
      default:
        return expression;
    }
  }
  DCHECK(false);
  return impl()->EmptyExpression();
}

template <typename Impl>
void ParserBase<Impl>::ParseFormalParameter(FormalParametersT* parameters,
                                            bool allow_optional,
                                            bool* ok) {
  // FormalParameter[Yield,GeneratorParameter] :
  //   BindingElement[?Yield, ?GeneratorParameter]
  bool is_rest = parameters->has_rest;

  ExpressionT pattern = ParsePrimaryExpression(CHECK_OK_CUSTOM(Void));
  ValidateBindingPattern(CHECK_OK_CUSTOM(Void));

  if (!impl()->IsIdentifier(pattern)) {
    parameters->is_simple = false;
    ValidateFormalParameterInitializer(CHECK_OK_CUSTOM(Void));
    classifier()->RecordNonSimpleParameter();
  }

  // Parse optional question mark.
  bool optional = false;
  if (typed() && allow_optional && !is_rest)
    optional = Check(Token::CONDITIONAL);

  // Parse optional type annotation.
  typename TypeSystem::Type type = impl()->EmptyType();
  if (typed() && Check(Token::COLON)) {
    type = ParseValidType(CHECK_OK_CUSTOM(Void));
  }
  USE(type);  // TODO(nikolaos): really use it!

  ExpressionT initializer = impl()->EmptyExpression();
  if (!is_rest && !optional && Check(Token::ASSIGN)) {
    ExpressionClassifier init_classifier(this);
    initializer = ParseAssignmentExpression(true, typesystem::kNoCover,
                                            CHECK_OK_CUSTOM(Void));
    impl()->RewriteNonPattern(CHECK_OK_CUSTOM(Void));
    ValidateFormalParameterInitializer(CHECK_OK_CUSTOM(Void));
    parameters->is_simple = false;
    DiscardExpressionClassifier();
    classifier()->RecordNonSimpleParameter();

    impl()->SetFunctionNameFromIdentifierRef(initializer, pattern);
  }

  impl()->AddFormalParameter(parameters, pattern, initializer,
                             scanner()->location().end_pos, is_rest);
}

template <typename Impl>
void ParserBase<Impl>::ParseFormalParameterList(FormalParametersT* parameters,
                                                bool allow_optional, bool* ok) {
  // FormalParameters[Yield] :
  //   [empty]
  //   FunctionRestParameter[?Yield]
  //   FormalParameterList[?Yield]
  //   FormalParameterList[?Yield] ,
  //   FormalParameterList[?Yield] , FunctionRestParameter[?Yield]
  //
  // FormalParameterList[Yield] :
  //   FormalParameter[?Yield]
  //   FormalParameterList[?Yield] , FormalParameter[?Yield]

  DCHECK_EQ(0, parameters->arity);

  if (peek() != Token::RPAREN) {
    while (true) {
      if (parameters->arity > Code::kMaxArguments) {
        ReportMessage(MessageTemplate::kTooManyParameters);
        *ok = false;
        return;
      }
      parameters->has_rest = Check(Token::ELLIPSIS);
      ParseFormalParameter(parameters, allow_optional, CHECK_OK_CUSTOM(Void));

      if (parameters->has_rest) {
        parameters->is_simple = false;
        classifier()->RecordNonSimpleParameter();
        if (peek() == Token::COMMA) {
          impl()->ReportMessageAt(scanner()->peek_location(),
                                  MessageTemplate::kParamAfterRest);
          *ok = false;
          return;
        }
        break;
      }
      if (!Check(Token::COMMA)) break;
      if (allow_harmony_trailing_commas() && peek() == Token::RPAREN) {
        // allow the trailing comma
        break;
      }
    }
  }

  impl()->DeclareFormalParameters(parameters->scope, parameters->params);
}

template <typename Impl>
typename ParserBase<Impl>::BlockT ParserBase<Impl>::ParseVariableDeclarations(
    VariableDeclarationContext var_context,
    DeclarationParsingResult* parsing_result,
    ZoneList<const AstRawString*>* names, bool ambient, bool* ok) {
  // VariableDeclarations ::
  //   ('var' | 'const' | 'let') (Identifier ('=' AssignmentExpression)?)+[',']
  //
  // ES6:
  // FIXME(marja, nikolaos): Add an up-to-date comment about ES6 variable
  // declaration syntax.

  DCHECK_NOT_NULL(parsing_result);
  parsing_result->descriptor.declaration_kind = DeclarationDescriptor::NORMAL;
  parsing_result->descriptor.declaration_pos = peek_position();
  parsing_result->descriptor.initialization_pos = peek_position();

  BlockT init_block = impl()->NullBlock();
  if (var_context != kForStatement) {
    init_block = factory()->NewBlock(
        nullptr, 1, true, parsing_result->descriptor.declaration_pos);
  }

  switch (peek()) {
    case Token::VAR:
      parsing_result->descriptor.mode = VAR;
      Consume(Token::VAR);
      break;
    case Token::CONST:
      Consume(Token::CONST);
      DCHECK(var_context != kStatement);
      parsing_result->descriptor.mode = CONST;
      break;
    case Token::LET:
      Consume(Token::LET);
      DCHECK(var_context != kStatement);
      parsing_result->descriptor.mode = LET;
      break;
    default:
      UNREACHABLE();  // by current callers
      break;
  }

  parsing_result->descriptor.scope = scope();

  int bindings_start = peek_position();
  do {
    // Parse binding pattern.
    FuncNameInferrer::State fni_state(fni_);

    ExpressionT pattern = impl()->EmptyExpression();
    int decl_pos = peek_position();
    {
      ExpressionClassifier pattern_classifier(this);
      pattern = ParsePrimaryExpression(CHECK_OK_CUSTOM(NullBlock));

      ValidateBindingPattern(CHECK_OK_CUSTOM(NullBlock));
      if (IsLexicalVariableMode(parsing_result->descriptor.mode)) {
        ValidateLetPattern(CHECK_OK_CUSTOM(NullBlock));
      }
    }

    // Parse optional type annotation.
    typename TypeSystem::Type type = impl()->EmptyType();
    if (typed() && Check(Token::COLON)) {  // Braces required here.
      type = ParseValidType(CHECK_OK_CUSTOM(NullBlock));
    }
    USE(type);  // TODO(nikolaos): really use it!

    // Initializers are not allowed in ambient declarations.
    if (ambient) continue;

    Scanner::Location variable_loc = scanner()->location();
    bool single_name = impl()->IsIdentifier(pattern);

    if (single_name) {
      impl()->PushVariableName(impl()->AsIdentifier(pattern));
    }

    ExpressionT value = impl()->EmptyExpression();
    int initializer_position = kNoSourcePosition;
    if (Check(Token::ASSIGN)) {
      ExpressionClassifier classifier(this);
      value = ParseAssignmentExpression(var_context != kForStatement,
                                        typesystem::kNoCover,
                                        CHECK_OK_CUSTOM(NullBlock));
      impl()->RewriteNonPattern(CHECK_OK_CUSTOM(NullBlock));
      variable_loc.end_pos = scanner()->location().end_pos;

      if (!parsing_result->first_initializer_loc.IsValid()) {
        parsing_result->first_initializer_loc = variable_loc;
      }

      // Don't infer if it is "a = function(){...}();"-like expression.
      if (single_name && fni_ != nullptr) {
        if (!value->IsCall() && !value->IsCallNew()) {
          fni_->Infer();
        } else {
          fni_->RemoveLastFunction();
        }
      }

      impl()->SetFunctionNameFromIdentifierRef(value, pattern);

      // End position of the initializer is after the assignment expression.
      initializer_position = scanner()->location().end_pos;
    } else {
      if (var_context != kForStatement || !PeekInOrOf()) {
        // ES6 'const' and binding patterns require initializers.
        if (parsing_result->descriptor.mode == CONST ||
            !impl()->IsIdentifier(pattern)) {
          impl()->ReportMessageAt(
              Scanner::Location(decl_pos, scanner()->location().end_pos),
              MessageTemplate::kDeclarationMissingInitializer,
              !impl()->IsIdentifier(pattern) ? "destructuring" : "const");
          *ok = false;
          return impl()->NullBlock();
        }
        // 'let x' initializes 'x' to undefined.
        if (parsing_result->descriptor.mode == LET) {
          value = impl()->GetLiteralUndefined(position());
        }
      }

      // End position of the initializer is after the variable.
      initializer_position = position();
    }

    typename DeclarationParsingResult::Declaration decl(
        pattern, initializer_position, value);
    if (var_context == kForStatement) {
      // Save the declaration for further handling in ParseForStatement.
      parsing_result->declarations.Add(decl);
    } else {
      // Immediately declare the variable otherwise. This avoids O(N^2)
      // behavior (where N is the number of variables in a single
      // declaration) in the PatternRewriter having to do with removing
      // and adding VariableProxies to the Scope (see bug 4699).
      impl()->DeclareAndInitializeVariables(init_block,
                                            &parsing_result->descriptor, &decl,
                                            names, CHECK_OK_CUSTOM(NullBlock));
    }
  } while (Check(Token::COMMA));

  parsing_result->bindings_loc =
      Scanner::Location(bindings_start, scanner()->location().end_pos);

  DCHECK(*ok);
  return init_block;
}

template <typename Impl>
typename ParserBase<Impl>::StatementT
ParserBase<Impl>::ParseFunctionDeclaration(bool ambient, bool* ok) {
  Consume(Token::FUNCTION);
  int pos = position();
  ParseFunctionFlags flags = ParseFunctionFlags::kIsNormal;
  if (Check(Token::MUL)) {
    impl()->ReportMessageAt(scanner()->location(),
                            MessageTemplate::kGeneratorInLegacyContext);
    *ok = false;
    return impl()->NullStatement();
  }
  return ParseHoistableDeclaration(pos, flags, nullptr, false, ambient, ok);
}

template <typename Impl>
typename ParserBase<Impl>::StatementT
ParserBase<Impl>::ParseHoistableDeclaration(
    ZoneList<const AstRawString*>* names, bool default_export, bool ambient,
    bool* ok) {
  Expect(Token::FUNCTION, CHECK_OK_CUSTOM(NullStatement));
  int pos = position();
  ParseFunctionFlags flags = ParseFunctionFlags::kIsNormal;
  if (Check(Token::MUL)) {
    flags |= ParseFunctionFlags::kIsGenerator;
  }
  return ParseHoistableDeclaration(pos, flags, names, default_export, ambient,
                                   ok);
}

template <typename Impl>
typename ParserBase<Impl>::StatementT
ParserBase<Impl>::ParseHoistableDeclaration(
    int pos, ParseFunctionFlags flags, ZoneList<const AstRawString*>* names,
    bool default_export, bool ambient, bool* ok) {
  // FunctionDeclaration ::
  //   'function' Identifier '(' FormalParameters ')' '{' FunctionBody '}'
  //   'function' '(' FormalParameters ')' '{' FunctionBody '}'
  // GeneratorDeclaration ::
  //   'function' '*' Identifier '(' FormalParameters ')' '{' FunctionBody '}'
  //   'function' '*' '(' FormalParameters ')' '{' FunctionBody '}'
  //
  // The anonymous forms are allowed iff [default_export] is true.
  //
  // 'function' and '*' (if present) have been consumed by the caller.

  bool is_generator = flags & ParseFunctionFlags::kIsGenerator;
  const bool is_async = flags & ParseFunctionFlags::kIsAsync;
  DCHECK(!is_generator || !is_async);

  if (allow_harmony_async_iteration() && is_async && Check(Token::MUL)) {
    // Async generator
    is_generator = true;
  }

  IdentifierT name;
  FunctionNameValidity name_validity;
  IdentifierT variable_name;
  if (default_export &&
      (peek() == Token::LPAREN || (typed() && peek() == Token::LT))) {
    impl()->GetDefaultStrings(&name, &variable_name);
    name_validity = kSkipFunctionNameCheck;
  } else {
    bool is_strict_reserved;
    name = ParseIdentifierOrStrictReservedWord(&is_strict_reserved,
                                               CHECK_OK_CUSTOM(NullStatement));
    name_validity = is_strict_reserved ? kFunctionNameIsStrictReserved
                                       : kFunctionNameValidityUnknown;
    variable_name = name;
  }

  FuncNameInferrer::State fni_state(fni_);
  impl()->PushEnclosingName(name);
<<<<<<< HEAD
  typesystem::TypeFlags type_flags =
      ambient ? typesystem::kAmbient : typesystem::kAllowSignature;
  FunctionLiteralT function = impl()->ParseFunctionLiteral(
      name, scanner()->location(), name_validity,
      is_generator ? FunctionKind::kGeneratorFunction
                   : is_async ? FunctionKind::kAsyncFunction
                              : FunctionKind::kNormalFunction,
      pos, FunctionLiteral::kDeclaration, language_mode(), typed(), type_flags,
=======

  FunctionKind kind = FunctionKindFor(is_generator, is_async);

  FunctionLiteralT function = impl()->ParseFunctionLiteral(
      name, scanner()->location(), name_validity, kind, pos,
      FunctionLiteral::kDeclaration, language_mode(),
>>>>>>> 5eec7df9
      CHECK_OK_CUSTOM(NullStatement));
  // Return no function declaration if just the signature was given.
  if (impl()->IsEmptyExpression(function)) {
    return factory()->NewEmptyStatement(kNoSourcePosition);
  }

  // In ES6, a function behaves as a lexical binding, except in
  // a script scope, or the initial scope of eval or another function.
  VariableMode mode =
      (!scope()->is_declaration_scope() || scope()->is_module_scope()) ? LET
                                                                       : VAR;
  // Async functions don't undergo sloppy mode block scoped hoisting, and don't
  // allow duplicates in a block. Both are represented by the
  // sloppy_block_function_map. Don't add them to the map for async functions.
  // Generators are also supposed to be prohibited; currently doing this behind
  // a flag and UseCounting violations to assess web compatibility.
  bool is_sloppy_block_function =
      is_sloppy(language_mode()) && !scope()->is_declaration_scope() &&
      !is_async && !(allow_harmony_restrictive_generators() && is_generator);

  return impl()->DeclareFunction(variable_name, function, mode, pos,
                                 is_sloppy_block_function, names, ok);
}

template <typename Impl>
typename ParserBase<Impl>::StatementT ParserBase<Impl>::ParseClassDeclaration(
    ZoneList<const AstRawString*>* names, bool default_export, bool ambient,
    bool* ok) {
  // ClassDeclaration ::
  //   'class' Identifier ('extends' LeftHandExpression)? '{' ClassBody '}'
  //   'class' ('extends' LeftHandExpression)? '{' ClassBody '}'
  //
  // The anonymous form is allowed iff [default_export] is true.
  //
  // 'class' is expected to be consumed by the caller.
  //
  // A ClassDeclaration
  //
  //   class C { ... }
  //
  // has the same semantics as:
  //
  //   let C = class C { ... };
  //
  // so rewrite it as such.

  int class_token_pos = position();
  IdentifierT name = impl()->EmptyIdentifier();
  bool is_strict_reserved = false;
  IdentifierT variable_name = impl()->EmptyIdentifier();
  if (default_export && (peek() == Token::EXTENDS || peek() == Token::LBRACE)) {
    impl()->GetDefaultStrings(&name, &variable_name);
  } else {
    name = ParseIdentifierOrStrictReservedWord(&is_strict_reserved,
                                               CHECK_OK_CUSTOM(NullStatement));
    variable_name = name;
  }

  ExpressionClassifier no_classifier(this);
  ExpressionT value = ParseClassLiteral(
      name, scanner()->location(), is_strict_reserved, class_token_pos, ambient,
      CHECK_OK_CUSTOM(NullStatement));
  // Return no class declaration in case of an ambient.
  if (ambient) return factory()->NewEmptyStatement(kNoSourcePosition);

  int end_pos = position();
  return impl()->DeclareClass(variable_name, value, names, class_token_pos,
                              end_pos, ok);
}

// Language extension which is only enabled for source files loaded
// through the API's extension mechanism.  A native function
// declaration is resolved by looking up the function through a
// callback provided by the extension.
template <typename Impl>
typename ParserBase<Impl>::StatementT ParserBase<Impl>::ParseNativeDeclaration(
    bool* ok) {
  int pos = peek_position();
  Expect(Token::FUNCTION, CHECK_OK_CUSTOM(NullStatement));
  // Allow "eval" or "arguments" for backward compatibility.
  IdentifierT name = ParseIdentifier(kAllowRestrictedIdentifiers,
                                     CHECK_OK_CUSTOM(NullStatement));
  Expect(Token::LPAREN, CHECK_OK_CUSTOM(NullStatement));
  if (peek() != Token::RPAREN) {
    do {
      ParseIdentifier(kAllowRestrictedIdentifiers,
                      CHECK_OK_CUSTOM(NullStatement));
    } while (Check(Token::COMMA));
  }
  Expect(Token::RPAREN, CHECK_OK_CUSTOM(NullStatement));
  Expect(Token::SEMICOLON, CHECK_OK_CUSTOM(NullStatement));
  return impl()->DeclareNative(name, pos, ok);
}

template <typename Impl>
typename ParserBase<Impl>::StatementT
ParserBase<Impl>::ParseAsyncFunctionDeclaration(
    ZoneList<const AstRawString*>* names, bool default_export, bool ambient,
    bool* ok) {
  // AsyncFunctionDeclaration ::
  //   async [no LineTerminator here] function BindingIdentifier[Await]
  //       ( FormalParameters[Await] ) { AsyncFunctionBody }
  DCHECK_EQ(scanner()->current_token(), Token::ASYNC);
  int pos = position();
  if (scanner()->HasAnyLineTerminatorBeforeNext()) {
    *ok = false;
    impl()->ReportUnexpectedToken(scanner()->current_token());
    return impl()->NullStatement();
  }
  Expect(Token::FUNCTION, CHECK_OK_CUSTOM(NullStatement));
  ParseFunctionFlags flags = ParseFunctionFlags::kIsAsync;
  return ParseHoistableDeclaration(pos, flags, names, default_export, ambient,
                                   ok);
}

template <typename Impl>
void ParserBase<Impl>::ParseFunctionBody(
    typename ParserBase<Impl>::StatementListT result, IdentifierT function_name,
    int pos, const FormalParametersT& parameters, FunctionKind kind,
    FunctionLiteral::FunctionType function_type, bool* ok) {
  static const int kFunctionNameAssignmentIndex = 0;
  if (function_type == FunctionLiteral::kNamedExpression) {
    DCHECK(!impl()->IsEmptyIdentifier(function_name));
    // If we have a named function expression, we add a local variable
    // declaration to the body of the function with the name of the
    // function and let it refer to the function itself (closure).
    // Not having parsed the function body, the language mode may still change,
    // so we reserve a spot and create the actual const assignment later.
    DCHECK_EQ(kFunctionNameAssignmentIndex, result->length());
    result->Add(impl()->NullStatement(), zone());
  }

  DeclarationScope* function_scope = scope()->AsDeclarationScope();
  DeclarationScope* inner_scope = function_scope;
  BlockT inner_block = impl()->NullBlock();

  StatementListT body = result;
  if (!parameters.is_simple) {
    inner_scope = NewVarblockScope();
    inner_scope->set_start_position(scanner()->location().beg_pos);
    inner_block = factory()->NewBlock(NULL, 8, true, kNoSourcePosition);
    inner_block->set_scope(inner_scope);
    body = inner_block->statements();
  }

  {
    BlockState block_state(&scope_, inner_scope);

    if (IsGeneratorFunction(kind)) {
      impl()->ParseAndRewriteGeneratorFunctionBody(pos, kind, body, ok);
    } else if (IsAsyncFunction(kind)) {
      const bool accept_IN = true;
      ParseAsyncFunctionBody(inner_scope, body, kind, FunctionBodyType::kNormal,
                             accept_IN, pos, CHECK_OK_VOID);
    } else {
      ParseStatementList(body, Token::RBRACE, CHECK_OK_VOID);
    }

    if (IsDerivedConstructor(kind)) {
      body->Add(factory()->NewReturnStatement(impl()->ThisExpression(),
                                              kNoSourcePosition),
                zone());
    }
  }

  Expect(Token::RBRACE, CHECK_OK_VOID);
  scope()->set_end_position(scanner()->location().end_pos);

  if (!parameters.is_simple) {
    DCHECK_NOT_NULL(inner_scope);
    DCHECK_EQ(function_scope, scope());
    DCHECK_EQ(function_scope, inner_scope->outer_scope());
    impl()->SetLanguageMode(function_scope, inner_scope->language_mode());
    if (inner_scope->typed()) function_scope->SetTyped();
    BlockT init_block =
        impl()->BuildParameterInitializationBlock(parameters, CHECK_OK_VOID);

    if (is_sloppy(inner_scope->language_mode())) {
      impl()->InsertSloppyBlockFunctionVarBindings(inner_scope);
    }

    // TODO(littledan): Merge the two rejection blocks into one
    if (IsAsyncFunction(kind) && !IsAsyncGeneratorFunction(kind)) {
      init_block = impl()->BuildRejectPromiseOnException(init_block);
    }

    inner_scope->set_end_position(scanner()->location().end_pos);
    if (inner_scope->FinalizeBlockScope() != nullptr) {
      impl()->CheckConflictingVarDeclarations(inner_scope, CHECK_OK_VOID);
      impl()->InsertShadowingVarBindingInitializers(inner_block);
    } else {
      inner_block->set_scope(nullptr);
    }
    inner_scope = nullptr;

    result->Add(init_block, zone());
    result->Add(inner_block, zone());
  } else {
    DCHECK_EQ(inner_scope, function_scope);
    if (is_sloppy(function_scope->language_mode())) {
      impl()->InsertSloppyBlockFunctionVarBindings(function_scope);
    }
  }

  if (!IsArrowFunction(kind)) {
    // Declare arguments after parsing the function since lexical 'arguments'
    // masks the arguments object. Declare arguments before declaring the
    // function var since the arguments object masks 'function arguments'.
    function_scope->DeclareArguments(ast_value_factory());
  }

  impl()->CreateFunctionNameAssignment(function_name, pos, function_type,
                                       function_scope, result,
                                       kFunctionNameAssignmentIndex);
  impl()->MarkCollectedTailCallExpressions();
}

template <typename Impl>
void ParserBase<Impl>::CheckArityRestrictions(int param_count,
                                              FunctionKind function_kind,
                                              bool has_rest,
                                              int formals_start_pos,
                                              int formals_end_pos, bool* ok) {
  if (IsGetterFunction(function_kind)) {
    if (param_count != 0) {
      impl()->ReportMessageAt(
          Scanner::Location(formals_start_pos, formals_end_pos),
          MessageTemplate::kBadGetterArity);
      *ok = false;
    }
  } else if (IsSetterFunction(function_kind)) {
    if (param_count != 1) {
      impl()->ReportMessageAt(
          Scanner::Location(formals_start_pos, formals_end_pos),
          MessageTemplate::kBadSetterArity);
      *ok = false;
    }
    if (has_rest) {
      impl()->ReportMessageAt(
          Scanner::Location(formals_start_pos, formals_end_pos),
          MessageTemplate::kBadSetterRestParameter);
      *ok = false;
    }
  }
}

template <typename Impl>
bool ParserBase<Impl>::IsNextLetKeyword() {
  DCHECK(peek() == Token::LET);
  Token::Value next_next = PeekAhead();
  switch (next_next) {
    case Token::LBRACE:
    case Token::LBRACK:
    case Token::IDENTIFIER:
    case Token::STATIC:
    case Token::LET:  // `let let;` is disallowed by static semantics, but the
                      // token must be first interpreted as a keyword in order
                      // for those semantics to apply. This ensures that ASI is
                      // not honored when a LineTerminator separates the
                      // tokens.
    case Token::ASYNC:
      return true;
    case Token::AWAIT:
      // In an async function, allow ASI between `let` and `yield`
      return !is_async_function() || !scanner_->HasAnyLineTerminatorAfterNext();
    case Token::YIELD:
      // In an generator, allow ASI between `let` and `yield`
      return !is_generator() || !scanner_->HasAnyLineTerminatorAfterNext();
    case Token::FUTURE_STRICT_RESERVED_WORD:
      return is_sloppy(language_mode());
    default:
      return false;
  }
}

template <typename Impl>
bool ParserBase<Impl>::IsTrivialExpression() {
  Token::Value peek_token = peek();
  if (peek_token == Token::SMI || peek_token == Token::NUMBER ||
      peek_token == Token::NULL_LITERAL || peek_token == Token::TRUE_LITERAL ||
      peek_token == Token::FALSE_LITERAL || peek_token == Token::STRING ||
      peek_token == Token::IDENTIFIER || peek_token == Token::THIS) {
    // PeekAhead() is expensive & may not always be called, so we only call it
    // after checking peek().
    Token::Value peek_ahead = PeekAhead();
    if (peek_ahead == Token::COMMA || peek_ahead == Token::RPAREN ||
        peek_ahead == Token::SEMICOLON || peek_ahead == Token::RBRACK) {
      return true;
    }
  }
  return false;
}

template <typename Impl>
typename ParserBase<Impl>::ExpressionT
ParserBase<Impl>::ParseArrowFunctionLiteral(
    bool accept_IN, const FormalParametersT& formal_parameters,
    int rewritable_length, bool* ok) {
  const RuntimeCallStats::CounterId counters[2][2] = {
      {&RuntimeCallStats::ParseBackgroundArrowFunctionLiteral,
       &RuntimeCallStats::ParseArrowFunctionLiteral},
      {&RuntimeCallStats::PreParseBackgroundArrowFunctionLiteral,
       &RuntimeCallStats::PreParseArrowFunctionLiteral}};
  RuntimeCallTimerScope runtime_timer(
      runtime_call_stats_,
      counters[Impl::IsPreParser()][parsing_on_main_thread_]);

  if (peek() == Token::ARROW && scanner_->HasAnyLineTerminatorBeforeNext()) {
    // ASI inserts `;` after arrow parameters if a line terminator is found.
    // `=> ...` is never a valid expression, so report as syntax error.
    // If next token is not `=>`, it's a syntax error anyways.
    ReportUnexpectedTokenAt(scanner_->peek_location(), Token::ARROW);
    *ok = false;
    return impl()->EmptyExpression();
  }

  StatementListT body = impl()->NullStatementList();
  int expected_property_count = -1;
  int function_literal_id = GetNextFunctionLiteralId();

  FunctionKind kind = formal_parameters.scope->function_kind();
  FunctionLiteral::EagerCompileHint eager_compile_hint =
      default_eager_compile_hint_;
  bool can_preparse = impl()->parse_lazily() &&
                      eager_compile_hint == FunctionLiteral::kShouldLazyCompile;
  // TODO(marja): consider lazy-parsing inner arrow functions too. is_this
  // handling in Scope::ResolveVariable needs to change.
  bool is_lazy_top_level_function =
      can_preparse && impl()->AllowsLazyParsingWithoutUnresolvedVariables();
  bool should_be_used_once_hint = false;
  bool has_braces = true;
  {
    FunctionState function_state(&function_state_, &scope_,
                                 formal_parameters.scope);

    Expect(Token::ARROW, CHECK_OK);

    if (peek() == Token::LBRACE) {
      // Multiple statement body
      DCHECK_EQ(scope(), formal_parameters.scope);
      if (is_lazy_top_level_function) {
        // FIXME(marja): Arrow function parameters will be parsed even if the
        // body is preparsed; move relevant parts of parameter handling to
        // simulate consistent parameter handling.
        Scanner::BookmarkScope bookmark(scanner());
        bookmark.Set();
        // For arrow functions, we don't need to retrieve data about function
        // parameters.
        int dummy_num_parameters = -1;
        int dummy_function_length = -1;
        DCHECK((kind & FunctionKind::kArrowFunction) != 0);
        LazyParsingResult result = impl()->SkipFunction(
            kind, formal_parameters.scope, &dummy_num_parameters,
<<<<<<< HEAD
            &dummy_function_length, &dummy_has_duplicate_parameters,
            &expected_property_count, false, typesystem::kNormalTypes, true,
            CHECK_OK);
        DCHECK_NE(result, kLazyParsingSignature);
=======
            &dummy_function_length, false, true, CHECK_OK);
>>>>>>> 5eec7df9
        formal_parameters.scope->ResetAfterPreparsing(
            ast_value_factory_, result == kLazyParsingAborted);

        if (result == kLazyParsingAborted) {
          bookmark.Apply();
          // Trigger eager (re-)parsing, just below this block.
          is_lazy_top_level_function = false;

          // This is probably an initialization function. Inform the compiler it
          // should also eager-compile this function, and that we expect it to
          // be used once.
          eager_compile_hint = FunctionLiteral::kShouldEagerCompile;
          should_be_used_once_hint = true;
        }
      }
      if (!is_lazy_top_level_function) {
        Consume(Token::LBRACE);
        body = impl()->NewStatementList(8);
        impl()->ParseFunctionBody(body, impl()->EmptyIdentifier(),
                                  kNoSourcePosition, formal_parameters, kind,
                                  FunctionLiteral::kAnonymousExpression,
                                  CHECK_OK);
        expected_property_count = function_state.expected_property_count();
      }
    } else {
      // Single-expression body
      has_braces = false;
      int pos = position();
      DCHECK(ReturnExprContext::kInsideValidBlock ==
             function_state_->return_expr_context());
      ReturnExprScope allow_tail_calls(
          function_state_, ReturnExprContext::kInsideValidReturnStatement);
      body = impl()->NewStatementList(1);
      impl()->AddParameterInitializationBlock(
          formal_parameters, body, kind == kAsyncArrowFunction, CHECK_OK);
      ExpressionClassifier classifier(this);
      if (kind == kAsyncArrowFunction) {
        ParseAsyncFunctionBody(scope(), body, kAsyncArrowFunction,
                               FunctionBodyType::kSingleExpression, accept_IN,
                               pos, CHECK_OK);
        impl()->RewriteNonPattern(CHECK_OK);
      } else {
        ExpressionT expression = ParseAssignmentExpression(
            accept_IN, typesystem::kNoCover, CHECK_OK);
        impl()->RewriteNonPattern(CHECK_OK);
        body->Add(BuildReturnStatement(expression, expression->position()),
                  zone());
        if (allow_tailcalls() && !is_sloppy(language_mode())) {
          // ES6 14.6.1 Static Semantics: IsInTailPosition
          impl()->MarkTailPosition(expression);
        }
      }
      expected_property_count = function_state.expected_property_count();
      impl()->MarkCollectedTailCallExpressions();
    }

    formal_parameters.scope->set_end_position(scanner()->location().end_pos);

    // Arrow function formal parameters are parsed as StrictFormalParameterList,
    // which is not the same as "parameters of a strict function"; it only means
    // that duplicates are not allowed.  Of course, the arrow function may
    // itself be strict as well.
    const bool allow_duplicate_parameters = false;
    ValidateFormalParameters(language_mode(), allow_duplicate_parameters,
                             CHECK_OK);

    // Validate strict mode.
    if (is_strict(language_mode())) {
      CheckStrictOctalLiteral(formal_parameters.scope->start_position(),
                              scanner()->location().end_pos, CHECK_OK);
    }
    impl()->CheckConflictingVarDeclarations(formal_parameters.scope, CHECK_OK);

    if (is_lazy_top_level_function) {
      FunctionState* parent_state = function_state.outer();
      DCHECK_NOT_NULL(parent_state);
      DCHECK_GE(parent_state->destructuring_assignments_to_rewrite().length(),
                rewritable_length);
      parent_state->RewindDestructuringAssignments(rewritable_length);
    }

    impl()->RewriteDestructuringAssignments();
  }

  if (FLAG_trace_preparse) {
    Scope* scope = formal_parameters.scope;
    PrintF("  [%s]: %i-%i (arrow function)\n",
           is_lazy_top_level_function ? "Preparse no-resolution" : "Full parse",
           scope->start_position(), scope->end_position());
  }
  FunctionLiteralT function_literal = factory()->NewFunctionLiteral(
      impl()->EmptyIdentifierString(), formal_parameters.scope, body,
      expected_property_count, formal_parameters.num_parameters(),
      formal_parameters.function_length,
      FunctionLiteral::kNoDuplicateParameters,
      FunctionLiteral::kAnonymousExpression, eager_compile_hint,
      formal_parameters.scope->start_position(), has_braces,
      function_literal_id);

  function_literal->set_function_token_position(
      formal_parameters.scope->start_position());
  if (should_be_used_once_hint) {
    function_literal->set_should_be_used_once_hint();
  }

  impl()->AddFunctionForNameInference(function_literal);

  return function_literal;
}

template <typename Impl>
typename ParserBase<Impl>::ExpressionT ParserBase<Impl>::ParseClassLiteral(
    IdentifierT name, Scanner::Location class_name_location,
    bool name_is_strict_reserved, int class_token_pos, bool ambient, bool* ok) {
  // All parts of a ClassDeclaration and ClassExpression are strict code.
  if (name_is_strict_reserved) {
    impl()->ReportMessageAt(class_name_location,
                            MessageTemplate::kUnexpectedStrictReserved);
    *ok = false;
    return impl()->EmptyExpression();
  }
  if (impl()->IsEvalOrArguments(name)) {
    impl()->ReportMessageAt(class_name_location,
                            MessageTemplate::kStrictEvalArguments);
    *ok = false;
    return impl()->EmptyExpression();
  }

  BlockState block_state(zone(), &scope_);
  RaiseLanguageMode(STRICT);

  ClassInfo class_info(this);
  impl()->DeclareClassVariable(name, &class_info, class_token_pos, CHECK_OK);

  // Parse optional type parameters.
  typename TypeSystem::TypeParameters type_parameters =
      impl()->NullTypeParameters();
  if (typed() && peek() == Token::LT) {  // Braces required here.
    type_parameters = ParseTypeParameters(CHECK_OK);
  }
  USE(type_parameters);  // TODO(nikolaos): really use them!

  // Parse optional extends clause.
  scope()->set_start_position(scanner()->location().end_pos);
  if (Check(Token::EXTENDS)) {
    // TODO(nikolaos): If this remains an expression, we have to explicitly
    // allow type arguments.
    ExpressionClassifier extends_classifier(this);
    class_info.extends = ParseLeftHandSideExpression(CHECK_OK);
    impl()->RewriteNonPattern(CHECK_OK);
    AccumulateFormalParameterContainmentErrors();
  }

  // Parse optional implements clause.
  typename TypeSystem::TypeList implements = impl()->NullTypeList();
  if (typed() && CheckContextualKeyword(CStrVector("implements"))) {
    implements = impl()->EmptyTypeList();
    do {
      typename TypeSystem::Type class_or_interface =
          ParseTypeReference(CHECK_OK);
      implements->Add(class_or_interface, zone());
    } while (Check(Token::COMMA));
  }
  USE(implements);  // TODO(nikolaos): really use it!

  ClassLiteralChecker checker(this);

  Expect(Token::LBRACE, CHECK_OK);

  const bool has_extends = !impl()->IsEmptyExpression(class_info.extends);
  while (peek() != Token::RBRACE) {
    if (Check(Token::SEMICOLON)) continue;
    FuncNameInferrer::State fni_state(fni_);
    bool is_computed_name = false;  // Classes do not care about computed
                                    // property names here.
    bool is_static;
    ClassLiteralProperty::Kind property_kind;
    ExpressionClassifier property_classifier(this);
    // If we haven't seen the constructor yet, it potentially is the next
    // property.
    bool is_constructor = !class_info.has_seen_constructor;
    ClassLiteralPropertyT property = ParseClassPropertyDefinition(
        &checker, has_extends, &is_computed_name,
        &class_info.has_seen_constructor, &property_kind, &is_static,
        &class_info.has_name_static_property, ambient, CHECK_OK);

    // Ignore member variable declarations, method signatures and members of
    // ambients in typed mode.
    if (impl()->IsEmptyClassLiteralProperty(property)) continue;

    if (!class_info.has_static_computed_names && is_static &&
        is_computed_name) {
      class_info.has_static_computed_names = true;
    }
    is_constructor &= class_info.has_seen_constructor;

    impl()->RewriteNonPattern(CHECK_OK);
    AccumulateFormalParameterContainmentErrors();

    impl()->DeclareClassProperty(name, property, property_kind, is_static,
                                 is_constructor, &class_info, CHECK_OK);
    impl()->InferFunctionName();
  }

  Expect(Token::RBRACE, CHECK_OK);
  return impl()->RewriteClassLiteral(name, &class_info, class_token_pos, ok);
}

template <typename Impl>
void ParserBase<Impl>::ParseAsyncFunctionBody(Scope* scope, StatementListT body,
                                              FunctionKind kind,
                                              FunctionBodyType body_type,
                                              bool accept_IN, int pos,
                                              bool* ok) {
  impl()->PrepareAsyncFunctionBody(body, kind, pos);

  BlockT block = factory()->NewBlock(nullptr, 8, true, kNoSourcePosition);

  ExpressionT return_value = impl()->EmptyExpression();
  if (body_type == FunctionBodyType::kNormal) {
    ParseStatementList(block->statements(), Token::RBRACE,
                       CHECK_OK_CUSTOM(Void));
    return_value = factory()->NewUndefinedLiteral(kNoSourcePosition);
  } else {
    return_value = ParseAssignmentExpression(accept_IN, typesystem::kNoCover,
                                             CHECK_OK_CUSTOM(Void));
    impl()->RewriteNonPattern(CHECK_OK_CUSTOM(Void));
  }

  impl()->RewriteAsyncFunctionBody(body, block, return_value,
                                   CHECK_OK_CUSTOM(Void));
  scope->set_end_position(scanner()->location().end_pos);
}

template <typename Impl>
typename ParserBase<Impl>::ExpressionT
ParserBase<Impl>::ParseAsyncFunctionLiteral(bool* ok) {
  // AsyncFunctionLiteral ::
  //   async [no LineTerminator here] function ( FormalParameters[Await] )
  //       { AsyncFunctionBody }
  //
  //   async [no LineTerminator here] function BindingIdentifier[Await]
  //       ( FormalParameters[Await] ) { AsyncFunctionBody }
  DCHECK_EQ(scanner()->current_token(), Token::ASYNC);
  int pos = position();
  Expect(Token::FUNCTION, CHECK_OK);
  bool is_strict_reserved = false;
  IdentifierT name = impl()->EmptyIdentifier();
  FunctionLiteral::FunctionType type = FunctionLiteral::kAnonymousExpression;

  bool is_generator = allow_harmony_async_iteration() && Check(Token::MUL);
  const bool kIsAsync = true;
  static const FunctionKind kind = FunctionKindFor(is_generator, kIsAsync);

  if (impl()->ParsingDynamicFunctionDeclaration()) {
    // We don't want dynamic functions to actually declare their name
    // "anonymous". We just want that name in the toString().
    Consume(Token::IDENTIFIER);
    DCHECK(scanner()->CurrentMatchesContextual(Token::ANONYMOUS));
  } else if (peek_any_identifier()) {
    type = FunctionLiteral::kNamedExpression;
    name = ParseIdentifierOrStrictReservedWord(kind, &is_strict_reserved,
                                               CHECK_OK);
  }
  return impl()->ParseFunctionLiteral(
      name, scanner()->location(),
      is_strict_reserved ? kFunctionNameIsStrictReserved
                         : kFunctionNameValidityUnknown,
<<<<<<< HEAD
      FunctionKind::kAsyncFunction, pos, type, language_mode(), typed(),
      typesystem::kNormalTypes, CHECK_OK);
=======
      kind, pos, type, language_mode(), CHECK_OK);
>>>>>>> 5eec7df9
}

template <typename Impl>
typename ParserBase<Impl>::ExpressionT ParserBase<Impl>::ParseTemplateLiteral(
    ExpressionT tag, int start, bool tagged, bool* ok) {
  // A TemplateLiteral is made up of 0 or more TEMPLATE_SPAN tokens (literal
  // text followed by a substitution expression), finalized by a single
  // TEMPLATE_TAIL.
  //
  // In terms of draft language, TEMPLATE_SPAN may be either the TemplateHead or
  // TemplateMiddle productions, while TEMPLATE_TAIL is either TemplateTail, or
  // NoSubstitutionTemplate.
  //
  // When parsing a TemplateLiteral, we must have scanned either an initial
  // TEMPLATE_SPAN, or a TEMPLATE_TAIL.
  CHECK(peek() == Token::TEMPLATE_SPAN || peek() == Token::TEMPLATE_TAIL);

  bool forbid_illegal_escapes = !allow_harmony_template_escapes() || !tagged;

  // If we reach a TEMPLATE_TAIL first, we are parsing a NoSubstitutionTemplate.
  // In this case we may simply consume the token and build a template with a
  // single TEMPLATE_SPAN and no expressions.
  if (peek() == Token::TEMPLATE_TAIL) {
    Consume(Token::TEMPLATE_TAIL);
    int pos = position();
    typename Impl::TemplateLiteralState ts = impl()->OpenTemplateLiteral(pos);
    bool is_valid = CheckTemplateEscapes(forbid_illegal_escapes, CHECK_OK);
    impl()->AddTemplateSpan(&ts, is_valid, true);
    return impl()->CloseTemplateLiteral(&ts, start, tag);
  }

  Consume(Token::TEMPLATE_SPAN);
  int pos = position();
  typename Impl::TemplateLiteralState ts = impl()->OpenTemplateLiteral(pos);
  bool is_valid = CheckTemplateEscapes(forbid_illegal_escapes, CHECK_OK);
  impl()->AddTemplateSpan(&ts, is_valid, false);
  Token::Value next;

  // If we open with a TEMPLATE_SPAN, we must scan the subsequent expression,
  // and repeat if the following token is a TEMPLATE_SPAN as well (in this
  // case, representing a TemplateMiddle).

  do {
    next = peek();
    if (next == Token::EOS) {
      impl()->ReportMessageAt(Scanner::Location(start, peek_position()),
                              MessageTemplate::kUnterminatedTemplate);
      *ok = false;
      return impl()->EmptyExpression();
    } else if (next == Token::ILLEGAL) {
      impl()->ReportMessageAt(
          Scanner::Location(position() + 1, peek_position()),
          MessageTemplate::kUnexpectedToken, "ILLEGAL", kSyntaxError);
      *ok = false;
      return impl()->EmptyExpression();
    }

    int expr_pos = peek_position();
    ExpressionT expression =
        ParseExpressionCoverGrammar(true, typesystem::kNoCover, CHECK_OK);
    impl()->RewriteNonPattern(CHECK_OK);
    impl()->AddTemplateExpression(&ts, expression);

    if (peek() != Token::RBRACE) {
      impl()->ReportMessageAt(Scanner::Location(expr_pos, peek_position()),
                              MessageTemplate::kUnterminatedTemplateExpr);
      *ok = false;
      return impl()->EmptyExpression();
    }

    // If we didn't die parsing that expression, our next token should be a
    // TEMPLATE_SPAN or TEMPLATE_TAIL.
    next = scanner()->ScanTemplateContinuation();
    Next();
    pos = position();

    if (next == Token::EOS) {
      impl()->ReportMessageAt(Scanner::Location(start, pos),
                              MessageTemplate::kUnterminatedTemplate);
      *ok = false;
      return impl()->EmptyExpression();
    } else if (next == Token::ILLEGAL) {
      impl()->ReportMessageAt(
          Scanner::Location(position() + 1, peek_position()),
          MessageTemplate::kUnexpectedToken, "ILLEGAL", kSyntaxError);
      *ok = false;
      return impl()->EmptyExpression();
    }

    bool is_valid = CheckTemplateEscapes(forbid_illegal_escapes, CHECK_OK);
    impl()->AddTemplateSpan(&ts, is_valid, next == Token::TEMPLATE_TAIL);
  } while (next == Token::TEMPLATE_SPAN);

  DCHECK_EQ(next, Token::TEMPLATE_TAIL);
  // Once we've reached a TEMPLATE_TAIL, we can close the TemplateLiteral.
  return impl()->CloseTemplateLiteral(&ts, start, tag);
}

template <typename Impl>
typename ParserBase<Impl>::ExpressionT
ParserBase<Impl>::CheckAndRewriteReferenceExpression(
    ExpressionT expression, int beg_pos, int end_pos,
    MessageTemplate::Template message, bool* ok) {
  return CheckAndRewriteReferenceExpression(expression, beg_pos, end_pos,
                                            message, kReferenceError, ok);
}

template <typename Impl>
typename ParserBase<Impl>::ExpressionT
ParserBase<Impl>::CheckAndRewriteReferenceExpression(
    ExpressionT expression, int beg_pos, int end_pos,
    MessageTemplate::Template message, ParseErrorType type, bool* ok) {
  if (impl()->IsIdentifier(expression) && is_strict(language_mode()) &&
      impl()->IsEvalOrArguments(impl()->AsIdentifier(expression))) {
    ReportMessageAt(Scanner::Location(beg_pos, end_pos),
                    MessageTemplate::kStrictEvalArguments, kSyntaxError);
    *ok = false;
    return impl()->EmptyExpression();
  }
  if (expression->IsValidReferenceExpression()) {
    return expression;
  }
  if (expression->IsCall()) {
    // If it is a call, make it a runtime error for legacy web compatibility.
    // Bug: https://bugs.chromium.org/p/v8/issues/detail?id=4480
    // Rewrite `expr' to `expr[throw ReferenceError]'.
    impl()->CountUsage(
        is_strict(language_mode())
            ? v8::Isolate::kAssigmentExpressionLHSIsCallInStrict
            : v8::Isolate::kAssigmentExpressionLHSIsCallInSloppy);
    ExpressionT error = impl()->NewThrowReferenceError(message, beg_pos);
    return factory()->NewProperty(expression, error, beg_pos);
  }
  ReportMessageAt(Scanner::Location(beg_pos, end_pos), message, type);
  *ok = false;
  return impl()->EmptyExpression();
}

template <typename Impl>
bool ParserBase<Impl>::IsValidReferenceExpression(ExpressionT expression) {
  return IsAssignableIdentifier(expression) || expression->IsProperty();
}

template <typename Impl>
void ParserBase<Impl>::CheckDestructuringElement(ExpressionT expression,
                                                 int begin, int end) {
  if (!IsValidPattern(expression) && !expression->IsAssignment() &&
      !IsValidReferenceExpression(expression)) {
    classifier()->RecordAssignmentPatternError(
        Scanner::Location(begin, end),
        MessageTemplate::kInvalidDestructuringTarget);
  }
}

template <typename Impl>
typename ParserBase<Impl>::ExpressionT ParserBase<Impl>::ParseV8Intrinsic(
    bool* ok) {
  // CallRuntime ::
  //   '%' Identifier Arguments

  int pos = peek_position();
  Expect(Token::MOD, CHECK_OK);
  // Allow "eval" or "arguments" for backward compatibility.
  IdentifierT name = ParseIdentifier(kAllowRestrictedIdentifiers, CHECK_OK);
  Scanner::Location spread_pos;
  ExpressionClassifier classifier(this);
  ExpressionListT args = ParseArguments(&spread_pos, CHECK_OK);

  DCHECK(!spread_pos.IsValid());

  return impl()->NewV8Intrinsic(name, args, pos, ok);
}

template <typename Impl>
typename ParserBase<Impl>::ExpressionT ParserBase<Impl>::ParseDoExpression(
    bool* ok) {
  // AssignmentExpression ::
  //     do '{' StatementList '}'

  int pos = peek_position();
  Expect(Token::DO, CHECK_OK);
  BlockT block = ParseBlock(nullptr, CHECK_OK);
  return impl()->RewriteDoExpression(block, pos, ok);
}

// Redefinition of CHECK_OK for parsing statements.
#undef CHECK_OK
#define CHECK_OK CHECK_OK_CUSTOM(NullStatement)

template <typename Impl>
typename ParserBase<Impl>::LazyParsingResult
ParserBase<Impl>::ParseStatementList(StatementListT body, int end_token,
                                     bool may_abort, bool* ok) {
  // StatementList ::
  //   (StatementListItem)* <end_token>

  // Allocate a target stack to use for this set of source
  // elements. This way, all scripts and functions get their own
  // target stack thus avoiding illegal breaks and continues across
  // functions.
  typename Types::TargetScope target_scope(this);
  int count_statements = 0;

  DCHECK(!impl()->IsNullStatementList(body));
  bool directive_prologue = true;  // Parsing directive prologue.

  while (peek() != end_token) {
    if (directive_prologue && peek() != Token::STRING) {
      directive_prologue = false;
    }

    bool starts_with_identifier = peek() == Token::IDENTIFIER;
    Scanner::Location token_loc = scanner()->peek_location();
    StatementT stat =
        ParseStatementListItem(CHECK_OK_CUSTOM(Return, kLazyParsingComplete));

    if (impl()->IsNullStatement(stat) || impl()->IsEmptyStatement(stat)) {
      directive_prologue = false;  // End of directive prologue.
      continue;
    }

    if (directive_prologue) {
      // The length of the token is used to distinguish between strings literals
      // that evaluate equal to directives but contain either escape sequences
      // (e.g., "use \x73trict") or line continuations (e.g., "use \(newline)
      // strict").
      if (impl()->IsUseStrictDirective(stat) &&
          token_loc.end_pos - token_loc.beg_pos == sizeof("use strict") + 1) {
        // Directive "use strict" (ES5 14.1).
        RaiseLanguageMode(STRICT);
        if (!scope()->HasSimpleParameters()) {
          // TC39 deemed "use strict" directives to be an error when occurring
          // in the body of a function with non-simple parameter list, on
          // 29/7/2015. https://goo.gl/ueA7Ln
          impl()->ReportMessageAt(
              token_loc, MessageTemplate::kIllegalLanguageModeDirective,
              "use strict");
          *ok = false;
          return kLazyParsingComplete;
        }
      } else if (impl()->IsUseAsmDirective(stat) &&
                 token_loc.end_pos - token_loc.beg_pos ==
                     sizeof("use asm") + 1) {
        // Directive "use asm".
        impl()->SetAsmModule();
      } else if (allow_harmony_types() && impl()->IsUseTypesDirective(stat) &&
                 token_loc.end_pos - token_loc.beg_pos ==
                     sizeof("use types") + 1) {
        // Directive "use types".
        RaiseLanguageMode(STRICT);
        if (scope()->is_function_scope()) {
          impl()->ReportMessageAt(token_loc,
                                  MessageTemplate::kIllegalTypedModeDirective);
          *ok = false;
          return kLazyParsingComplete;
        }
        scope()->SetTyped();
      } else if (impl()->IsStringLiteral(stat)) {
        // Possibly an unknown directive.
        // Should not change mode, but will increment usage counters
        // as appropriate. Ditto usages below.
        RaiseLanguageMode(SLOPPY);
      } else {
        // End of the directive prologue.
        directive_prologue = false;
        RaiseLanguageMode(SLOPPY);
      }
    } else {
      RaiseLanguageMode(SLOPPY);
    }

    // If we're allowed to abort, we will do so when we see a "long and
    // trivial" function. Our current definition of "long and trivial" is:
    // - over kLazyParseTrialLimit statements
    // - all starting with an identifier (i.e., no if, for, while, etc.)
    if (may_abort) {
      if (!starts_with_identifier) {
        may_abort = false;
      } else if (++count_statements > kLazyParseTrialLimit) {
        return kLazyParsingAborted;
      }
    }

    body->Add(stat, zone());
  }
  return kLazyParsingComplete;
}

template <typename Impl>
typename ParserBase<Impl>::StatementT ParserBase<Impl>::ParseStatementListItem(
    bool* ok) {
  // ECMA 262 6th Edition
  // StatementListItem[Yield, Return] :
  //   Statement[?Yield, ?Return]
  //   Declaration[?Yield]
  //
  // Declaration[Yield] :
  //   HoistableDeclaration[?Yield]
  //   ClassDeclaration[?Yield]
  //   LexicalDeclaration[In, ?Yield]
  //
  // HoistableDeclaration[Yield, Default] :
  //   FunctionDeclaration[?Yield, ?Default]
  //   GeneratorDeclaration[?Yield, ?Default]
  //
  // LexicalDeclaration[In, Yield] :
  //   LetOrConst BindingList[?In, ?Yield] ;

  // Allow ambient variable, function, and class declarations.
  bool ambient = typed() && CheckContextualKeyword(CStrVector("declare"));
  if (ambient && !scope()->is_toplevel_scope()) {
    *ok = false;
    ReportMessage(MessageTemplate::kIllegalDeclare);
    return impl()->NullStatement();
  }

  switch (peek()) {
    case Token::FUNCTION:
      return ParseHoistableDeclaration(nullptr, false, ambient, ok);
    case Token::CLASS:
      Consume(Token::CLASS);
      return ParseClassDeclaration(nullptr, false, ambient, ok);
    case Token::VAR:
    case Token::CONST:
      return ParseVariableStatement(kStatementListItem, nullptr, ambient, ok);
    case Token::LET:
      if (IsNextLetKeyword()) {
        return ParseVariableStatement(kStatementListItem, nullptr, ambient, ok);
      }
      break;
    case Token::IDENTIFIER:
    case Token::FUTURE_STRICT_RESERVED_WORD: {
      if (!typed() || ambient) break;
      int pos = peek_position();
      if (PeekContextualKeyword(CStrVector("type")) &&
          PeekAhead() == Token::IDENTIFIER) {
        Consume(Token::IDENTIFIER);
        return ParseTypeAliasDeclaration(pos, ok);
      } else if (CheckContextualKeyword(CStrVector("interface"))) {
        return ParseInterfaceDeclaration(pos, ok);
      }
      break;
    }
    case Token::ASYNC:
      if (PeekAhead() == Token::FUNCTION &&
          !scanner()->HasAnyLineTerminatorAfterNext()) {
        Consume(Token::ASYNC);
        return ParseAsyncFunctionDeclaration(nullptr, false, ambient, ok);
      }
    /* falls through */
    default:
      break;
  }
  if (ambient) {
    *ok = false;
    impl()->ReportMessageAt(scanner()->peek_location(),
                            MessageTemplate::kBadAmbientDeclaration);
    return impl()->NullStatement();
  }
  return ParseStatement(nullptr, kAllowLabelledFunctionStatement, ok);
}

template <typename Impl>
typename ParserBase<Impl>::StatementT ParserBase<Impl>::ParseStatement(
    ZoneList<const AstRawString*>* labels,
    AllowLabelledFunctionStatement allow_function, bool* ok) {
  // Statement ::
  //   Block
  //   VariableStatement
  //   EmptyStatement
  //   ExpressionStatement
  //   IfStatement
  //   IterationStatement
  //   ContinueStatement
  //   BreakStatement
  //   ReturnStatement
  //   WithStatement
  //   LabelledStatement
  //   SwitchStatement
  //   ThrowStatement
  //   TryStatement
  //   DebuggerStatement

  // Note: Since labels can only be used by 'break' and 'continue'
  // statements, which themselves are only valid within blocks,
  // iterations or 'switch' statements (i.e., BreakableStatements),
  // labels can be simply ignored in all other cases; except for
  // trivial labeled break statements 'label: break label' which is
  // parsed into an empty statement.
  switch (peek()) {
    case Token::LBRACE:
      return ParseBlock(labels, ok);
    case Token::SEMICOLON:
      Next();
      return factory()->NewEmptyStatement(kNoSourcePosition);
    case Token::IF:
      return ParseIfStatement(labels, ok);
    case Token::DO:
      return ParseDoWhileStatement(labels, ok);
    case Token::WHILE:
      return ParseWhileStatement(labels, ok);
    case Token::FOR:
      if (V8_UNLIKELY(allow_harmony_async_iteration() && is_async_function() &&
                      PeekAhead() == Token::AWAIT)) {
        return ParseForAwaitStatement(labels, ok);
      }
      return ParseForStatement(labels, ok);
    case Token::CONTINUE:
    case Token::BREAK:
    case Token::RETURN:
    case Token::THROW:
    case Token::TRY: {
      // These statements must have their labels preserved in an enclosing
      // block, as the corresponding AST nodes do not currently store their
      // labels.
      // TODO(nikolaos, marja): Consider adding the labels to the AST nodes.
      if (labels == nullptr) {
        return ParseStatementAsUnlabelled(labels, ok);
      } else {
        BlockT result =
            factory()->NewBlock(labels, 1, false, kNoSourcePosition);
        typename Types::Target target(this, result);
        StatementT statement = ParseStatementAsUnlabelled(labels, CHECK_OK);
        result->statements()->Add(statement, zone());
        return result;
      }
    }
    case Token::WITH:
      return ParseWithStatement(labels, ok);
    case Token::SWITCH:
      return ParseSwitchStatement(labels, ok);
    case Token::FUNCTION:
      // FunctionDeclaration only allowed as a StatementListItem, not in
      // an arbitrary Statement position. Exceptions such as
      // ES#sec-functiondeclarations-in-ifstatement-statement-clauses
      // are handled by calling ParseScopedStatement rather than
      // ParseStatement directly.
      impl()->ReportMessageAt(scanner()->peek_location(),
                              is_strict(language_mode())
                                  ? MessageTemplate::kStrictFunction
                                  : MessageTemplate::kSloppyFunction);
      *ok = false;
      return impl()->NullStatement();
    case Token::DEBUGGER:
      return ParseDebuggerStatement(ok);
    case Token::VAR:
      return ParseVariableStatement(kStatement, nullptr, false, ok);
    default:
      return ParseExpressionOrLabelledStatement(labels, allow_function, ok);
  }
}

// This method parses a subset of statements (break, continue, return, throw,
// try) which are to be grouped because they all require their labeles to be
// preserved in an enclosing block.
template <typename Impl>
typename ParserBase<Impl>::StatementT
ParserBase<Impl>::ParseStatementAsUnlabelled(
    ZoneList<const AstRawString*>* labels, bool* ok) {
  switch (peek()) {
    case Token::CONTINUE:
      return ParseContinueStatement(ok);
    case Token::BREAK:
      return ParseBreakStatement(labels, ok);
    case Token::RETURN:
      return ParseReturnStatement(ok);
    case Token::THROW:
      return ParseThrowStatement(ok);
    case Token::TRY:
      return ParseTryStatement(ok);
    default:
      UNREACHABLE();
      return impl()->NullStatement();
  }
}

template <typename Impl>
typename ParserBase<Impl>::BlockT ParserBase<Impl>::ParseBlock(
    ZoneList<const AstRawString*>* labels, bool* ok) {
  // Block ::
  //   '{' StatementList '}'

  // Construct block expecting 16 statements.
  BlockT body = factory()->NewBlock(labels, 16, false, kNoSourcePosition);

  // Parse the statements and collect escaping labels.
  Expect(Token::LBRACE, CHECK_OK_CUSTOM(NullBlock));
  {
    BlockState block_state(zone(), &scope_);
    scope()->set_start_position(scanner()->location().beg_pos);
    typename Types::Target target(this, body);

    while (peek() != Token::RBRACE) {
      StatementT stat = ParseStatementListItem(CHECK_OK_CUSTOM(NullBlock));
      if (!impl()->IsNullStatement(stat) && !impl()->IsEmptyStatement(stat)) {
        body->statements()->Add(stat, zone());
      }
    }

    Expect(Token::RBRACE, CHECK_OK_CUSTOM(NullBlock));
    scope()->set_end_position(scanner()->location().end_pos);
    body->set_scope(scope()->FinalizeBlockScope());
  }
  return body;
}

template <typename Impl>
typename ParserBase<Impl>::StatementT ParserBase<Impl>::ParseScopedStatement(
    ZoneList<const AstRawString*>* labels, bool* ok) {
  if (is_strict(language_mode()) || peek() != Token::FUNCTION) {
    return ParseStatement(labels, ok);
  } else {
    // Make a block around the statement for a lexical binding
    // is introduced by a FunctionDeclaration.
    BlockState block_state(zone(), &scope_);
    scope()->set_start_position(scanner()->location().beg_pos);
    BlockT block = factory()->NewBlock(NULL, 1, false, kNoSourcePosition);
    StatementT body = ParseFunctionDeclaration(false, CHECK_OK);
    block->statements()->Add(body, zone());
    scope()->set_end_position(scanner()->location().end_pos);
    block->set_scope(scope()->FinalizeBlockScope());
    return block;
  }
}

template <typename Impl>
typename ParserBase<Impl>::StatementT ParserBase<Impl>::ParseVariableStatement(
    VariableDeclarationContext var_context,
    ZoneList<const AstRawString*>* names, bool ambient, bool* ok) {
  // VariableStatement ::
  //   VariableDeclarations ';'

  // The scope of a var declared variable anywhere inside a function
  // is the entire function (ECMA-262, 3rd, 10.1.3, and 12.2). Thus we can
  // transform a source-level var declaration into a (Function) Scope
  // declaration, and rewrite the source-level initialization into an assignment
  // statement. We use a block to collect multiple assignments.
  //
  // We mark the block as initializer block because we don't want the
  // rewriter to add a '.result' assignment to such a block (to get compliant
  // behavior for code such as print(eval('var x = 7')), and for cosmetic
  // reasons when pretty-printing. Also, unless an assignment (initialization)
  // is inside an initializer block, it is ignored.

  DeclarationParsingResult parsing_result;
  StatementT result = ParseVariableDeclarations(var_context, &parsing_result,
                                                names, ambient, CHECK_OK);
  ExpectSemicolon(CHECK_OK);
  return result;
}

template <typename Impl>
typename ParserBase<Impl>::StatementT ParserBase<Impl>::ParseDebuggerStatement(
    bool* ok) {
  // In ECMA-262 'debugger' is defined as a reserved keyword. In some browser
  // contexts this is used as a statement which invokes the debugger as i a
  // break point is present.
  // DebuggerStatement ::
  //   'debugger' ';'

  int pos = peek_position();
  Expect(Token::DEBUGGER, CHECK_OK);
  ExpectSemicolon(CHECK_OK);
  return factory()->NewDebuggerStatement(pos);
}

template <typename Impl>
typename ParserBase<Impl>::StatementT
ParserBase<Impl>::ParseExpressionOrLabelledStatement(
    ZoneList<const AstRawString*>* labels,
    AllowLabelledFunctionStatement allow_function, bool* ok) {
  // ExpressionStatement | LabelledStatement ::
  //   Expression ';'
  //   Identifier ':' Statement
  //
  // ExpressionStatement[Yield] :
  //   [lookahead notin {{, function, class, let [}] Expression[In, ?Yield] ;

  int pos = peek_position();

  switch (peek()) {
    case Token::FUNCTION:
    case Token::LBRACE:
      UNREACHABLE();  // Always handled by the callers.
    case Token::CLASS:
      ReportUnexpectedToken(Next());
      *ok = false;
      return impl()->NullStatement();
    case Token::LET: {
      Token::Value next_next = PeekAhead();
      // "let" followed by either "[", "{" or an identifier means a lexical
      // declaration, which should not appear here.
      if (next_next != Token::LBRACK && next_next != Token::LBRACE &&
          next_next != Token::IDENTIFIER) {
        break;
      }
      impl()->ReportMessageAt(scanner()->peek_location(),
                              MessageTemplate::kUnexpectedLexicalDeclaration);
      *ok = false;
      return impl()->NullStatement();
    }
    default:
      break;
  }

  bool starts_with_identifier = peek_any_identifier();
  ExpressionT expr = ParseExpression(true, typesystem::kNoCover, CHECK_OK);
  if (peek() == Token::COLON && starts_with_identifier &&
      impl()->IsIdentifier(expr)) {
    // The whole expression was a single identifier, and not, e.g.,
    // something starting with an identifier or a parenthesized identifier.
    labels = impl()->DeclareLabel(labels, impl()->AsIdentifierExpression(expr),
                                  CHECK_OK);
    Consume(Token::COLON);
    // ES#sec-labelled-function-declarations Labelled Function Declarations
    if (peek() == Token::FUNCTION && is_sloppy(language_mode()) &&
        allow_function == kAllowLabelledFunctionStatement) {
      return ParseFunctionDeclaration(false, ok);
    }
    return ParseStatement(labels, ok);
  }

  // If we have an extension, we allow a native function declaration.
  // A native function declaration starts with "native function" with
  // no line-terminator between the two words.
  if (extension_ != nullptr && peek() == Token::FUNCTION &&
      !scanner()->HasAnyLineTerminatorBeforeNext() && impl()->IsNative(expr) &&
      !scanner()->literal_contains_escapes()) {
    return ParseNativeDeclaration(ok);
  }

  // Parsed expression statement, followed by semicolon.
  ExpectSemicolon(CHECK_OK);
  return factory()->NewExpressionStatement(expr, pos);
}

template <typename Impl>
typename ParserBase<Impl>::StatementT ParserBase<Impl>::ParseIfStatement(
    ZoneList<const AstRawString*>* labels, bool* ok) {
  // IfStatement ::
  //   'if' '(' Expression ')' Statement ('else' Statement)?

  int pos = peek_position();
  Expect(Token::IF, CHECK_OK);
  Expect(Token::LPAREN, CHECK_OK);
  ExpressionT condition = ParseExpression(true, typesystem::kNoCover, CHECK_OK);
  Expect(Token::RPAREN, CHECK_OK);
  StatementT then_statement = ParseScopedStatement(labels, CHECK_OK);
  StatementT else_statement = impl()->NullStatement();
  if (Check(Token::ELSE)) {
    else_statement = ParseScopedStatement(labels, CHECK_OK);
  } else {
    else_statement = factory()->NewEmptyStatement(kNoSourcePosition);
  }
  return factory()->NewIfStatement(condition, then_statement, else_statement,
                                   pos);
}

template <typename Impl>
typename ParserBase<Impl>::StatementT ParserBase<Impl>::ParseContinueStatement(
    bool* ok) {
  // ContinueStatement ::
  //   'continue' Identifier? ';'

  int pos = peek_position();
  Expect(Token::CONTINUE, CHECK_OK);
  IdentifierT label = impl()->EmptyIdentifier();
  Token::Value tok = peek();
  if (!scanner()->HasAnyLineTerminatorBeforeNext() && tok != Token::SEMICOLON &&
      tok != Token::RBRACE && tok != Token::EOS) {
    // ECMA allows "eval" or "arguments" as labels even in strict mode.
    label = ParseIdentifier(kAllowRestrictedIdentifiers, CHECK_OK);
  }
  typename Types::IterationStatement target =
      impl()->LookupContinueTarget(label, CHECK_OK);
  if (impl()->IsNullStatement(target)) {
    // Illegal continue statement.
    MessageTemplate::Template message = MessageTemplate::kIllegalContinue;
    typename Types::BreakableStatement breakable_target =
        impl()->LookupBreakTarget(label, CHECK_OK);
    if (impl()->IsEmptyIdentifier(label)) {
      message = MessageTemplate::kNoIterationStatement;
    } else if (impl()->IsNullStatement(breakable_target)) {
      message = MessageTemplate::kUnknownLabel;
    }
    ReportMessage(message, label);
    *ok = false;
    return impl()->NullStatement();
  }
  ExpectSemicolon(CHECK_OK);
  return factory()->NewContinueStatement(target, pos);
}

template <typename Impl>
typename ParserBase<Impl>::StatementT ParserBase<Impl>::ParseBreakStatement(
    ZoneList<const AstRawString*>* labels, bool* ok) {
  // BreakStatement ::
  //   'break' Identifier? ';'

  int pos = peek_position();
  Expect(Token::BREAK, CHECK_OK);
  IdentifierT label = impl()->EmptyIdentifier();
  Token::Value tok = peek();
  if (!scanner()->HasAnyLineTerminatorBeforeNext() && tok != Token::SEMICOLON &&
      tok != Token::RBRACE && tok != Token::EOS) {
    // ECMA allows "eval" or "arguments" as labels even in strict mode.
    label = ParseIdentifier(kAllowRestrictedIdentifiers, CHECK_OK);
  }
  // Parse labeled break statements that target themselves into
  // empty statements, e.g. 'l1: l2: l3: break l2;'
  if (!impl()->IsEmptyIdentifier(label) &&
      impl()->ContainsLabel(labels, label)) {
    ExpectSemicolon(CHECK_OK);
    return factory()->NewEmptyStatement(pos);
  }
  typename Types::BreakableStatement target =
      impl()->LookupBreakTarget(label, CHECK_OK);
  if (impl()->IsNullStatement(target)) {
    // Illegal break statement.
    MessageTemplate::Template message = MessageTemplate::kIllegalBreak;
    if (!impl()->IsEmptyIdentifier(label)) {
      message = MessageTemplate::kUnknownLabel;
    }
    ReportMessage(message, label);
    *ok = false;
    return impl()->NullStatement();
  }
  ExpectSemicolon(CHECK_OK);
  return factory()->NewBreakStatement(target, pos);
}

template <typename Impl>
typename ParserBase<Impl>::StatementT ParserBase<Impl>::ParseReturnStatement(
    bool* ok) {
  // ReturnStatement ::
  //   'return' [no line terminator] Expression? ';'

  // Consume the return token. It is necessary to do that before
  // reporting any errors on it, because of the way errors are
  // reported (underlining).
  Expect(Token::RETURN, CHECK_OK);
  Scanner::Location loc = scanner()->location();

  switch (GetDeclarationScope()->scope_type()) {
    case SCRIPT_SCOPE:
    case EVAL_SCOPE:
    case MODULE_SCOPE:
      impl()->ReportMessageAt(loc, MessageTemplate::kIllegalReturn);
      *ok = false;
      return impl()->NullStatement();
    default:
      break;
  }

  Token::Value tok = peek();
  ExpressionT return_value = impl()->EmptyExpression();
  if (scanner()->HasAnyLineTerminatorBeforeNext() || tok == Token::SEMICOLON ||
      tok == Token::RBRACE || tok == Token::EOS) {
    if (IsDerivedConstructor(function_state_->kind())) {
      return_value = impl()->ThisExpression(loc.beg_pos);
    } else {
      return_value = impl()->GetLiteralUndefined(position());
    }
  } else {
    if (IsDerivedConstructor(function_state_->kind())) {
      // Because of the return code rewriting that happens in case of a subclass
      // constructor we don't want to accept tail calls, therefore we don't set
      // ReturnExprScope to kInsideValidReturnStatement here.
      return_value = ParseExpression(true, typesystem::kNoCover, CHECK_OK);
    } else {
      ReturnExprScope maybe_allow_tail_calls(
          function_state_, ReturnExprContext::kInsideValidReturnStatement);
      return_value = ParseExpression(true, typesystem::kNoCover, CHECK_OK);

      if (allow_tailcalls() && !is_sloppy(language_mode()) && !is_resumable()) {
        // ES6 14.6.1 Static Semantics: IsInTailPosition
        function_state_->AddImplicitTailCallExpression(return_value);
      }
    }
  }
  ExpectSemicolon(CHECK_OK);
  return_value = impl()->RewriteReturn(return_value, loc.beg_pos);
  return BuildReturnStatement(return_value, loc.beg_pos);
}

template <typename Impl>
typename ParserBase<Impl>::StatementT ParserBase<Impl>::ParseWithStatement(
    ZoneList<const AstRawString*>* labels, bool* ok) {
  // WithStatement ::
  //   'with' '(' Expression ')' Statement

  Expect(Token::WITH, CHECK_OK);
  int pos = position();

  if (is_strict(language_mode())) {
    ReportMessage(MessageTemplate::kStrictWith);
    *ok = false;
    return impl()->NullStatement();
  }

  Expect(Token::LPAREN, CHECK_OK);
  ExpressionT expr = ParseExpression(true, typesystem::kNoCover, CHECK_OK);
  Expect(Token::RPAREN, CHECK_OK);

  Scope* with_scope = NewScope(WITH_SCOPE);
  StatementT body = impl()->NullStatement();
  {
    BlockState block_state(&scope_, with_scope);
    with_scope->set_start_position(scanner()->peek_location().beg_pos);
    body = ParseStatement(labels, CHECK_OK);
    with_scope->set_end_position(scanner()->location().end_pos);
  }
  return factory()->NewWithStatement(with_scope, expr, body, pos);
}

template <typename Impl>
typename ParserBase<Impl>::StatementT ParserBase<Impl>::ParseDoWhileStatement(
    ZoneList<const AstRawString*>* labels, bool* ok) {
  // DoStatement ::
  //   'do' Statement 'while' '(' Expression ')' ';'

  auto loop = factory()->NewDoWhileStatement(labels, peek_position());
  typename Types::Target target(this, loop);

  Expect(Token::DO, CHECK_OK);
  StatementT body = ParseStatement(nullptr, CHECK_OK);
  Expect(Token::WHILE, CHECK_OK);
  Expect(Token::LPAREN, CHECK_OK);

  ExpressionT cond = ParseExpression(true, typesystem::kNoCover, CHECK_OK);
  Expect(Token::RPAREN, CHECK_OK);

  // Allow do-statements to be terminated with and without
  // semi-colons. This allows code such as 'do;while(0)return' to
  // parse, which would not be the case if we had used the
  // ExpectSemicolon() functionality here.
  Check(Token::SEMICOLON);

  loop->Initialize(cond, body);
  return loop;
}

template <typename Impl>
typename ParserBase<Impl>::StatementT ParserBase<Impl>::ParseWhileStatement(
    ZoneList<const AstRawString*>* labels, bool* ok) {
  // WhileStatement ::
  //   'while' '(' Expression ')' Statement

  auto loop = factory()->NewWhileStatement(labels, peek_position());
  typename Types::Target target(this, loop);

  Expect(Token::WHILE, CHECK_OK);
  Expect(Token::LPAREN, CHECK_OK);
  ExpressionT cond = ParseExpression(true, typesystem::kNoCover, CHECK_OK);
  Expect(Token::RPAREN, CHECK_OK);
  StatementT body = ParseStatement(nullptr, CHECK_OK);

  loop->Initialize(cond, body);
  return loop;
}

template <typename Impl>
typename ParserBase<Impl>::StatementT ParserBase<Impl>::ParseThrowStatement(
    bool* ok) {
  // ThrowStatement ::
  //   'throw' Expression ';'

  Expect(Token::THROW, CHECK_OK);
  int pos = position();
  if (scanner()->HasAnyLineTerminatorBeforeNext()) {
    ReportMessage(MessageTemplate::kNewlineAfterThrow);
    *ok = false;
    return impl()->NullStatement();
  }
  ExpressionT exception = ParseExpression(true, typesystem::kNoCover, CHECK_OK);
  ExpectSemicolon(CHECK_OK);

  return impl()->NewThrowStatement(exception, pos);
}

template <typename Impl>
typename ParserBase<Impl>::StatementT ParserBase<Impl>::ParseSwitchStatement(
    ZoneList<const AstRawString*>* labels, bool* ok) {
  // SwitchStatement ::
  //   'switch' '(' Expression ')' '{' CaseClause* '}'
  // CaseClause ::
  //   'case' Expression ':' StatementList
  //   'default' ':' StatementList

  int switch_pos = peek_position();

  Expect(Token::SWITCH, CHECK_OK);
  Expect(Token::LPAREN, CHECK_OK);
  ExpressionT tag = ParseExpression(true, typesystem::kNoCover, CHECK_OK);
  Expect(Token::RPAREN, CHECK_OK);

  auto switch_statement = factory()->NewSwitchStatement(labels, switch_pos);

  {
    BlockState cases_block_state(zone(), &scope_);
    scope()->set_start_position(switch_pos);
    scope()->SetNonlinear();
    typename Types::Target target(this, switch_statement);

    bool default_seen = false;
    auto cases = impl()->NewCaseClauseList(4);
    Expect(Token::LBRACE, CHECK_OK);
    while (peek() != Token::RBRACE) {
      // An empty label indicates the default case.
      ExpressionT label = impl()->EmptyExpression();
      if (Check(Token::CASE)) {
        label = ParseExpression(true, typesystem::kNoCover, CHECK_OK);
      } else {
        Expect(Token::DEFAULT, CHECK_OK);
        if (default_seen) {
          ReportMessage(MessageTemplate::kMultipleDefaultsInSwitch);
          *ok = false;
          return impl()->NullStatement();
        }
        default_seen = true;
      }
      Expect(Token::COLON, CHECK_OK);
      int clause_pos = position();
      StatementListT statements = impl()->NewStatementList(5);
      while (peek() != Token::CASE && peek() != Token::DEFAULT &&
             peek() != Token::RBRACE) {
        StatementT stat = ParseStatementListItem(CHECK_OK);
        statements->Add(stat, zone());
      }
      auto clause = factory()->NewCaseClause(label, statements, clause_pos);
      cases->Add(clause, zone());
    }
    Expect(Token::RBRACE, CHECK_OK);

    scope()->set_end_position(scanner()->location().end_pos);
    return impl()->RewriteSwitchStatement(tag, switch_statement, cases,
                                          scope()->FinalizeBlockScope());
  }
}

template <typename Impl>
typename ParserBase<Impl>::StatementT ParserBase<Impl>::ParseTryStatement(
    bool* ok) {
  // TryStatement ::
  //   'try' Block Catch
  //   'try' Block Finally
  //   'try' Block Catch Finally
  //
  // Catch ::
  //   'catch' '(' Identifier ')' Block
  //
  // Finally ::
  //   'finally' Block

  Expect(Token::TRY, CHECK_OK);
  int pos = position();

  BlockT try_block = impl()->NullBlock();
  {
    ReturnExprScope no_tail_calls(function_state_,
                                  ReturnExprContext::kInsideTryBlock);
    try_block = ParseBlock(nullptr, CHECK_OK);
  }

  CatchInfo catch_info(this);

  if (peek() != Token::CATCH && peek() != Token::FINALLY) {
    ReportMessage(MessageTemplate::kNoCatchOrFinally);
    *ok = false;
    return impl()->NullStatement();
  }

  BlockT catch_block = impl()->NullBlock();
  if (Check(Token::CATCH)) {
    Expect(Token::LPAREN, CHECK_OK);
    catch_info.scope = NewScope(CATCH_SCOPE);
    catch_info.scope->set_start_position(scanner()->location().beg_pos);

    {
      CollectExpressionsInTailPositionToListScope
          collect_tail_call_expressions_scope(
              function_state_, &catch_info.tail_call_expressions);
      BlockState catch_block_state(&scope_, catch_info.scope);

      catch_block = factory()->NewBlock(nullptr, 16, false, kNoSourcePosition);

      // Create a block scope to hold any lexical declarations created
      // as part of destructuring the catch parameter.
      {
        BlockState catch_variable_block_state(zone(), &scope_);
        scope()->set_start_position(scanner()->location().beg_pos);
        typename Types::Target target(this, catch_block);

        // This does not simply call ParsePrimaryExpression to avoid
        // ExpressionFromIdentifier from being called in the first
        // branch, which would introduce an unresolved symbol and mess
        // with arrow function names.
        if (peek_any_identifier()) {
          catch_info.name =
              ParseIdentifier(kDontAllowRestrictedIdentifiers, CHECK_OK);
        } else {
          ExpressionClassifier pattern_classifier(this);
          catch_info.pattern = ParsePrimaryExpression(CHECK_OK);
          ValidateBindingPattern(CHECK_OK);
        }

        Expect(Token::RPAREN, CHECK_OK);
        impl()->RewriteCatchPattern(&catch_info, CHECK_OK);
        if (!impl()->IsNullStatement(catch_info.init_block)) {
          catch_block->statements()->Add(catch_info.init_block, zone());
        }

        catch_info.inner_block = ParseBlock(nullptr, CHECK_OK);
        catch_block->statements()->Add(catch_info.inner_block, zone());
        impl()->ValidateCatchBlock(catch_info, CHECK_OK);
        scope()->set_end_position(scanner()->location().end_pos);
        catch_block->set_scope(scope()->FinalizeBlockScope());
      }
    }

    catch_info.scope->set_end_position(scanner()->location().end_pos);
  }

  BlockT finally_block = impl()->NullBlock();
  DCHECK(peek() == Token::FINALLY || !impl()->IsNullStatement(catch_block));
  if (Check(Token::FINALLY)) {
    finally_block = ParseBlock(nullptr, CHECK_OK);
  }

  return impl()->RewriteTryStatement(try_block, catch_block, finally_block,
                                     catch_info, pos);
}

template <typename Impl>
typename ParserBase<Impl>::StatementT ParserBase<Impl>::ParseForStatement(
    ZoneList<const AstRawString*>* labels, bool* ok) {
  int stmt_pos = peek_position();
  ForInfo for_info(this);
  bool bound_names_are_lexical = false;

  // Create an in-between scope for let-bound iteration variables.
  BlockState for_state(zone(), &scope_);
  Expect(Token::FOR, CHECK_OK);
  Expect(Token::LPAREN, CHECK_OK);
  scope()->set_start_position(scanner()->location().beg_pos);
  scope()->set_is_hidden();

  StatementT init = impl()->NullStatement();

  if (peek() == Token::VAR || peek() == Token::CONST ||
      (peek() == Token::LET && IsNextLetKeyword())) {
    // The initializer contains declarations.
    ParseVariableDeclarations(kForStatement, &for_info.parsing_result, nullptr,
                              false, CHECK_OK);
    bound_names_are_lexical =
        IsLexicalVariableMode(for_info.parsing_result.descriptor.mode);
    for_info.position = scanner()->location().beg_pos;

    if (CheckInOrOf(&for_info.mode)) {
      return ParseForEachStatementWithDeclarations(stmt_pos, &for_info, labels,
                                                   ok);
    }

    // One or more declaration not followed by in/of.
    init = impl()->BuildInitializationBlock(
        &for_info.parsing_result,
        bound_names_are_lexical ? &for_info.bound_names : nullptr, CHECK_OK);
  } else if (peek() != Token::SEMICOLON) {
    // The initializer does not contain declarations.
    int lhs_beg_pos = peek_position();
    ExpressionClassifier classifier(this);
    ExpressionT expression =
        ParseExpressionCoverGrammar(false, typesystem::kNoCover, CHECK_OK);
    int lhs_end_pos = scanner()->location().end_pos;

    bool is_for_each = CheckInOrOf(&for_info.mode);
    bool is_destructuring = is_for_each && (expression->IsArrayLiteral() ||
                                            expression->IsObjectLiteral());

    if (is_destructuring) {
      ValidateAssignmentPattern(CHECK_OK);
    } else {
      impl()->RewriteNonPattern(CHECK_OK);
    }

    if (is_for_each) {
      return ParseForEachStatementWithoutDeclarations(stmt_pos, expression,
                                                      lhs_beg_pos, lhs_end_pos,
                                                      &for_info, labels, ok);
    }
    // Initializer is just an expression.
    init = factory()->NewExpressionStatement(expression, lhs_beg_pos);
  }

  // Standard 'for' loop, we have parsed the initializer at this point.
  return ParseStandardForLoop(stmt_pos, init, bound_names_are_lexical,
                              &for_info, &for_state, labels, ok);
}

template <typename Impl>
typename ParserBase<Impl>::StatementT
ParserBase<Impl>::ParseForEachStatementWithDeclarations(
    int stmt_pos, ForInfo* for_info, ZoneList<const AstRawString*>* labels,
    bool* ok) {
  // Just one declaration followed by in/of.
  if (for_info->parsing_result.declarations.length() != 1) {
    impl()->ReportMessageAt(for_info->parsing_result.bindings_loc,
                            MessageTemplate::kForInOfLoopMultiBindings,
                            ForEachStatement::VisitModeString(for_info->mode));
    *ok = false;
    return impl()->NullStatement();
  }
  if (for_info->parsing_result.first_initializer_loc.IsValid() &&
      (is_strict(language_mode()) ||
       for_info->mode == ForEachStatement::ITERATE ||
       IsLexicalVariableMode(for_info->parsing_result.descriptor.mode) ||
       !impl()->IsIdentifier(
           for_info->parsing_result.declarations[0].pattern))) {
    impl()->ReportMessageAt(for_info->parsing_result.first_initializer_loc,
                            MessageTemplate::kForInOfLoopInitializer,
                            ForEachStatement::VisitModeString(for_info->mode));
    *ok = false;
    return impl()->NullStatement();
  }

  BlockT init_block = impl()->RewriteForVarInLegacy(*for_info);

  auto loop = factory()->NewForEachStatement(for_info->mode, labels, stmt_pos);
  typename Types::Target target(this, loop);

  int each_keyword_pos = scanner()->location().beg_pos;

  ExpressionT enumerable = impl()->EmptyExpression();
  if (for_info->mode == ForEachStatement::ITERATE) {
    ExpressionClassifier classifier(this);
    enumerable =
        ParseAssignmentExpression(true, typesystem::kNoCover, CHECK_OK);
    impl()->RewriteNonPattern(CHECK_OK);
  } else {
    enumerable = ParseExpression(true, typesystem::kNoCover, CHECK_OK);
  }

  Expect(Token::RPAREN, CHECK_OK);

  StatementT final_loop = impl()->NullStatement();
  {
    ReturnExprScope no_tail_calls(function_state_,
                                  ReturnExprContext::kInsideForInOfBody);
    BlockState block_state(zone(), &scope_);
    scope()->set_start_position(scanner()->location().beg_pos);

    StatementT body = ParseStatement(nullptr, CHECK_OK);

    BlockT body_block = impl()->NullBlock();
    ExpressionT each_variable = impl()->EmptyExpression();
    impl()->DesugarBindingInForEachStatement(for_info, &body_block,
                                             &each_variable, CHECK_OK);
    body_block->statements()->Add(body, zone());
    final_loop = impl()->InitializeForEachStatement(
        loop, each_variable, enumerable, body_block, each_keyword_pos);

    scope()->set_end_position(scanner()->location().end_pos);
    body_block->set_scope(scope()->FinalizeBlockScope());
  }

  init_block = impl()->CreateForEachStatementTDZ(init_block, *for_info, ok);

  scope()->set_end_position(scanner()->location().end_pos);
  Scope* for_scope = scope()->FinalizeBlockScope();
  // Parsed for-in loop w/ variable declarations.
  if (!impl()->IsNullStatement(init_block)) {
    init_block->statements()->Add(final_loop, zone());
    init_block->set_scope(for_scope);
    return init_block;
  }

  DCHECK_NULL(for_scope);
  return final_loop;
}

template <typename Impl>
typename ParserBase<Impl>::StatementT
ParserBase<Impl>::ParseForEachStatementWithoutDeclarations(
    int stmt_pos, ExpressionT expression, int lhs_beg_pos, int lhs_end_pos,
    ForInfo* for_info, ZoneList<const AstRawString*>* labels, bool* ok) {
  // Initializer is reference followed by in/of.
  if (!expression->IsArrayLiteral() && !expression->IsObjectLiteral()) {
    expression = impl()->CheckAndRewriteReferenceExpression(
        expression, lhs_beg_pos, lhs_end_pos, MessageTemplate::kInvalidLhsInFor,
        kSyntaxError, CHECK_OK);
  }

  auto loop = factory()->NewForEachStatement(for_info->mode, labels, stmt_pos);
  typename Types::Target target(this, loop);

  int each_keyword_pos = scanner()->location().beg_pos;

  ExpressionT enumerable = impl()->EmptyExpression();
  if (for_info->mode == ForEachStatement::ITERATE) {
    ExpressionClassifier classifier(this);
    enumerable =
        ParseAssignmentExpression(true, typesystem::kNoCover, CHECK_OK);
    impl()->RewriteNonPattern(CHECK_OK);
  } else {
    enumerable = ParseExpression(true, typesystem::kNoCover, CHECK_OK);
  }

  Expect(Token::RPAREN, CHECK_OK);
  Scope* for_scope = scope();

  {
    ReturnExprScope no_tail_calls(function_state_,
                                  ReturnExprContext::kInsideForInOfBody);
    BlockState block_state(zone(), &scope_);
    scope()->set_start_position(scanner()->location().beg_pos);

    StatementT body = ParseStatement(nullptr, CHECK_OK);
    scope()->set_end_position(scanner()->location().end_pos);
    StatementT final_loop = impl()->InitializeForEachStatement(
        loop, expression, enumerable, body, each_keyword_pos);

    for_scope = for_scope->FinalizeBlockScope();
    USE(for_scope);
    DCHECK_NULL(for_scope);
    Scope* block_scope = scope()->FinalizeBlockScope();
    USE(block_scope);
    DCHECK_NULL(block_scope);
    return final_loop;
  }
}

template <typename Impl>
typename ParserBase<Impl>::StatementT ParserBase<Impl>::ParseStandardForLoop(
    int stmt_pos, StatementT init, bool bound_names_are_lexical,
    ForInfo* for_info, BlockState* for_state,
    ZoneList<const AstRawString*>* labels, bool* ok) {
  auto loop = factory()->NewForStatement(labels, stmt_pos);
  typename Types::Target target(this, loop);

  Expect(Token::SEMICOLON, CHECK_OK);

  ExpressionT cond = impl()->EmptyExpression();
  StatementT next = impl()->NullStatement();
  StatementT body = impl()->NullStatement();

  // If there are let bindings, then condition and the next statement of the
  // for loop must be parsed in a new scope.
  Scope* inner_scope = scope();
  if (bound_names_are_lexical && for_info->bound_names.length() > 0) {
    inner_scope = NewScopeWithParent(inner_scope, BLOCK_SCOPE);
    inner_scope->set_start_position(scanner()->location().beg_pos);
  }
  {
    BlockState block_state(&scope_, inner_scope);

    if (peek() != Token::SEMICOLON) {
      cond = ParseExpression(true, typesystem::kNoCover, CHECK_OK);
    }
    Expect(Token::SEMICOLON, CHECK_OK);

    if (peek() != Token::RPAREN) {
      ExpressionT exp = ParseExpression(true, typesystem::kNoCover, CHECK_OK);
      next = factory()->NewExpressionStatement(exp, exp->position());
    }
    Expect(Token::RPAREN, CHECK_OK);

    body = ParseStatement(nullptr, CHECK_OK);
  }

  if (bound_names_are_lexical && for_info->bound_names.length() > 0) {
    auto result = impl()->DesugarLexicalBindingsInForStatement(
        loop, init, cond, next, body, inner_scope, *for_info, CHECK_OK);
    scope()->set_end_position(scanner()->location().end_pos);
    inner_scope->set_end_position(scanner()->location().end_pos);
    return result;
  }

  scope()->set_end_position(scanner()->location().end_pos);
  Scope* for_scope = scope()->FinalizeBlockScope();
  if (for_scope != nullptr) {
    // Rewrite a for statement of the form
    //   for (const x = i; c; n) b
    //
    // into
    //
    //   {
    //     const x = i;
    //     for (; c; n) b
    //   }
    //
    // or, desugar
    //   for (; c; n) b
    // into
    //   {
    //     for (; c; n) b
    //   }
    // just in case b introduces a lexical binding some other way, e.g., if b
    // is a FunctionDeclaration.
    BlockT block = factory()->NewBlock(nullptr, 2, false, kNoSourcePosition);
    if (!impl()->IsNullStatement(init)) {
      block->statements()->Add(init, zone());
    }
    block->statements()->Add(loop, zone());
    block->set_scope(for_scope);
    loop->Initialize(init, cond, next, body);
    return block;
  }

  loop->Initialize(init, cond, next, body);
  return loop;
}

template <typename Impl>
void ParserBase<Impl>::MarkLoopVariableAsAssigned(Scope* scope, Variable* var) {
  if (!IsLexicalVariableMode(var->mode()) && !scope->is_function_scope()) {
    var->set_maybe_assigned();
  }
}

template <typename Impl>
typename ParserBase<Impl>::StatementT ParserBase<Impl>::ParseForAwaitStatement(
    ZoneList<const AstRawString*>* labels, bool* ok) {
  // for await '(' ForDeclaration of AssignmentExpression ')'
  DCHECK(is_async_function());
  DCHECK(allow_harmony_async_iteration());

  int stmt_pos = peek_position();

  ForInfo for_info(this);
  for_info.mode = ForEachStatement::ITERATE;

  // Create an in-between scope for let-bound iteration variables.
  BlockState for_state(zone(), &scope_);
  Expect(Token::FOR, CHECK_OK);
  Expect(Token::AWAIT, CHECK_OK);
  Expect(Token::LPAREN, CHECK_OK);
  scope()->set_start_position(scanner()->location().beg_pos);
  scope()->set_is_hidden();

  auto loop = factory()->NewForOfStatement(labels, stmt_pos);
  typename Types::Target target(this, loop);

  ExpressionT each_variable = impl()->EmptyExpression();

  bool has_declarations = false;

  if (peek() == Token::VAR || peek() == Token::CONST ||
      (peek() == Token::LET && IsNextLetKeyword())) {
    // The initializer contains declarations
    // 'for' 'await' '(' ForDeclaration 'of' AssignmentExpression ')'
    //     Statement
    // 'for' 'await' '(' 'var' ForBinding 'of' AssignmentExpression ')'
    //     Statement
    has_declarations = true;
    ParseVariableDeclarations(kForStatement, &for_info.parsing_result, nullptr,
                              false, CHECK_OK);
    for_info.position = scanner()->location().beg_pos;

    // Only a single declaration is allowed in for-await-of loops
    if (for_info.parsing_result.declarations.length() != 1) {
      impl()->ReportMessageAt(for_info.parsing_result.bindings_loc,
                              MessageTemplate::kForInOfLoopMultiBindings,
                              "for-await-of");
      *ok = false;
      return impl()->NullStatement();
    }

    // for-await-of's declarations do not permit initializers.
    if (for_info.parsing_result.first_initializer_loc.IsValid()) {
      impl()->ReportMessageAt(for_info.parsing_result.first_initializer_loc,
                              MessageTemplate::kForInOfLoopInitializer,
                              "for-await-of");
      *ok = false;
      return impl()->NullStatement();
    }
  } else {
    // The initializer does not contain declarations.
    // 'for' 'await' '(' LeftHandSideExpression 'of' AssignmentExpression ')'
    //     Statement
    int lhs_beg_pos = peek_position();
    ExpressionClassifier classifier(this);
    ExpressionT lhs = each_variable = ParseLeftHandSideExpression(CHECK_OK);
    int lhs_end_pos = scanner()->location().end_pos;

    if (lhs->IsArrayLiteral() || lhs->IsObjectLiteral()) {
      ValidateAssignmentPattern(CHECK_OK);
    } else {
      impl()->RewriteNonPattern(CHECK_OK);
      each_variable = impl()->CheckAndRewriteReferenceExpression(
          lhs, lhs_beg_pos, lhs_end_pos, MessageTemplate::kInvalidLhsInFor,
          kSyntaxError, CHECK_OK);
    }
  }

  ExpectContextualKeyword(Token::OF, CHECK_OK);
  int each_keyword_pos = scanner()->location().beg_pos;

  const bool kAllowIn = true;
  ExpressionT iterable = impl()->EmptyExpression();

  {
    ExpressionClassifier classifier(this);
    iterable =
        ParseAssignmentExpression(kAllowIn, typesystem::kNoCover, CHECK_OK);
    impl()->RewriteNonPattern(CHECK_OK);
  }

  Expect(Token::RPAREN, CHECK_OK);

  StatementT final_loop = impl()->NullStatement();
  Scope* for_scope = scope();
  {
    ReturnExprScope no_tail_calls(function_state_,
                                  ReturnExprContext::kInsideForInOfBody);
    BlockState block_state(zone(), &scope_);
    scope()->set_start_position(scanner()->location().beg_pos);

    StatementT body = ParseStatement(nullptr, CHECK_OK);
    scope()->set_end_position(scanner()->location().end_pos);

    if (has_declarations) {
      BlockT body_block = impl()->NullBlock();
      impl()->DesugarBindingInForEachStatement(&for_info, &body_block,
                                               &each_variable, CHECK_OK);
      body_block->statements()->Add(body, zone());
      body_block->set_scope(scope()->FinalizeBlockScope());

      const bool finalize = true;
      final_loop = impl()->InitializeForOfStatement(
          loop, each_variable, iterable, body_block, finalize,
          IteratorType::kAsync, each_keyword_pos);
    } else {
      const bool finalize = true;
      final_loop = impl()->InitializeForOfStatement(
          loop, each_variable, iterable, body, finalize, IteratorType::kAsync,
          each_keyword_pos);

      for_scope = for_scope->FinalizeBlockScope();
      DCHECK_NULL(for_scope);
      USE(for_scope);
      Scope* block_scope = scope()->FinalizeBlockScope();
      DCHECK_NULL(block_scope);
      USE(block_scope);
      return final_loop;
    }
  }

  DCHECK(has_declarations);
  BlockT init_block =
      impl()->CreateForEachStatementTDZ(impl()->NullBlock(), for_info, ok);

  for_scope->set_end_position(scanner()->location().end_pos);
  for_scope = for_scope->FinalizeBlockScope();
  // Parsed for-in loop w/ variable declarations.
  if (!impl()->IsNullStatement(init_block)) {
    init_block->statements()->Add(final_loop, zone());
    init_block->set_scope(for_scope);
    return init_block;
  }
  DCHECK_NULL(for_scope);
  return final_loop;
}

template <typename Impl>
void ParserBase<Impl>::ObjectLiteralChecker::CheckDuplicateProto(
    Token::Value property) {
  if (property == Token::SMI || property == Token::NUMBER) return;

  if (IsProto()) {
    if (has_seen_proto_) {
      this->parser()->classifier()->RecordExpressionError(
          this->scanner()->location(), MessageTemplate::kDuplicateProto);
      return;
    }
    has_seen_proto_ = true;
  }
}

template <typename Impl>
void ParserBase<Impl>::ClassLiteralChecker::CheckClassMethodName(
    Token::Value property, PropertyKind type, bool is_generator, bool is_async,
    bool is_static, bool* ok) {
  DCHECK(type == PropertyKind::kMethodProperty ||
         type == PropertyKind::kAccessorProperty);

  if (property == Token::SMI || property == Token::NUMBER) return;

  if (is_static) {
    if (IsPrototype()) {
      this->parser()->ReportMessage(MessageTemplate::kStaticPrototype);
      *ok = false;
      return;
    }
  } else if (IsConstructor()) {
    if (is_generator || is_async || type == PropertyKind::kAccessorProperty) {
      MessageTemplate::Template msg =
          is_generator ? MessageTemplate::kConstructorIsGenerator
                       : is_async ? MessageTemplate::kConstructorIsAsync
                                  : MessageTemplate::kConstructorIsAccessor;
      this->parser()->ReportMessage(msg);
      *ok = false;
      return;
    }
    if (has_seen_constructor_) {
      this->parser()->ReportMessage(MessageTemplate::kDuplicateConstructor);
      *ok = false;
      return;
    }
    has_seen_constructor_ = true;
    return;
  }
}

template <typename Impl>
typename ParserBase<Impl>::TypeSystem::Type ParserBase<Impl>::ParseValidType(
    bool* ok) {
  Scanner::Location type_location = scanner()->peek_location();
  typename TypeSystem::Type type = ParseType(CHECK_OK_TYPE);
  type = ValidateType(type, type_location, CHECK_OK_TYPE);
  return type;
}

template <typename Impl>
typename ParserBase<Impl>::TypeSystem::Type
ParserBase<Impl>::ParseValidTypeOrStringLiteral(bool* ok) {
  Scanner::Location type_location = scanner()->peek_location();
  typename TypeSystem::Type type = ParseType(CHECK_OK_TYPE);
  type = ValidateTypeOrStringLiteral(type, type_location, CHECK_OK_TYPE);
  return type;
}

template <typename Impl>
typename ParserBase<Impl>::TypeSystem::Type ParserBase<Impl>::ParseType(
    bool* ok) {
  // Type ::
  //   UnionOrIntersectionOrPrimaryType
  //   FunctionType
  //   ConstructorType
  //
  // FunctionType ::
  //   [ TypeParameters ] '(' [ ParameterList ] ')' '=>' Type
  //
  // ConstructorType ::
  //   'new' [ TypeParameters ] '(' [ ParameterList ] ')' '=>' Type

  int pos = peek_position();
  // Parse optional 'new' and type parameters.
  bool has_new = Check(Token::NEW);
  typename TypeSystem::TypeParameters type_parameters =
      impl()->NullTypeParameters();
  if (peek() == Token::LT) {  // Braces required here.
    type_parameters = ParseTypeParameters(CHECK_OK_TYPE);
  }
  // If any of those were present, then only allow a parenthesized primary
  // type or a parameter list), else also allow unions and intersections.
  typename TypeSystem::Type type =
      (has_new || !impl()->IsNullTypeParameters(type_parameters))
          ? ParsePrimaryTypeOrParameterList(ok)
          : ParseUnionOrIntersectionOrPrimaryType(ok);
  if (!*ok) return impl()->EmptyType();
  // Parse function and constructor types.
  if (peek() == Token::ARROW) {
    typename TypeSystem::FormalParameters parameters =
        type->AsValidParameterList(zone_, ok);
    if (!*ok) {
      // If we don't have a valid list of parameters and we haven't seen
      // type parameters or 'new', we assume that the arrow is not part
      // of the type and return.  Otherwise, type annotations in the result
      // of arrow functions will not work.
      if (!has_new && impl()->IsNullTypeParameters(type_parameters)) {
        *ok = true;
        return type;
      }
      Consume(Token::ARROW);
      ReportUnexpectedToken(Token::ARROW);
      return impl()->EmptyType();
    }
    Consume(Token::ARROW);
    typename TypeSystem::Type result_type = ParseValidType(CHECK_OK_TYPE);
    return factory()->NewFunctionType(type_parameters, parameters, result_type,
                                      pos, has_new);
  }
  // Report invalid function or constructor type.
  if (has_new || !impl()->IsNullTypeParameters(type_parameters)) {
    Scanner::Location next_location = scanner()->peek_location();
    impl()->ReportMessageAt(next_location,
                            MessageTemplate::kBadFunctionOrConstructorType);
    *ok = false;
    return impl()->EmptyType();
  }
  // Just return the union, intersection, or primary type.
  return type;
}

template <typename Impl>
typename ParserBase<Impl>::TypeSystem::TypeParameters
ParserBase<Impl>::ParseTypeParameters(bool* ok) {
  Expect(Token::LT, CHECK_OK_CUSTOM(NullTypeParameters));
  typename TypeSystem::TypeParameters parameters =
      impl()->EmptyTypeParameters();
  do {
    int pos = peek_position();
    IdentifierT name = ParseIdentifierName(CHECK_OK_CUSTOM(NullTypeParameters));
    typename TypeSystem::Type extends = impl()->EmptyType();
    if (Check(Token::EXTENDS)) {  // Braces required here.
      extends = ParseValidType(CHECK_OK_CUSTOM(NullTypeParameters));
    }
    parameters->Add(factory()->NewTypeParameter(name, extends, pos), zone());
  } while (Check(Token::COMMA));
  Expect(Token::GT, CHECK_OK_CUSTOM(NullTypeParameters));
  return parameters;
}

template <typename Impl>
typename ParserBase<Impl>::TypeSystem::TypeList
ParserBase<Impl>::ParseTypeArguments(bool* ok) {
  Expect(Token::LT, CHECK_OK_CUSTOM(NullTypeList));
  typename TypeSystem::TypeList arguments = impl()->EmptyTypeList();
  do {
    typename TypeSystem::Type type =
        ParseValidType(CHECK_OK_CUSTOM(NullTypeList));
    arguments->Add(type, zone());
  } while (Check(Token::COMMA));
  Expect(Token::GT, CHECK_OK_CUSTOM(NullTypeList));
  return arguments;
}


// This parses a cover grammar that encompasses type assertions and type
// arguments for arrow functions.
// TODO(nikolaos): Eventually, it should return AST for this.
//
// TypeAssertionOrParameters ::=
//   < Type [ extends Type ] ( , Identifier extends Type )* >
template <typename Impl>
void ParserBase<Impl>::ParseTypeAssertionOrParameters(bool* ok) {
  Expect(Token::LT, ok);
  if (!*ok) return;
  int pos = peek_position();
  typename TypeSystem::Type type = ParseValidType(ok);
  if (!*ok) return;
  if (type->IsValidBindingIdentifier()) {
    if (peek() != Token::GT)
      classifier()->RecordExpressionError(
          scanner()->peek_location(), MessageTemplate::kInvalidTypeAssertion);
    if (Check(Token::EXTENDS)) {
      ParseValidType(ok);
      if (!*ok) return;
    }
    while (Check(Token::COMMA)) {
      ParseIdentifierName(ok);
      if (!*ok) return;
      if (Check(Token::EXTENDS)) {
        ParseValidType(ok);
        if (!*ok) return;
      }
    }
  } else {
    classifier()->RecordArrowFormalParametersError(
        Scanner::Location(pos, scanner()->location().end_pos),
        MessageTemplate::kInvalidTypeParameter);
  }
  Expect(Token::GT, ok);
}

template <typename Impl>
typename ParserBase<Impl>::TypeSystem::Type
ParserBase<Impl>::ParseUnionOrIntersectionOrPrimaryType(bool* ok) {
  Scanner::Location type_location = scanner()->peek_location();
  typename TypeSystem::Type type =
      ParseIntersectionOrPrimaryType(CHECK_OK_TYPE);
  if (peek() == Token::BIT_OR) {  // Braces required here
    type = ValidateType(type, type_location, CHECK_OK_TYPE);
  }
  while (Check(Token::BIT_OR)) {
    Scanner::Location rhs_location = scanner()->peek_location();
    typename TypeSystem::Type rhs =
        ParseIntersectionOrPrimaryType(CHECK_OK_TYPE);
    rhs = ValidateType(rhs, rhs_location, CHECK_OK_TYPE);
    type = factory()->NewUnionType(type, rhs, rhs_location.beg_pos);
  }
  return type;
}

template <typename Impl>
typename ParserBase<Impl>::TypeSystem::Type
ParserBase<Impl>::ParseIntersectionOrPrimaryType(bool* ok) {
  Scanner::Location type_location = scanner()->peek_location();
  typename TypeSystem::Type type =
      ParsePrimaryTypeOrParameterList(CHECK_OK_TYPE);
  if (peek() == Token::BIT_AND) {  // Braces required here
    type = ValidateType(type, type_location, CHECK_OK_TYPE);
  }
  while (Check(Token::BIT_AND)) {
    Scanner::Location rhs_location = scanner()->peek_location();
    typename TypeSystem::Type rhs =
        ParsePrimaryTypeOrParameterList(CHECK_OK_TYPE);
    rhs = ValidateType(rhs, rhs_location, CHECK_OK_TYPE);
    type = factory()->NewIntersectionType(type, rhs, rhs_location.beg_pos);
  }
  return type;
}

template <typename Impl>
typename ParserBase<Impl>::TypeSystem::Type
ParserBase<Impl>::ParsePrimaryTypeOrParameterList(bool* ok) {
  Scanner::Location type_location = scanner()->peek_location();
  int pos = type_location.beg_pos;
  typename TypeSystem::Type type = impl()->EmptyType();
  switch (peek()) {
    case Token::LPAREN: {
      Consume(Token::LPAREN);
      typename TypeSystem::FormalParameters parameters =
          impl()->EmptyFormalParameters();
      if (peek() != Token::RPAREN) {
        do {
          Scanner::Location parameter_location = scanner()->peek_location();
          if (Check(Token::ELLIPSIS)) {
            int name_pos = peek_position();
            IdentifierT name = ParseIdentifierName(CHECK_OK_TYPE);
            if (Check(Token::COLON)) {  // Braces required here.
              type = ParseValidType(CHECK_OK_TYPE);
            } else {
              type = impl()->EmptyType();
            }
            parameters->Add(factory()->NewFormalParameter(
                                factory()->NewTypeReference(
                                    name, impl()->NullTypeList(), name_pos),
                                false, true, type, parameter_location.beg_pos),
                            zone());
            break;
          }
          type = ParseType(CHECK_OK_TYPE);
          if (peek() == Token::CONDITIONAL || peek() == Token::COLON) {
            if (!type->IsValidBindingIdentifierOrPattern()) {
              ReportUnexpectedToken(Next());
              *ok = false;
              return impl()->EmptyType();
            }
            bool optional = Check(Token::CONDITIONAL);
            typename TypeSystem::Type of_type = impl()->EmptyType();
            if (Check(Token::COLON)) {  // Braces required here.
              type = ParseValidTypeOrStringLiteral(CHECK_OK_TYPE);
            }
            parameters->Add(
                factory()->NewFormalParameter(type, optional, false, of_type,
                                              parameter_location.beg_pos),
                zone());
          } else {
            type = ValidateType(type, parameter_location, CHECK_OK_TYPE);
            parameters->Add(
                factory()->NewFormalParameter(type, parameter_location.beg_pos),
                zone());
          }
        } while (Check(Token::COMMA));
      }
      Expect(Token::RPAREN, CHECK_OK_TYPE);
      type = factory()->NewTypeOrParameters(parameters, pos);
      break;
    }
    case Token::IDENTIFIER: {
      if (CheckContextualKeyword(CStrVector("any"))) {
        type = factory()->NewPredefinedType(
            typesystem::PredefinedType::kAnyType, pos);
      } else if (CheckContextualKeyword(CStrVector("boolean"))) {
        type = factory()->NewPredefinedType(
            typesystem::PredefinedType::kBooleanType, pos);
      } else if (CheckContextualKeyword(CStrVector("number"))) {
        type = factory()->NewPredefinedType(
            typesystem::PredefinedType::kNumberType, pos);
      } else if (CheckContextualKeyword(CStrVector("string"))) {
        type = factory()->NewPredefinedType(
            typesystem::PredefinedType::kStringType, pos);
      } else if (CheckContextualKeyword(CStrVector("symbol"))) {
        type = factory()->NewPredefinedType(
            typesystem::PredefinedType::kSymbolType, pos);
      } else {  // Braces required here.
        type = ParseTypeReference(CHECK_OK_TYPE);
      }
      break;
    }
    case Token::LBRACK: {
      Consume(Token::LBRACK);
      typename TypeSystem::TypeList elements = impl()->EmptyTypeList();
      bool valid_type = false, valid_binder = true, spread = false;
      bool trailing_comma = false;
      if (peek() != Token::RBRACK) {
        valid_type = true;
        do {
          if (Check(Token::COMMA)) {
            typename TypeSystem::Type type_element = impl()->HoleTypeElement();
            elements->Add(type_element, zone());
            valid_type = false;
            trailing_comma = true;
            continue;
          } else {
            trailing_comma = false;
          }
          if (Check(Token::ELLIPSIS)) {
            typename TypeSystem::Type type_element = ParseType(CHECK_OK_TYPE);
            elements->Add(type_element, zone());
            valid_type = false;
            spread = true;
            break;
          }
          typename TypeSystem::Type type_element = ParseType(CHECK_OK_TYPE);
          elements->Add(type_element, zone());
          if (!type_element->IsValidType()) valid_type = false;
          if (!type_element->IsValidBindingIdentifierOrPattern())
            valid_binder = false;
          if (peek() != Token::RBRACK) {
            Expect(Token::COMMA, CHECK_OK_TYPE);
            trailing_comma = true;
          }
        } while (peek() != Token::RBRACK);
      }
      Consume(Token::RBRACK);
      type = factory()->NewTupleType(elements, valid_type && !trailing_comma,
                                     valid_binder, spread, pos);
      break;
    }
    case Token::LBRACE: {
      type = ParseObjectType(CHECK_OK_TYPE);
      break;
    }
    case Token::TYPEOF: {
      Consume(Token::TYPEOF);
      IdentifierT name = ParseIdentifierName(CHECK_OK_TYPE);
      IdentifierListT property_names = impl()->NullIdentifierList();
      if (peek() == Token::PERIOD) {  // Braces required here.
        property_names = ParsePropertyNameList(CHECK_OK_TYPE);
      }
      type = factory()->NewQueryType(name, property_names, pos);
      break;
    }
    case Token::VOID: {
      Consume(Token::VOID);
      type = factory()->NewPredefinedType(typesystem::PredefinedType::kVoidType,
                                          pos);
      break;
    }
    case Token::THIS: {
      Consume(Token::THIS);
      type = factory()->NewThisType(pos);
      break;
    }
    case Token::STRING: {
      Consume(Token::STRING);
      IdentifierT str = impl()->GetSymbol();
      type = factory()->NewStringLiteralType(str, pos);
      break;
    }
    default:
      ReportUnexpectedToken(Next());
      *ok = false;
      return type;
  }

  if (!scanner()->HasAnyLineTerminatorBeforeNext()) {
    if (peek() == Token::LBRACK) {  // Braces required here
      type = ValidateType(type, type_location, CHECK_OK_TYPE);
    }
    while (!scanner()->HasAnyLineTerminatorBeforeNext() &&
           Check(Token::LBRACK)) {
      Expect(Token::RBRACK, CHECK_OK_TYPE);
      type = factory()->NewArrayType(type, pos);
    }
  }

  return type;
}

template <typename Impl>
typename ParserBase<Impl>::TypeSystem::Type
ParserBase<Impl>::ParseTypeReference(bool* ok) {
  int pos = peek_position();
  IdentifierT name = ParseIdentifierName(CHECK_OK_TYPE);
  typename TypeSystem::TypeList type_arguments = impl()->NullTypeList();
  if (peek() == Token::LT) {  // Braces required here.
    type_arguments = ParseTypeArguments(CHECK_OK_TYPE);
  }
  return factory()->NewTypeReference(name, type_arguments, pos);
}

template <typename Impl>
typename ParserBase<Impl>::IdentifierListT
ParserBase<Impl>::ParsePropertyNameList(bool* ok) {
  Expect(Token::PERIOD, CHECK_OK_CUSTOM(NullIdentifierList));
  IdentifierListT property_names = impl()->EmptyIdentifierList();
  do {
    IdentifierT property_name =
        ParseIdentifierName(CHECK_OK_CUSTOM(NullIdentifierList));
    property_names->Add(property_name, zone());
  } while (Check(Token::PERIOD));
  return property_names;
}

template <typename Impl>
typename ParserBase<Impl>::TypeSystem::Type ParserBase<Impl>::ParseObjectType(
    bool* ok) {
  int pos = peek_position();
  Expect(Token::LBRACE, CHECK_OK_TYPE);
  typename TypeSystem::TypeMembers members = impl()->EmptyTypeMembers();
  bool valid_type = true, valid_binder = true;
  while (peek() != Token::RBRACE) {
    typename TypeSystem::TypeMember type_member =
        ParseTypeMember(CHECK_OK_TYPE);
    members->Add(type_member, zone());
    if (!type_member->IsValidType()) valid_type = false;
    if (!type_member->IsValidBindingIdentifierOrPattern()) valid_binder = false;
    if (peek() != Token::RBRACE && !Check(Token::COMMA)) {
      ExpectSemicolon(CHECK_OK_TYPE);
      valid_binder = false;  // Semicolons not allowed in valid binders.
    }
  }
  Consume(Token::RBRACE);
  return factory()->NewObjectType(members, valid_type, valid_binder, pos);
}

template <typename Impl>
typename ParserBase<Impl>::TypeSystem::TypeMember
ParserBase<Impl>::ParseTypeMember(bool* ok) {
  int pos = peek_position();
  bool valid_type = true, valid_binder = false;
  // Parse index signature.
  if (Check(Token::LBRACK)) {
    int property_pos = peek_position();
    IdentifierT property_name =
        ParseIdentifierName(CHECK_OK_CUSTOM(EmptyTypeMember));
    ExpressionT property =
        factory()->NewStringLiteral(property_name, property_pos);
    Expect(Token::COLON, CHECK_OK_CUSTOM(EmptyTypeMember));
    typesystem::TypeMember::IndexType index_type =
        typesystem::TypeMember::kNoIndexType;
    if (peek() == Token::IDENTIFIER) {
      if (CheckContextualKeyword(CStrVector("number"))) {
        index_type = typesystem::TypeMember::kNumberIndexType;
      } else if (CheckContextualKeyword(CStrVector("string"))) {
        index_type = typesystem::TypeMember::kStringIndexType;
      }
    }
    if (index_type == typesystem::TypeMember::kNoIndexType) {
      Scanner::Location next_location = scanner()->peek_location();
      impl()->ReportMessageAt(next_location, MessageTemplate::kBadIndexType);
      *ok = false;
      return impl()->EmptyTypeMember();
    }
    Expect(Token::RBRACK, CHECK_OK_CUSTOM(EmptyTypeMember));
    // Parse optional result type
    typename TypeSystem::Type type = impl()->EmptyType();
    if (Check(Token::COLON)) {  // Braces required here.
      type = ParseValidType(CHECK_OK_CUSTOM(EmptyTypeMember));
    }
    return factory()->NewTypeMember(property, index_type, type, pos);
  }
  // Parse property, method, call or constructor signatures.
  ExpressionT property = impl()->EmptyExpression();
  bool has_property = false;
  bool optional = false;
  bool has_new = Check(Token::NEW);
  if (!has_new && peek() != Token::LT && peek() != Token::LPAREN) {
    // Parse property name.
    property = ParsePropertyNameInType(CHECK_OK_CUSTOM(EmptyTypeMember));
    has_property = true;
    optional = Check(Token::CONDITIONAL);
    valid_binder = !optional;
  }
  // Parse optional type parameters.
  typename TypeSystem::TypeParameters type_parameters =
      impl()->NullTypeParameters();
  if (peek() == Token::LT) {  // Braces required here.
    type_parameters = ParseTypeParameters(CHECK_OK_CUSTOM(EmptyTypeMember));
    valid_binder = false;
  }
  // Require formal parameters if type parameters are present
  // or if no property was specified.
  if ((!has_property || !impl()->IsNullTypeParameters(type_parameters)) &&
      peek() != Token::LPAREN) {
    Expect(Token::LPAREN, CHECK_OK_CUSTOM(EmptyTypeMember));
    UNREACHABLE();
  }
  // Parse optional formal parameters.
  typename TypeSystem::FormalParameters parameters =
      impl()->NullFormalParameters();
  if (peek() == Token::LPAREN) {
    typename TypeSystem::Type type_params =
        ParsePrimaryTypeOrParameterList(CHECK_OK_CUSTOM(EmptyTypeMember));
    parameters = type_params->AsValidParameterList(
        zone_, CHECK_OK_CUSTOM(EmptyTypeMember));
    valid_binder = false;
  }
  // Parse optional property or result type or covered binding pattern.
  typename TypeSystem::Type type = impl()->EmptyType();
  if (Check(Token::COLON)) {
    type = ParseType(CHECK_OK_CUSTOM(EmptyTypeMember));
    if (!type->IsValidType()) valid_type = false;
    if (!type->IsValidBindingIdentifierOrPattern()) valid_binder = false;
  }
  return factory()->NewTypeMember(property, optional, type_parameters,
                                  parameters, type, valid_type, valid_binder,
                                  pos, has_new);
}

template <typename Impl>
typename ParserBase<Impl>::StatementT
ParserBase<Impl>::ParseTypeAliasDeclaration(int pos, bool* ok) {
  // TypeAliasDeclaration ::
  //   'type' BindingIdentifier [ TypeParameters ] '=' Type ';'
  typename ParserBase<Impl>::StatementT empty =
      factory()->NewEmptyStatement(pos);
  IdentifierT name = ParseIdentifierName(ok);
  if (!*ok) return empty;
  // Parse optional type parameters.
  typename TypeSystem::TypeParameters type_parameters =
      impl()->NullTypeParameters();
  if (peek() == Token::LT) {
    type_parameters = ParseTypeParameters(ok);
    if (!*ok) return empty;
  }
  Expect(Token::ASSIGN, ok);
  if (!*ok) return empty;
  typename TypeSystem::Type type = ParseValidType(ok);
  if (!*ok) return empty;
  ExpectSemicolon(ok);
  if (!*ok) return empty;
  USE(name);  // TODO(nikolaos): really use them!
  USE(type_parameters);
  USE(type);
  return empty;
}

template <typename Impl>
typename ParserBase<Impl>::StatementT
ParserBase<Impl>::ParseInterfaceDeclaration(int pos, bool* ok) {
  // InterfaceDeclaration ::
  //   'interface' BindingIdentifier [ TypeParameters ]
  //      [ InterfaceExtendsClause ] ObjectType ';'
  // InterfaceExtendsClause ::
  //   'extends' (TypeReference // ',')+
  typename ParserBase<Impl>::StatementT empty =
      factory()->NewEmptyStatement(pos);
  IdentifierT name = ParseIdentifierName(ok);
  if (!*ok) return empty;
  // Parse optional type parameters.
  typename TypeSystem::TypeParameters type_parameters =
      impl()->NullTypeParameters();
  if (peek() == Token::LT) {
    type_parameters = ParseTypeParameters(ok);
    if (!*ok) return empty;
  }
  // Parse optional extends clause.
  typename TypeSystem::TypeList extends = impl()->NullTypeList();
  if (Check(Token::EXTENDS)) {
    extends = impl()->EmptyTypeList();
    do {
      typename TypeSystem::Type class_or_interface = ParseTypeReference(ok);
      if (!*ok) return empty;
      extends->Add(class_or_interface, zone());
    } while (Check(Token::COMMA));
  }
  // Parse object type.
  Scanner::Location type_location = scanner()->peek_location();
  typename TypeSystem::Type type = ParseObjectType(ok);
  if (!*ok) return empty;
  type = ValidateType(type, type_location, ok);
  if (!*ok) return empty;
  USE(name);  // TODO(nikolaos): really use them!
  USE(type_parameters);
  USE(extends);
  USE(type);
  return empty;
}

#undef CHECK_OK
#undef CHECK_OK_CUSTOM
#undef CHECK_OK_VOID

}  // namespace internal
}  // namespace v8

#endif  // V8_PARSING_PARSER_BASE_H<|MERGE_RESOLUTION|>--- conflicted
+++ resolved
@@ -796,31 +796,21 @@
   }
   bool peek_any_identifier() { return is_any_identifier(peek()); }
 
-<<<<<<< HEAD
-  bool CheckContextualKeyword(Vector<const char> keyword) {
-    if (PeekContextualKeyword(keyword)) {
-      Next();
-=======
   bool CheckContextualKeyword(Token::Value token) {
     if (PeekContextualKeyword(token)) {
-      Consume(Token::IDENTIFIER);
->>>>>>> 5eec7df9
+      DCHECK(peek() == Token::IDENTIFIER ||
+             peek() == Token::FUTURE_STRICT_RESERVED_WORD);
+      Next();
       return true;
     }
     return false;
   }
 
-<<<<<<< HEAD
-  bool PeekContextualKeyword(Vector<const char> keyword) {
+  bool PeekContextualKeyword(Token::Value token) {
+    DCHECK(Token::IsContextualKeyword(token));
     return (peek() == Token::IDENTIFIER ||
             peek() == Token::FUTURE_STRICT_RESERVED_WORD) &&
-           scanner()->is_next_contextual_keyword(keyword);
-=======
-  bool PeekContextualKeyword(Token::Value token) {
-    DCHECK(Token::IsContextualKeyword(token));
-    return peek() == Token::IDENTIFIER &&
            scanner()->next_contextual_token() == token;
->>>>>>> 5eec7df9
   }
 
   void ExpectMetaProperty(Token::Value property_name, const char* full_name,
@@ -828,7 +818,12 @@
 
   void ExpectContextualKeyword(Token::Value token, bool* ok) {
     DCHECK(Token::IsContextualKeyword(token));
-    Expect(Token::IDENTIFIER, CHECK_OK_CUSTOM(Void));
+    if (token == Token::IMPLEMENTS ||
+        token == Token::INTERFACE) {  // Braces required here.
+      Expect(Token::FUTURE_STRICT_RESERVED_WORD, CHECK_OK_CUSTOM(Void));
+    } else {  // Braces required here.
+      Expect(Token::IDENTIFIER, CHECK_OK_CUSTOM(Void));
+    }
     if (scanner()->current_contextual_token() != token) {
       ReportUnexpectedToken(scanner()->current_token());
       *ok = false;
@@ -1437,7 +1432,20 @@
     return factory()->NewReturnStatement(expr, pos);
   }
 
-<<<<<<< HEAD
+  inline SuspendExpressionT BuildSuspend(ExpressionT generator,
+                                         ExpressionT expr, int pos,
+                                         Suspend::OnException on_exception,
+                                         SuspendFlags suspend_type) {
+    DCHECK_EQ(0,
+              static_cast<int>(suspend_type & ~SuspendFlags::kSuspendTypeMask));
+    if (V8_UNLIKELY(is_async_generator())) {
+      suspend_type = static_cast<SuspendFlags>(suspend_type |
+                                               SuspendFlags::kAsyncGenerator);
+    }
+    return factory()->NewSuspend(generator, expr, pos, on_exception,
+                                 suspend_type);
+  }
+  
   // Parsing optional types.
   typename TypeSystem::Type ParseValidType(bool* ok);
   typename TypeSystem::Type ParseValidTypeOrStringLiteral(bool* ok);
@@ -1472,20 +1480,6 @@
     if (*ok) return result;
     impl()->ReportMessageAt(location, MessageTemplate::kInvalidType);
     return type;
-=======
-  inline SuspendExpressionT BuildSuspend(ExpressionT generator,
-                                         ExpressionT expr, int pos,
-                                         Suspend::OnException on_exception,
-                                         SuspendFlags suspend_type) {
-    DCHECK_EQ(0,
-              static_cast<int>(suspend_type & ~SuspendFlags::kSuspendTypeMask));
-    if (V8_UNLIKELY(is_async_generator())) {
-      suspend_type = static_cast<SuspendFlags>(suspend_type |
-                                               SuspendFlags::kAsyncGenerator);
-    }
-    return factory()->NewSuspend(generator, expr, pos, on_exception,
-                                 suspend_type);
->>>>>>> 5eec7df9
   }
 
   // Validation per ES6 object literals.
@@ -2399,16 +2393,12 @@
     ExpressionT property =
         factory()->NewStringLiteral(property_name, property_pos);
     Expect(Token::COLON, CHECK_OK_CUSTOM(EmptyClassLiteralProperty));
-    typesystem::TypeMember::IndexType index_type =
-        typesystem::TypeMember::kNoIndexType;
-    if (peek() == Token::IDENTIFIER) {
-      if (CheckContextualKeyword(CStrVector("number"))) {
-        index_type = typesystem::TypeMember::kNumberIndexType;
-      } else if (CheckContextualKeyword(CStrVector("string"))) {
-        index_type = typesystem::TypeMember::kStringIndexType;
-      }
-    }
-    if (index_type == typesystem::TypeMember::kNoIndexType) {
+    typesystem::TypeMember::IndexType index_type;
+    if (CheckContextualKeyword(Token::NUMBER_TYPE)) {
+      index_type = typesystem::TypeMember::kNumberIndexType;
+    } else if (CheckContextualKeyword(Token::STRING_TYPE)) {
+      index_type = typesystem::TypeMember::kStringIndexType;
+    } else {
       Scanner::Location next_location = scanner()->peek_location();
       impl()->ReportMessageAt(next_location, MessageTemplate::kBadIndexType);
       *ok = false;
@@ -2530,17 +2520,11 @@
             *is_static, CHECK_OK_CUSTOM(EmptyClassLiteralProperty));
       }
 
-<<<<<<< HEAD
-      FunctionKind kind = is_generator
-                              ? FunctionKind::kConciseGeneratorMethod
-                              : is_async ? FunctionKind::kAsyncConciseMethod
-                                         : FunctionKind::kConciseMethod;
+      FunctionKind kind = MethodKindFor(is_generator, is_async);
+
       // Allow signatures when in a class.
       typesystem::TypeFlags type_flags = typesystem::kAllowSignature;
       if (ambient) type_flags |= typesystem::kAmbient;
-=======
-      FunctionKind kind = MethodKindFor(is_generator, is_async);
->>>>>>> 5eec7df9
 
       if (!*is_static && impl()->IsConstructor(name)) {
         *has_seen_constructor = true;
@@ -3289,17 +3273,6 @@
   BindingPatternUnexpectedToken();
   ArrowFormalParametersUnexpectedToken();
   Consume(Token::CONDITIONAL);
-<<<<<<< HEAD
-  // In parsing the first assignment expression in conditional
-  // expressions we always accept the 'in' keyword; see ECMA-262,
-  // section 11.12, page 58.
-  ExpressionT left =
-      ParseAssignmentExpression(true, typesystem::kDisallowType, CHECK_OK);
-  impl()->RewriteNonPattern(CHECK_OK);
-  Expect(Token::COLON, CHECK_OK);
-  ExpressionT right =
-      ParseAssignmentExpression(accept_IN, typesystem::kNoCover, CHECK_OK);
-=======
 
   ExpressionT left;
   {
@@ -3307,7 +3280,7 @@
     // In parsing the first assignment expression in conditional
     // expressions we always accept the 'in' keyword; see ECMA-262,
     // section 11.12, page 58.
-    left = ParseAssignmentExpression(true, CHECK_OK);
+    left = ParseAssignmentExpression(true, typesystem::kDisallowType, CHECK_OK);
     AccumulateNonBindingPatternErrors();
   }
   impl()->RewriteNonPattern(CHECK_OK);
@@ -3315,10 +3288,10 @@
   ExpressionT right;
   {
     ExpressionClassifier classifier(this);
-    right = ParseAssignmentExpression(accept_IN, CHECK_OK);
+    right =
+        ParseAssignmentExpression(accept_IN, typesystem::kNoCover, CHECK_OK);
     AccumulateNonBindingPatternErrors();
   }
->>>>>>> 5eec7df9
   impl()->RewriteNonPattern(CHECK_OK);
   return factory()->NewConditional(expression, left, right, pos);
 }
@@ -4290,23 +4263,12 @@
 
   FuncNameInferrer::State fni_state(fni_);
   impl()->PushEnclosingName(name);
-<<<<<<< HEAD
+  FunctionKind kind = FunctionKindFor(is_generator, is_async);
   typesystem::TypeFlags type_flags =
       ambient ? typesystem::kAmbient : typesystem::kAllowSignature;
   FunctionLiteralT function = impl()->ParseFunctionLiteral(
-      name, scanner()->location(), name_validity,
-      is_generator ? FunctionKind::kGeneratorFunction
-                   : is_async ? FunctionKind::kAsyncFunction
-                              : FunctionKind::kNormalFunction,
-      pos, FunctionLiteral::kDeclaration, language_mode(), typed(), type_flags,
-=======
-
-  FunctionKind kind = FunctionKindFor(is_generator, is_async);
-
-  FunctionLiteralT function = impl()->ParseFunctionLiteral(
       name, scanner()->location(), name_validity, kind, pos,
-      FunctionLiteral::kDeclaration, language_mode(),
->>>>>>> 5eec7df9
+      FunctionLiteral::kDeclaration, language_mode(), typed(), type_flags,
       CHECK_OK_CUSTOM(NullStatement));
   // Return no function declaration if just the signature was given.
   if (impl()->IsEmptyExpression(function)) {
@@ -4660,14 +4622,9 @@
         DCHECK((kind & FunctionKind::kArrowFunction) != 0);
         LazyParsingResult result = impl()->SkipFunction(
             kind, formal_parameters.scope, &dummy_num_parameters,
-<<<<<<< HEAD
-            &dummy_function_length, &dummy_has_duplicate_parameters,
-            &expected_property_count, false, typesystem::kNormalTypes, true,
+            &dummy_function_length, false, typesystem::kNormalTypes, true,
             CHECK_OK);
         DCHECK_NE(result, kLazyParsingSignature);
-=======
-            &dummy_function_length, false, true, CHECK_OK);
->>>>>>> 5eec7df9
         formal_parameters.scope->ResetAfterPreparsing(
             ast_value_factory_, result == kLazyParsingAborted);
 
@@ -4823,7 +4780,7 @@
 
   // Parse optional implements clause.
   typename TypeSystem::TypeList implements = impl()->NullTypeList();
-  if (typed() && CheckContextualKeyword(CStrVector("implements"))) {
+  if (typed() && CheckContextualKeyword(Token::IMPLEMENTS)) {
     implements = impl()->EmptyTypeList();
     do {
       typename TypeSystem::Type class_or_interface =
@@ -4932,16 +4889,12 @@
     name = ParseIdentifierOrStrictReservedWord(kind, &is_strict_reserved,
                                                CHECK_OK);
   }
-  return impl()->ParseFunctionLiteral(
-      name, scanner()->location(),
-      is_strict_reserved ? kFunctionNameIsStrictReserved
-                         : kFunctionNameValidityUnknown,
-<<<<<<< HEAD
-      FunctionKind::kAsyncFunction, pos, type, language_mode(), typed(),
-      typesystem::kNormalTypes, CHECK_OK);
-=======
-      kind, pos, type, language_mode(), CHECK_OK);
->>>>>>> 5eec7df9
+  return impl()->ParseFunctionLiteral(name, scanner()->location(),
+                                      is_strict_reserved
+                                          ? kFunctionNameIsStrictReserved
+                                          : kFunctionNameValidityUnknown,
+                                      kind, pos, type, language_mode(), typed(),
+                                      typesystem::kNormalTypes, CHECK_OK);
 }
 
 template <typename Impl>
@@ -5251,7 +5204,7 @@
   //   LetOrConst BindingList[?In, ?Yield] ;
 
   // Allow ambient variable, function, and class declarations.
-  bool ambient = typed() && CheckContextualKeyword(CStrVector("declare"));
+  bool ambient = typed() && CheckContextualKeyword(Token::DECLARE);
   if (ambient && !scope()->is_toplevel_scope()) {
     *ok = false;
     ReportMessage(MessageTemplate::kIllegalDeclare);
@@ -5276,11 +5229,11 @@
     case Token::FUTURE_STRICT_RESERVED_WORD: {
       if (!typed() || ambient) break;
       int pos = peek_position();
-      if (PeekContextualKeyword(CStrVector("type")) &&
+      if (PeekContextualKeyword(Token::TYPE) &&
           PeekAhead() == Token::IDENTIFIER) {
         Consume(Token::IDENTIFIER);
         return ParseTypeAliasDeclaration(pos, ok);
-      } else if (CheckContextualKeyword(CStrVector("interface"))) {
+      } else if (CheckContextualKeyword(Token::INTERFACE)) {
         return ParseInterfaceDeclaration(pos, ok);
       }
       break;
@@ -6703,19 +6656,19 @@
       break;
     }
     case Token::IDENTIFIER: {
-      if (CheckContextualKeyword(CStrVector("any"))) {
+      if (CheckContextualKeyword(Token::ANY)) {
         type = factory()->NewPredefinedType(
             typesystem::PredefinedType::kAnyType, pos);
-      } else if (CheckContextualKeyword(CStrVector("boolean"))) {
+      } else if (CheckContextualKeyword(Token::BOOLEAN)) {
         type = factory()->NewPredefinedType(
             typesystem::PredefinedType::kBooleanType, pos);
-      } else if (CheckContextualKeyword(CStrVector("number"))) {
+      } else if (CheckContextualKeyword(Token::NUMBER_TYPE)) {
         type = factory()->NewPredefinedType(
             typesystem::PredefinedType::kNumberType, pos);
-      } else if (CheckContextualKeyword(CStrVector("string"))) {
+      } else if (CheckContextualKeyword(Token::STRING_TYPE)) {
         type = factory()->NewPredefinedType(
             typesystem::PredefinedType::kStringType, pos);
-      } else if (CheckContextualKeyword(CStrVector("symbol"))) {
+      } else if (CheckContextualKeyword(Token::SYMBOL)) {
         type = factory()->NewPredefinedType(
             typesystem::PredefinedType::kSymbolType, pos);
       } else {  // Braces required here.
@@ -6874,16 +6827,12 @@
     ExpressionT property =
         factory()->NewStringLiteral(property_name, property_pos);
     Expect(Token::COLON, CHECK_OK_CUSTOM(EmptyTypeMember));
-    typesystem::TypeMember::IndexType index_type =
-        typesystem::TypeMember::kNoIndexType;
-    if (peek() == Token::IDENTIFIER) {
-      if (CheckContextualKeyword(CStrVector("number"))) {
-        index_type = typesystem::TypeMember::kNumberIndexType;
-      } else if (CheckContextualKeyword(CStrVector("string"))) {
-        index_type = typesystem::TypeMember::kStringIndexType;
-      }
-    }
-    if (index_type == typesystem::TypeMember::kNoIndexType) {
+    typesystem::TypeMember::IndexType index_type;
+    if (CheckContextualKeyword(Token::NUMBER_TYPE)) {
+      index_type = typesystem::TypeMember::kNumberIndexType;
+    } else if (CheckContextualKeyword(Token::STRING_TYPE)) {
+      index_type = typesystem::TypeMember::kStringIndexType;
+    } else {
       Scanner::Location next_location = scanner()->peek_location();
       impl()->ReportMessageAt(next_location, MessageTemplate::kBadIndexType);
       *ok = false;
