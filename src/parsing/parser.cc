// Copyright 2012 the V8 project authors. All rights reserved.
// Use of this source code is governed by a BSD-style license that can be
// found in the LICENSE file.

#include "src/parsing/parser.h"

#include <memory>

#include "src/api.h"
#include "src/ast/ast-expression-rewriter.h"
#include "src/ast/ast-literal-reindexer.h"
#include "src/ast/ast-traversal-visitor.h"
#include "src/ast/ast.h"
#include "src/bailout-reason.h"
#include "src/base/platform/platform.h"
#include "src/char-predicates-inl.h"
#include "src/messages.h"
#include "src/parsing/duplicate-finder.h"
#include "src/parsing/parameter-initializer-rewriter.h"
#include "src/parsing/parse-info.h"
#include "src/parsing/rewriter.h"
#include "src/parsing/scanner-character-streams.h"
#include "src/runtime/runtime.h"
#include "src/string-stream.h"
#include "src/tracing/trace-event.h"

namespace v8 {
namespace internal {

ScriptData::ScriptData(const byte* data, int length)
    : owns_data_(false), rejected_(false), data_(data), length_(length) {
  if (!IsAligned(reinterpret_cast<intptr_t>(data), kPointerAlignment)) {
    byte* copy = NewArray<byte>(length);
    DCHECK(IsAligned(reinterpret_cast<intptr_t>(copy), kPointerAlignment));
    CopyBytes(copy, data, length);
    data_ = copy;
    AcquireDataOwnership();
  }
}

FunctionEntry ParseData::GetFunctionEntry(int start) {
  // The current pre-data entry must be a FunctionEntry with the given
  // start position.
  if ((function_index_ + FunctionEntry::kSize <= Length()) &&
      (static_cast<int>(Data()[function_index_]) == start)) {
    int index = function_index_;
    function_index_ += FunctionEntry::kSize;
    Vector<unsigned> subvector(&(Data()[index]), FunctionEntry::kSize);
    return FunctionEntry(subvector);
  }
  return FunctionEntry();
}


int ParseData::FunctionCount() {
  int functions_size = FunctionsSize();
  if (functions_size < 0) return 0;
  if (functions_size % FunctionEntry::kSize != 0) return 0;
  return functions_size / FunctionEntry::kSize;
}


bool ParseData::IsSane() {
  if (!IsAligned(script_data_->length(), sizeof(unsigned))) return false;
  // Check that the header data is valid and doesn't specify
  // point to positions outside the store.
  int data_length = Length();
  if (data_length < PreparseDataConstants::kHeaderSize) return false;
  if (Magic() != PreparseDataConstants::kMagicNumber) return false;
  if (Version() != PreparseDataConstants::kCurrentVersion) return false;
  if (HasError()) return false;
  // Check that the space allocated for function entries is sane.
  int functions_size = FunctionsSize();
  if (functions_size < 0) return false;
  if (functions_size % FunctionEntry::kSize != 0) return false;
  // Check that the total size has room for header and function entries.
  int minimum_size =
      PreparseDataConstants::kHeaderSize + functions_size;
  if (data_length < minimum_size) return false;
  return true;
}


void ParseData::Initialize() {
  // Prepares state for use.
  int data_length = Length();
  if (data_length >= PreparseDataConstants::kHeaderSize) {
    function_index_ = PreparseDataConstants::kHeaderSize;
  }
}


bool ParseData::HasError() {
  return Data()[PreparseDataConstants::kHasErrorOffset];
}


unsigned ParseData::Magic() {
  return Data()[PreparseDataConstants::kMagicOffset];
}


unsigned ParseData::Version() {
  return Data()[PreparseDataConstants::kVersionOffset];
}


int ParseData::FunctionsSize() {
  return static_cast<int>(Data()[PreparseDataConstants::kFunctionsSizeOffset]);
}

// Helper for putting parts of the parse results into a temporary zone when
// parsing inner function bodies.
class DiscardableZoneScope {
 public:
  DiscardableZoneScope(Parser* parser, Zone* temp_zone, bool use_temp_zone)
      : ast_node_factory_scope_(parser->factory(), temp_zone, use_temp_zone),
        fni_(parser->ast_value_factory_, temp_zone),
        parser_(parser),
        prev_fni_(parser->fni_),
        prev_zone_(parser->zone_) {
    if (use_temp_zone) {
      parser_->fni_ = &fni_;
      parser_->zone_ = temp_zone;
      if (parser_->reusable_preparser_ != nullptr) {
        parser_->reusable_preparser_->zone_ = temp_zone;
        parser_->reusable_preparser_->factory()->set_zone(temp_zone);
      }
    }
  }
  void Reset() {
    parser_->fni_ = prev_fni_;
    parser_->zone_ = prev_zone_;
    if (parser_->reusable_preparser_ != nullptr) {
      parser_->reusable_preparser_->zone_ = prev_zone_;
      parser_->reusable_preparser_->factory()->set_zone(prev_zone_);
    }
    ast_node_factory_scope_.Reset();
  }
  ~DiscardableZoneScope() { Reset(); }

 private:
  AstNodeFactory::BodyScope ast_node_factory_scope_;
  FuncNameInferrer fni_;
  Parser* parser_;
  FuncNameInferrer* prev_fni_;
  Zone* prev_zone_;

  DISALLOW_COPY_AND_ASSIGN(DiscardableZoneScope);
};

void Parser::SetCachedData(ParseInfo* info) {
  DCHECK_NULL(cached_parse_data_);
  if (consume_cached_parse_data()) {
    cached_parse_data_ = ParseData::FromCachedData(*info->cached_data());
    if (cached_parse_data_ == nullptr) {
      compile_options_ = ScriptCompiler::kNoCompileOptions;
    }
  }
}

Expression* Parser::CallClassFieldInitializer(Scope* scope,
                                              Expression* this_expr) {
  // This produces the expression
  // `.class_field_intializer(this_expr)`, where '.class_field_intializer' is
  // the name
  // of a synthetic variable.
  // 'this_expr' will be 'this' in a base constructor and the result of calling
  // 'super' in a derived one.
  const AstRawString* init_fn_name =
      ast_value_factory()->dot_class_field_init_string();
  VariableProxy* init_fn_proxy = scope->NewUnresolved(factory(), init_fn_name);
  ZoneList<Expression*>* args = new (zone()) ZoneList<Expression*>(2, zone());
  args->Add(init_fn_proxy, zone());
  args->Add(this_expr, zone());
  return factory()->NewCallRuntime(Runtime::kInlineCall, args,
                                   kNoSourcePosition);
}

Expression* Parser::RewriteSuperCall(Expression* super_call) {
  // TODO(bakkot) find a way to avoid this for classes without fields.
  if (!allow_harmony_class_fields()) {
    return super_call;
  }
  // This turns a super call `super()` into a do expression of the form
  // do {
  //   tmp x = super();
  //   if (.class-field-init)
  //     .class-field-init(x)
  //   x; // This isn't actually present; our do-expression representation
  // allows specifying that the expression returns x directly.
  // }
  Variable* var_tmp =
      scope()->NewTemporary(ast_value_factory()->empty_string());
  Block* block = factory()->NewBlock(nullptr, 1, false, kNoSourcePosition);
  Assignment* assignment = factory()->NewAssignment(
      Token::ASSIGN, factory()->NewVariableProxy(var_tmp), super_call,
      kNoSourcePosition);
  block->statements()->Add(
      factory()->NewExpressionStatement(assignment, kNoSourcePosition), zone());
  const AstRawString* init_fn_name =
      ast_value_factory()->dot_class_field_init_string();
  VariableProxy* init_fn_proxy =
      scope()->NewUnresolved(factory(), init_fn_name);
  Expression* condition = init_fn_proxy;
  Statement* initialize = factory()->NewExpressionStatement(
      CallClassFieldInitializer(scope(), factory()->NewVariableProxy(var_tmp)),
      kNoSourcePosition);
  IfStatement* if_statement = factory()->NewIfStatement(
      condition, initialize, factory()->NewEmptyStatement(kNoSourcePosition),
      kNoSourcePosition);
  block->statements()->Add(if_statement, zone());
  return factory()->NewDoExpression(block, var_tmp, kNoSourcePosition);
}

FunctionLiteral* Parser::DefaultConstructor(const AstRawString* name,
                                            bool call_super,
                                            bool requires_class_field_init,
                                            int pos, int end_pos,
                                            LanguageMode language_mode) {
  int materialized_literal_count = -1;
  int expected_property_count = -1;
  const int parameter_count = 0;
  if (name == nullptr) name = ast_value_factory()->empty_string();

  FunctionKind kind = call_super ? FunctionKind::kDefaultSubclassConstructor
                                 : FunctionKind::kDefaultBaseConstructor;
  DeclarationScope* function_scope = NewFunctionScope(kind);
  SetLanguageMode(function_scope,
                  static_cast<LanguageMode>(language_mode | STRICT));
  // Set start and end position to the same value
  function_scope->set_start_position(pos);
  function_scope->set_end_position(pos);
  ZoneList<Statement*>* body = NULL;

  {
    FunctionState function_state(&function_state_, &scope_state_,
                                 function_scope);

    body = new (zone()) ZoneList<Statement*>(call_super ? 2 : 1, zone());
    if (call_super) {
      // $super_constructor = %_GetSuperConstructor(<this-function>)
      // %reflect_construct(
      //     $super_constructor, InternalArray(...args), new.target)
      auto constructor_args_name = ast_value_factory()->empty_string();
      bool is_duplicate;
      bool is_rest = true;
      bool is_optional = false;
      Variable* constructor_args = function_scope->DeclareParameter(
          constructor_args_name, TEMPORARY, is_optional, is_rest, &is_duplicate,
          ast_value_factory());

      ZoneList<Expression*>* args =
          new (zone()) ZoneList<Expression*>(2, zone());
      VariableProxy* this_function_proxy =
          NewUnresolved(ast_value_factory()->this_function_string(), pos);
      ZoneList<Expression*>* tmp =
          new (zone()) ZoneList<Expression*>(1, zone());
      tmp->Add(this_function_proxy, zone());
      Expression* super_constructor = factory()->NewCallRuntime(
          Runtime::kInlineGetSuperConstructor, tmp, pos);
      args->Add(super_constructor, zone());
      Spread* spread_args = factory()->NewSpread(
          factory()->NewVariableProxy(constructor_args), pos, pos);
      ZoneList<Expression*>* spread_args_expr =
          new (zone()) ZoneList<Expression*>(1, zone());
      spread_args_expr->Add(spread_args, zone());
      args->AddAll(*PrepareSpreadArguments(spread_args_expr), zone());
      VariableProxy* new_target_proxy =
          NewUnresolved(ast_value_factory()->new_target_string(), pos);
      args->Add(new_target_proxy, zone());
      Expression* call = factory()->NewCallRuntime(
          Context::REFLECT_CONSTRUCT_INDEX, args, pos);
      if (requires_class_field_init) {
        call = CallClassFieldInitializer(scope(), call);
      }
      body->Add(factory()->NewReturnStatement(call, pos), zone());
    }

    materialized_literal_count = function_state.materialized_literal_count();
    expected_property_count = function_state.expected_property_count();
  }

  FunctionLiteral* function_literal = factory()->NewFunctionLiteral(
      name, function_scope, body, materialized_literal_count,
      expected_property_count, parameter_count, parameter_count,
      FunctionLiteral::kNoDuplicateParameters,
      FunctionLiteral::kAnonymousExpression, default_eager_compile_hint(), pos);

  function_literal->set_requires_class_field_init(requires_class_field_init);

  return function_literal;
}

// ----------------------------------------------------------------------------
// The CHECK_OK macro is a convenient macro to enforce error
// handling for functions that may fail (by returning !*ok).
//
// CAUTION: This macro appends extra statements after a call,
// thus it must never be used where only a single statement
// is correct (e.g. an if statement branch w/o braces)!

#define CHECK_OK_VALUE(x) ok); \
  if (!*ok) return x;          \
  ((void)0
#define DUMMY )  // to make indentation work
#undef DUMMY

#define CHECK_OK CHECK_OK_VALUE(nullptr)
#define CHECK_OK_VOID CHECK_OK_VALUE(this->Void())

#define CHECK_FAILED /**/);    \
  if (failed_) return nullptr; \
  ((void)0
#define DUMMY )  // to make indentation work
#undef DUMMY

// ----------------------------------------------------------------------------
// Implementation of Parser

bool Parser::ShortcutNumericLiteralBinaryExpression(Expression** x,
                                                    Expression* y,
                                                    Token::Value op, int pos) {
  if ((*x)->AsLiteral() && (*x)->AsLiteral()->raw_value()->IsNumber() &&
      y->AsLiteral() && y->AsLiteral()->raw_value()->IsNumber()) {
    double x_val = (*x)->AsLiteral()->raw_value()->AsNumber();
    double y_val = y->AsLiteral()->raw_value()->AsNumber();
    bool x_has_dot = (*x)->AsLiteral()->raw_value()->ContainsDot();
    bool y_has_dot = y->AsLiteral()->raw_value()->ContainsDot();
    bool has_dot = x_has_dot || y_has_dot;
    switch (op) {
      case Token::ADD:
        *x = factory()->NewNumberLiteral(x_val + y_val, pos, has_dot);
        return true;
      case Token::SUB:
        *x = factory()->NewNumberLiteral(x_val - y_val, pos, has_dot);
        return true;
      case Token::MUL:
        *x = factory()->NewNumberLiteral(x_val * y_val, pos, has_dot);
        return true;
      case Token::DIV:
        *x = factory()->NewNumberLiteral(x_val / y_val, pos, has_dot);
        return true;
      case Token::BIT_OR: {
        int value = DoubleToInt32(x_val) | DoubleToInt32(y_val);
        *x = factory()->NewNumberLiteral(value, pos, has_dot);
        return true;
      }
      case Token::BIT_AND: {
        int value = DoubleToInt32(x_val) & DoubleToInt32(y_val);
        *x = factory()->NewNumberLiteral(value, pos, has_dot);
        return true;
      }
      case Token::BIT_XOR: {
        int value = DoubleToInt32(x_val) ^ DoubleToInt32(y_val);
        *x = factory()->NewNumberLiteral(value, pos, has_dot);
        return true;
      }
      case Token::SHL: {
        int value = DoubleToInt32(x_val) << (DoubleToInt32(y_val) & 0x1f);
        *x = factory()->NewNumberLiteral(value, pos, has_dot);
        return true;
      }
      case Token::SHR: {
        uint32_t shift = DoubleToInt32(y_val) & 0x1f;
        uint32_t value = DoubleToUint32(x_val) >> shift;
        *x = factory()->NewNumberLiteral(value, pos, has_dot);
        return true;
      }
      case Token::SAR: {
        uint32_t shift = DoubleToInt32(y_val) & 0x1f;
        int value = ArithmeticShiftRight(DoubleToInt32(x_val), shift);
        *x = factory()->NewNumberLiteral(value, pos, has_dot);
        return true;
      }
      case Token::EXP: {
        double value = Pow(x_val, y_val);
        int int_value = static_cast<int>(value);
        *x = factory()->NewNumberLiteral(
            int_value == value && value != -0.0 ? int_value : value, pos,
            has_dot);
        return true;
      }
      default:
        break;
    }
  }
  return false;
}

Expression* Parser::BuildUnaryExpression(Expression* expression,
                                         Token::Value op, int pos) {
  DCHECK(expression != NULL);
  if (expression->IsLiteral()) {
    const AstValue* literal = expression->AsLiteral()->raw_value();
    if (op == Token::NOT) {
      // Convert the literal to a boolean condition and negate it.
      bool condition = literal->BooleanValue();
      return factory()->NewBooleanLiteral(!condition, pos);
    } else if (literal->IsNumber()) {
      // Compute some expressions involving only number literals.
      double value = literal->AsNumber();
      bool has_dot = literal->ContainsDot();
      switch (op) {
        case Token::ADD:
          return expression;
        case Token::SUB:
          return factory()->NewNumberLiteral(-value, pos, has_dot);
        case Token::BIT_NOT:
          return factory()->NewNumberLiteral(~DoubleToInt32(value), pos,
                                             has_dot);
        default:
          break;
      }
    }
  }
  // Desugar '+foo' => 'foo*1'
  if (op == Token::ADD) {
    return factory()->NewBinaryOperation(
        Token::MUL, expression, factory()->NewNumberLiteral(1, pos, true), pos);
  }
  // The same idea for '-foo' => 'foo*(-1)'.
  if (op == Token::SUB) {
    return factory()->NewBinaryOperation(
        Token::MUL, expression, factory()->NewNumberLiteral(-1, pos), pos);
  }
  // ...and one more time for '~foo' => 'foo^(~0)'.
  if (op == Token::BIT_NOT) {
    return factory()->NewBinaryOperation(
        Token::BIT_XOR, expression, factory()->NewNumberLiteral(~0, pos), pos);
  }
  return factory()->NewUnaryOperation(op, expression, pos);
}

Expression* Parser::BuildIteratorResult(Expression* value, bool done) {
  int pos = kNoSourcePosition;

  if (value == nullptr) value = factory()->NewUndefinedLiteral(pos);

  auto args = new (zone()) ZoneList<Expression*>(2, zone());
  args->Add(value, zone());
  args->Add(factory()->NewBooleanLiteral(done, pos), zone());

  return factory()->NewCallRuntime(Runtime::kInlineCreateIterResultObject, args,
                                   pos);
}

Expression* Parser::NewThrowError(Runtime::FunctionId id,
                                  MessageTemplate::Template message,
                                  const AstRawString* arg, int pos) {
  ZoneList<Expression*>* args = new (zone()) ZoneList<Expression*>(2, zone());
  args->Add(factory()->NewSmiLiteral(message, pos), zone());
  args->Add(factory()->NewStringLiteral(arg, pos), zone());
  CallRuntime* call_constructor = factory()->NewCallRuntime(id, args, pos);
  return factory()->NewThrow(call_constructor, pos);
}

Expression* Parser::NewSuperPropertyReference(int pos) {
  // this_function[home_object_symbol]
  VariableProxy* this_function_proxy =
      NewUnresolved(ast_value_factory()->this_function_string(), pos);
  Expression* home_object_symbol_literal =
      factory()->NewSymbolLiteral("home_object_symbol", kNoSourcePosition);
  Expression* home_object = factory()->NewProperty(
      this_function_proxy, home_object_symbol_literal, pos);
  return factory()->NewSuperPropertyReference(
      ThisExpression(pos)->AsVariableProxy(), home_object, pos);
}

Expression* Parser::NewSuperCallReference(int pos) {
  VariableProxy* new_target_proxy =
      NewUnresolved(ast_value_factory()->new_target_string(), pos);
  VariableProxy* this_function_proxy =
      NewUnresolved(ast_value_factory()->this_function_string(), pos);
  return factory()->NewSuperCallReference(
      ThisExpression(pos)->AsVariableProxy(), new_target_proxy,
      this_function_proxy, pos);
}

Expression* Parser::NewTargetExpression(int pos) {
  static const int kNewTargetStringLength = 10;
  auto proxy = NewUnresolved(ast_value_factory()->new_target_string(), pos,
                             pos + kNewTargetStringLength);
  proxy->set_is_new_target();
  return proxy;
}

Expression* Parser::FunctionSentExpression(int pos) {
  // We desugar function.sent into %_GeneratorGetInputOrDebugPos(generator).
  ZoneList<Expression*>* args = new (zone()) ZoneList<Expression*>(1, zone());
  VariableProxy* generator =
      factory()->NewVariableProxy(function_state_->generator_object_variable());
  args->Add(generator, zone());
  return factory()->NewCallRuntime(Runtime::kInlineGeneratorGetInputOrDebugPos,
                                   args, pos);
}

Literal* Parser::ExpressionFromLiteral(Token::Value token, int pos) {
  switch (token) {
    case Token::NULL_LITERAL:
      return factory()->NewNullLiteral(pos);
    case Token::TRUE_LITERAL:
      return factory()->NewBooleanLiteral(true, pos);
    case Token::FALSE_LITERAL:
      return factory()->NewBooleanLiteral(false, pos);
    case Token::SMI: {
      int value = scanner()->smi_value();
      return factory()->NewSmiLiteral(value, pos);
    }
    case Token::NUMBER: {
      bool has_dot = scanner()->ContainsDot();
      double value = scanner()->DoubleValue();
      return factory()->NewNumberLiteral(value, pos, has_dot);
    }
    default:
      DCHECK(false);
  }
  return NULL;
}

Expression* Parser::GetIterator(Expression* iterable, int pos) {
  Expression* iterator_symbol_literal =
      factory()->NewSymbolLiteral("iterator_symbol", kNoSourcePosition);
  Expression* prop =
      factory()->NewProperty(iterable, iterator_symbol_literal, pos);
  ZoneList<Expression*>* args = new (zone()) ZoneList<Expression*>(0, zone());
  return factory()->NewCall(prop, args, pos);
}

void Parser::MarkTailPosition(Expression* expression) {
  expression->MarkTail();
}

Expression* Parser::NewV8Intrinsic(const AstRawString* name,
                                   ZoneList<Expression*>* args, int pos,
                                   bool* ok) {
  if (extension_ != nullptr) {
    // The extension structures are only accessible while parsing the
    // very first time, not when reparsing because of lazy compilation.
    GetClosureScope()->ForceEagerCompilation();
  }

  DCHECK(name->is_one_byte());
  const Runtime::Function* function =
      Runtime::FunctionForName(name->raw_data(), name->length());

  if (function != nullptr) {
    // Check for possible name clash.
    DCHECK_EQ(Context::kNotFound,
              Context::IntrinsicIndexForName(name->raw_data(), name->length()));
    // Check for built-in IS_VAR macro.
    if (function->function_id == Runtime::kIS_VAR) {
      DCHECK_EQ(Runtime::RUNTIME, function->intrinsic_type);
      // %IS_VAR(x) evaluates to x if x is a variable,
      // leads to a parse error otherwise.  Could be implemented as an
      // inline function %_IS_VAR(x) to eliminate this special case.
      if (args->length() == 1 && args->at(0)->AsVariableProxy() != nullptr) {
        return args->at(0);
      } else {
        ReportMessage(MessageTemplate::kNotIsvar);
        *ok = false;
        return nullptr;
      }
    }

    // Check that the expected number of arguments are being passed.
    if (function->nargs != -1 && function->nargs != args->length()) {
      ReportMessage(MessageTemplate::kRuntimeWrongNumArgs);
      *ok = false;
      return nullptr;
    }

    return factory()->NewCallRuntime(function, args, pos);
  }

  int context_index =
      Context::IntrinsicIndexForName(name->raw_data(), name->length());

  // Check that the function is defined.
  if (context_index == Context::kNotFound) {
    ReportMessage(MessageTemplate::kNotDefined, name);
    *ok = false;
    return nullptr;
  }

  return factory()->NewCallRuntime(context_index, args, pos);
}

Parser::Parser(ParseInfo* info)
    : ParserBase<Parser>(info->zone(), &scanner_, info->stack_limit(),
                         info->extension(), info->ast_value_factory(), NULL),
      scanner_(info->unicode_cache()),
      reusable_preparser_(NULL),
      original_scope_(NULL),
      target_stack_(NULL),
      compile_options_(info->compile_options()),
      cached_parse_data_(nullptr),
      total_preparse_skipped_(0),
      pre_parse_timer_(NULL),
      parsing_on_main_thread_(true) {
  // Even though we were passed ParseInfo, we should not store it in
  // Parser - this makes sure that Isolate is not accidentally accessed via
  // ParseInfo during background parsing.
  DCHECK(!info->script().is_null() || info->source_stream() != nullptr ||
         info->character_stream() != nullptr);
  // Determine if functions can be lazily compiled. This is necessary to
  // allow some of our builtin JS files to be lazily compiled. These
  // builtins cannot be handled lazily by the parser, since we have to know
  // if a function uses the special natives syntax, which is something the
  // parser records.
  // If the debugger requests compilation for break points, we cannot be
  // aggressive about lazy compilation, because it might trigger compilation
  // of functions without an outer context when setting a breakpoint through
  // Debug::FindSharedFunctionInfoInScript
  bool can_compile_lazily = FLAG_lazy && !info->is_debug();

  // Consider compiling eagerly when targeting the code cache.
  can_compile_lazily &= !(FLAG_serialize_eager && info->will_serialize());

  // Consider compiling eagerly when compiling bytecode for Ignition.
  can_compile_lazily &= !(FLAG_ignition && FLAG_ignition_eager &&
                          info->isolate()->serializer_enabled());

  set_default_eager_compile_hint(can_compile_lazily
                                     ? FunctionLiteral::kShouldLazyCompile
                                     : FunctionLiteral::kShouldEagerCompile);
  set_allow_lazy(FLAG_lazy && info->allow_lazy_parsing() &&
                 !info->is_native() && info->extension() == nullptr &&
                 can_compile_lazily);
  set_allow_natives(FLAG_allow_natives_syntax || info->is_native());
  set_allow_tailcalls(FLAG_harmony_tailcalls && !info->is_native() &&
                      info->isolate()->is_tail_call_elimination_enabled());
  set_allow_harmony_do_expressions(FLAG_harmony_do_expressions);
  set_allow_harmony_function_sent(FLAG_harmony_function_sent);
  set_allow_harmony_restrictive_declarations(
      FLAG_harmony_restrictive_declarations);
  set_allow_harmony_async_await(FLAG_harmony_async_await);
  set_allow_harmony_restrictive_generators(FLAG_harmony_restrictive_generators);
  set_allow_harmony_trailing_commas(FLAG_harmony_trailing_commas);
  set_allow_harmony_class_fields(FLAG_harmony_class_fields);
  set_allow_harmony_types(FLAG_harmony_types);
  for (int feature = 0; feature < v8::Isolate::kUseCounterFeatureCount;
       ++feature) {
    use_counts_[feature] = 0;
  }
  if (info->ast_value_factory() == NULL) {
    // info takes ownership of AstValueFactory.
    info->set_ast_value_factory(new AstValueFactory(zone(), info->hash_seed()));
    info->set_ast_value_factory_owned();
    ast_value_factory_ = info->ast_value_factory();
    ast_node_factory_.set_ast_value_factory(ast_value_factory_);
  }
}

void Parser::DeserializeScopeChain(
    ParseInfo* info, MaybeHandle<ScopeInfo> maybe_outer_scope_info) {
  DCHECK(ThreadId::Current().Equals(info->isolate()->thread_id()));
  // TODO(wingo): Add an outer SCRIPT_SCOPE corresponding to the native
  // context, which will have the "this" binding for script scopes.
  DeclarationScope* script_scope = NewScriptScope();
  info->set_script_scope(script_scope);
  Scope* scope = script_scope;
  Handle<ScopeInfo> outer_scope_info;
  if (maybe_outer_scope_info.ToHandle(&outer_scope_info)) {
    scope = Scope::DeserializeScopeChain(
        info->isolate(), zone(), *outer_scope_info, script_scope,
        ast_value_factory(), Scope::DeserializationMode::kScopesOnly);
    DCHECK(!info->is_module() || scope->is_module_scope());
  }
  original_scope_ = scope;
}

FunctionLiteral* Parser::ParseProgram(Isolate* isolate, ParseInfo* info) {
  // TODO(bmeurer): We temporarily need to pass allow_nesting = true here,
  // see comment for HistogramTimerScope class.

  // It's OK to use the Isolate & counters here, since this function is only
  // called in the main thread.
  DCHECK(parsing_on_main_thread_);

  HistogramTimerScope timer_scope(isolate->counters()->parse(), true);
  RuntimeCallTimerScope runtime_timer(isolate, &RuntimeCallStats::ParseProgram);
  TRACE_EVENT0(TRACE_DISABLED_BY_DEFAULT("v8.compile"), "V8.ParseProgram");
  Handle<String> source(String::cast(info->script()->source()));
  isolate->counters()->total_parse_size()->Increment(source->length());
  base::ElapsedTimer timer;
  if (FLAG_trace_parse) {
    timer.Start();
  }
  fni_ = new (zone()) FuncNameInferrer(ast_value_factory(), zone());

  // Initialize parser state.
  CompleteParserRecorder recorder;

  if (produce_cached_parse_data()) {
    log_ = &recorder;
  } else if (consume_cached_parse_data()) {
    cached_parse_data_->Initialize();
  }

  DeserializeScopeChain(info, info->maybe_outer_scope_info());

  source = String::Flatten(source);
  FunctionLiteral* result;

  {
    std::unique_ptr<Utf16CharacterStream> stream(ScannerStream::For(source));
    scanner_.Initialize(stream.get());
    result = DoParseProgram(info);
  }
  if (result != NULL) {
    DCHECK_EQ(scanner_.peek_location().beg_pos, source->length());
  }
  HandleSourceURLComments(isolate, info->script());

  if (FLAG_trace_parse && result != NULL) {
    double ms = timer.Elapsed().InMillisecondsF();
    if (info->is_eval()) {
      PrintF("[parsing eval");
    } else if (info->script()->name()->IsString()) {
      String* name = String::cast(info->script()->name());
      std::unique_ptr<char[]> name_chars = name->ToCString();
      PrintF("[parsing script: %s", name_chars.get());
    } else {
      PrintF("[parsing script");
    }
    PrintF(" - took %0.3f ms]\n", ms);
  }
  if (produce_cached_parse_data()) {
    if (result != NULL) *info->cached_data() = recorder.GetScriptData();
    log_ = NULL;
  }
  return result;
}


FunctionLiteral* Parser::DoParseProgram(ParseInfo* info) {
  // Note that this function can be called from the main thread or from a
  // background thread. We should not access anything Isolate / heap dependent
  // via ParseInfo, and also not pass it forward.
  DCHECK_NULL(scope_state_);
  DCHECK_NULL(target_stack_);

  ParsingModeScope mode(this, allow_lazy() ? PARSE_LAZILY : PARSE_EAGERLY);

  FunctionLiteral* result = NULL;
  {
    Scope* outer = original_scope_;
    DCHECK_NOT_NULL(outer);
    parsing_module_ = info->is_module();
    if (info->is_eval()) {
      outer = NewEvalScope(outer);
    } else if (parsing_module_) {
      DCHECK_EQ(outer, info->script_scope());
      outer = NewModuleScope(info->script_scope());
    }

    DeclarationScope* scope = outer->AsDeclarationScope();

    scope->set_start_position(0);

    FunctionState function_state(&function_state_, &scope_state_, scope);

    ZoneList<Statement*>* body = new(zone()) ZoneList<Statement*>(16, zone());
    bool ok = true;
    int beg_pos = scanner()->location().beg_pos;
    if (parsing_module_) {
      // Declare the special module parameter.
      auto name = ast_value_factory()->empty_string();
      bool is_duplicate;
      bool is_rest = false;
      bool is_optional = false;
      auto var = scope->DeclareParameter(name, VAR, is_optional, is_rest,
                                         &is_duplicate, ast_value_factory());
      DCHECK(!is_duplicate);
      var->AllocateTo(VariableLocation::PARAMETER, 0);

      PrepareGeneratorVariables(&function_state);
      Expression* initial_yield =
          BuildInitialYield(kNoSourcePosition, kGeneratorFunction);
      body->Add(
          factory()->NewExpressionStatement(initial_yield, kNoSourcePosition),
          zone());

      ParseModuleItemList(body, &ok);
      ok = ok &&
           module()->Validate(this->scope()->AsModuleScope(),
                              &pending_error_handler_, zone());
    } else {
      // Don't count the mode in the use counters--give the program a chance
      // to enable script-wide strict mode below.
      this->scope()->SetLanguageMode(info->language_mode());
      if (info->is_typed()) this->scope()->SetTyped();
      ParseStatementList(body, Token::EOS, &ok);
    }

    // The parser will peek but not consume EOS.  Our scope logically goes all
    // the way to the EOS, though.
    scope->set_end_position(scanner()->peek_location().beg_pos);

    if (ok && is_strict(language_mode())) {
      CheckStrictOctalLiteral(beg_pos, scanner()->location().end_pos, &ok);
      CheckDecimalLiteralWithLeadingZero(beg_pos,
                                         scanner()->location().end_pos);
    }
    if (ok && is_sloppy(language_mode())) {
      // TODO(littledan): Function bindings on the global object that modify
      // pre-existing bindings should be made writable, enumerable and
      // nonconfigurable if possible, whereas this code will leave attributes
      // unchanged if the property already exists.
      InsertSloppyBlockFunctionVarBindings(scope);
    }
    if (ok) {
      CheckConflictingVarDeclarations(scope, &ok);
    }

    if (ok && info->parse_restriction() == ONLY_SINGLE_FUNCTION_LITERAL) {
      if (body->length() != 1 ||
          !body->at(0)->IsExpressionStatement() ||
          !body->at(0)->AsExpressionStatement()->
              expression()->IsFunctionLiteral()) {
        ReportMessage(MessageTemplate::kSingleFunctionLiteral);
        ok = false;
      }
    }

    if (ok) {
      RewriteDestructuringAssignments();
      int parameter_count = parsing_module_ ? 1 : 0;
      result = factory()->NewScriptOrEvalFunctionLiteral(
          scope, body, function_state.materialized_literal_count(),
          function_state.expected_property_count(), parameter_count);
    }
  }

  // Make sure the target stack is empty.
  DCHECK(target_stack_ == NULL);

  return result;
}

FunctionLiteral* Parser::ParseFunction(Isolate* isolate, ParseInfo* info) {
  // It's OK to use the Isolate & counters here, since this function is only
  // called in the main thread.
  DCHECK(parsing_on_main_thread_);
  RuntimeCallTimerScope runtime_timer(isolate,
                                      &RuntimeCallStats::ParseFunction);
  HistogramTimerScope timer_scope(isolate->counters()->parse_lazy());
  TRACE_EVENT0(TRACE_DISABLED_BY_DEFAULT("v8.compile"), "V8.ParseFunction");
  Handle<String> source(String::cast(info->script()->source()));
  isolate->counters()->total_parse_size()->Increment(source->length());
  base::ElapsedTimer timer;
  if (FLAG_trace_parse) {
    timer.Start();
  }
  Handle<SharedFunctionInfo> shared_info = info->shared_info();
  DeserializeScopeChain(info, info->maybe_outer_scope_info());

  // Initialize parser state.
  source = String::Flatten(source);
  FunctionLiteral* result;
  {
    std::unique_ptr<Utf16CharacterStream> stream(ScannerStream::For(
        source, shared_info->start_position(), shared_info->end_position()));
    Handle<String> name(String::cast(shared_info->name()));
    result = DoParseFunction(info, ast_value_factory()->GetString(name),
                             stream.get());
    if (result != nullptr) {
      Handle<String> inferred_name(shared_info->inferred_name());
      result->set_inferred_name(inferred_name);
    }
  }

  if (FLAG_trace_parse && result != NULL) {
    double ms = timer.Elapsed().InMillisecondsF();
    // We need to make sure that the debug-name is available.
    ast_value_factory()->Internalize(isolate);
    std::unique_ptr<char[]> name_chars = result->debug_name()->ToCString();
    PrintF("[parsing function: %s - took %0.3f ms]\n", name_chars.get(), ms);
  }
  return result;
}

static FunctionLiteral::FunctionType ComputeFunctionType(ParseInfo* info) {
  if (info->is_declaration()) {
    return FunctionLiteral::kDeclaration;
  } else if (info->is_named_expression()) {
    return FunctionLiteral::kNamedExpression;
  } else if (IsConciseMethod(info->function_kind()) ||
             IsAccessorFunction(info->function_kind())) {
    return FunctionLiteral::kAccessorOrMethod;
  }
  return FunctionLiteral::kAnonymousExpression;
}

FunctionLiteral* Parser::DoParseFunction(ParseInfo* info,
                                         const AstRawString* raw_name,
                                         Utf16CharacterStream* source) {
  scanner_.Initialize(source);
  DCHECK_NULL(scope_state_);
  DCHECK_NULL(target_stack_);

  DCHECK(ast_value_factory());
  fni_ = new (zone()) FuncNameInferrer(ast_value_factory(), zone());
  fni_->PushEnclosingName(raw_name);

  ParsingModeScope parsing_mode(this, PARSE_EAGERLY);

  // Place holder for the result.
  FunctionLiteral* result = nullptr;

  {
    // Parse the function literal.
    Scope* outer = original_scope_;
    DeclarationScope* outer_function = outer->GetClosureScope();
    DCHECK(outer);
    FunctionState function_state(&function_state_, &scope_state_,
                                 outer_function);
    BlockState block_state(&scope_state_, outer);
    DCHECK(is_sloppy(outer->language_mode()) ||
           is_strict(info->language_mode()));
    FunctionLiteral::FunctionType function_type = ComputeFunctionType(info);
    FunctionKind kind = info->function_kind();
    bool ok = true;

    if (IsArrowFunction(kind)) {
      if (allow_harmony_async_await() && IsAsyncFunction(kind)) {
        DCHECK(!scanner()->HasAnyLineTerminatorAfterNext());
        if (!Check(Token::ASYNC)) {
          CHECK(stack_overflow());
          return nullptr;
        }
        if (!(peek_any_identifier() || peek() == Token::LPAREN)) {
          CHECK(stack_overflow());
          return nullptr;
        }
      }

      // TODO(adamk): We should construct this scope from the ScopeInfo.
      DeclarationScope* scope = NewFunctionScope(kind);

      // These two bits only need to be explicitly set because we're
      // not passing the ScopeInfo to the Scope constructor.
      // TODO(adamk): Remove these calls once the above NewScope call
      // passes the ScopeInfo.
      if (info->calls_eval()) {
        scope->RecordEvalCall();
      }
      SetLanguageMode(scope, info->language_mode());
      if (info->is_typed()) scope->SetTyped();

      scope->set_start_position(info->start_position());
      ExpressionClassifier formals_classifier(this);
      ParserFormalParameters formals(scope);
      Checkpoint checkpoint(this);
      {
        // Parsing patterns as variable reference expression creates
        // NewUnresolved references in current scope. Entrer arrow function
        // scope for formal parameter parsing.
        BlockState block_state(&scope_state_, scope);
        if (peek() == Token::LPAREN || (typed() && peek() == Token::LT)) {
          if (typed() && peek() == Token::LT) ParseTypeParameters(&ok);
          // '(' StrictFormalParameters ')'
          if (ok) Expect(Token::LPAREN, &ok);
          if (ok) ParseFormalParameterList(&formals, true, &ok);
          if (ok) ok = Check(Token::RPAREN);
          // Parse optional type annotation in typed mode.
          if (ok && typed() && Check(Token::COLON)) ParseValidType(&ok);
        } else {
          // BindingIdentifier
          ParseFormalParameter(&formals, false, &ok);
          if (ok) DeclareFormalParameter(formals.scope, formals.at(0));
        }
      }

      if (ok) {
        checkpoint.Restore(&formals.materialized_literals_count);
        // Pass `accept_IN=true` to ParseArrowFunctionLiteral --- This should
        // not be observable, or else the preparser would have failed.
        Expression* expression = ParseArrowFunctionLiteral(true, formals, &ok);
        if (ok) {
          // Scanning must end at the same position that was recorded
          // previously. If not, parsing has been interrupted due to a stack
          // overflow, at which point the partially parsed arrow function
          // concise body happens to be a valid expression. This is a problem
          // only for arrow functions with single expression bodies, since there
          // is no end token such as "}" for normal functions.
          if (scanner()->location().end_pos == info->end_position()) {
            // The pre-parser saw an arrow function here, so the full parser
            // must produce a FunctionLiteral.
            DCHECK(expression->IsFunctionLiteral());
            result = expression->AsFunctionLiteral();
          } else {
            ok = false;
          }
        }
      }
    } else if (IsDefaultConstructor(kind)) {
      DCHECK_EQ(scope(), outer);
      bool is_subclass_constructor = IsSubclassConstructor(kind);
      result = DefaultConstructor(
          raw_name, is_subclass_constructor, info->requires_class_field_init(),
          info->start_position(), info->end_position(), info->language_mode());
      if (!is_subclass_constructor && info->requires_class_field_init()) {
        result = InsertClassFieldInitializer(result);
      }
    } else if (info->is_class_field_initializer()) {
      Handle<SharedFunctionInfo> shared_info = info->shared_info();
      DCHECK(!shared_info.is_null());
      if (shared_info->length() == 0) {
        result = ParseClassFieldForInitializer(
            info->start_position() != info->end_position(), &ok);
      } else {
        result = SynthesizeClassFieldInitializer(shared_info->length());
      }
    } else {
      result = ParseFunctionLiteral(
          raw_name, Scanner::Location::invalid(), kSkipFunctionNameCheck, kind,
          kNoSourcePosition, function_type, info->language_mode(),
          info->is_typed(), typesystem::kNormalTypes, &ok);
      if (info->requires_class_field_init()) {
        result = InsertClassFieldInitializer(result);
      }
    }
    // Make sure the results agree.
    DCHECK(ok == (result != nullptr));
  }

  // Make sure the target stack is empty.
  DCHECK_NULL(target_stack_);
  return result;
}

Statement* Parser::ParseModuleItem(bool* ok) {
  // ecma262/#prod-ModuleItem
  // ModuleItem :
  //    ImportDeclaration
  //    ExportDeclaration
  //    StatementListItem

  switch (peek()) {
    case Token::IMPORT:
      ParseImportDeclaration(CHECK_OK);
      return factory()->NewEmptyStatement(kNoSourcePosition);
    case Token::EXPORT:
      return ParseExportDeclaration(ok);
    default:
      return ParseStatementListItem(ok);
  }
}


void Parser::ParseModuleItemList(ZoneList<Statement*>* body, bool* ok) {
  // ecma262/#prod-Module
  // Module :
  //    ModuleBody?
  //
  // ecma262/#prod-ModuleItemList
  // ModuleBody :
  //    ModuleItem*

  DCHECK(scope()->is_module_scope());

  bool directive_prologue = true;  // Parsing directive prologue.

  while (peek() != Token::EOS) {
    if (directive_prologue && peek() != Token::STRING) {
      directive_prologue = false;
    }

    Scanner::Location token_loc = scanner()->peek_location();
    Statement* stat = ParseModuleItem(CHECK_OK_VOID);
    if (stat == NULL || stat->IsEmpty()) {
      directive_prologue = false;  // End of directive prologue.
      continue;
    }

    if (directive_prologue) {
      // A shot at a directive.
      ExpressionStatement* e_stat;
      Literal* literal;
      // Still processing directive prologue?
      if ((e_stat = stat->AsExpressionStatement()) != NULL &&
          (literal = e_stat->expression()->AsLiteral()) != NULL &&
          literal->raw_value()->IsString()) {
        // Just check for "use types" in modules, ignore everything else.
        if (allow_harmony_types() &&
            literal->raw_value()->AsString() ==
                ast_value_factory()->use_types_string() &&
            token_loc.end_pos - token_loc.beg_pos ==
                ast_value_factory()->use_types_string()->length() + 2) {
          scope()->SetTyped();
        }
      } else {
        // End of the directive prologue.
        directive_prologue = false;
      }
    }

    body->Add(stat, zone());
  }
}


const AstRawString* Parser::ParseModuleSpecifier(bool* ok) {
  // ModuleSpecifier :
  //    StringLiteral

  Expect(Token::STRING, CHECK_OK);
  return GetSymbol();
}


void Parser::ParseExportClause(ZoneList<const AstRawString*>* export_names,
                               ZoneList<Scanner::Location>* export_locations,
                               ZoneList<const AstRawString*>* local_names,
                               Scanner::Location* reserved_loc, bool* ok) {
  // ExportClause :
  //   '{' '}'
  //   '{' ExportsList '}'
  //   '{' ExportsList ',' '}'
  //
  // ExportsList :
  //   ExportSpecifier
  //   ExportsList ',' ExportSpecifier
  //
  // ExportSpecifier :
  //   IdentifierName
  //   IdentifierName 'as' IdentifierName

  Expect(Token::LBRACE, CHECK_OK_VOID);

  Token::Value name_tok;
  while ((name_tok = peek()) != Token::RBRACE) {
    // Keep track of the first reserved word encountered in case our
    // caller needs to report an error.
    if (!reserved_loc->IsValid() &&
        !Token::IsIdentifier(name_tok, STRICT, false, parsing_module_)) {
      *reserved_loc = scanner()->location();
    }
    const AstRawString* local_name = ParseIdentifierName(CHECK_OK_VOID);
    const AstRawString* export_name = NULL;
    if (CheckContextualKeyword(CStrVector("as"))) {
      export_name = ParseIdentifierName(CHECK_OK_VOID);
    }
    if (export_name == NULL) {
      export_name = local_name;
    }
    export_names->Add(export_name, zone());
    local_names->Add(local_name, zone());
    export_locations->Add(scanner()->location(), zone());
    if (peek() == Token::RBRACE) break;
    Expect(Token::COMMA, CHECK_OK_VOID);
  }

  Expect(Token::RBRACE, CHECK_OK_VOID);
}


ZoneList<const Parser::NamedImport*>* Parser::ParseNamedImports(
    int pos, bool* ok) {
  // NamedImports :
  //   '{' '}'
  //   '{' ImportsList '}'
  //   '{' ImportsList ',' '}'
  //
  // ImportsList :
  //   ImportSpecifier
  //   ImportsList ',' ImportSpecifier
  //
  // ImportSpecifier :
  //   BindingIdentifier
  //   IdentifierName 'as' BindingIdentifier

  Expect(Token::LBRACE, CHECK_OK);

  auto result = new (zone()) ZoneList<const NamedImport*>(1, zone());
  while (peek() != Token::RBRACE) {
    const AstRawString* import_name = ParseIdentifierName(CHECK_OK);
    const AstRawString* local_name = import_name;
    // In the presence of 'as', the left-side of the 'as' can
    // be any IdentifierName. But without 'as', it must be a valid
    // BindingIdentifier.
    if (CheckContextualKeyword(CStrVector("as"))) {
      local_name = ParseIdentifierName(CHECK_OK);
    }
    if (!Token::IsIdentifier(scanner()->current_token(), STRICT, false,
                             parsing_module_)) {
      *ok = false;
      ReportMessage(MessageTemplate::kUnexpectedReserved);
      return nullptr;
    } else if (IsEvalOrArguments(local_name)) {
      *ok = false;
      ReportMessage(MessageTemplate::kStrictEvalArguments);
      return nullptr;
    }

    DeclareVariable(local_name, CONST, kNeedsInitialization, position(),
                    CHECK_OK);

    NamedImport* import = new (zone()) NamedImport(
        import_name, local_name, scanner()->location());
    result->Add(import, zone());

    if (peek() == Token::RBRACE) break;
    Expect(Token::COMMA, CHECK_OK);
  }

  Expect(Token::RBRACE, CHECK_OK);
  return result;
}


void Parser::ParseImportDeclaration(bool* ok) {
  // ImportDeclaration :
  //   'import' ImportClause 'from' ModuleSpecifier ';'
  //   'import' ModuleSpecifier ';'
  //
  // ImportClause :
  //   ImportedDefaultBinding
  //   NameSpaceImport
  //   NamedImports
  //   ImportedDefaultBinding ',' NameSpaceImport
  //   ImportedDefaultBinding ',' NamedImports
  //
  // NameSpaceImport :
  //   '*' 'as' ImportedBinding

  int pos = peek_position();
  Expect(Token::IMPORT, CHECK_OK_VOID);

  Token::Value tok = peek();

  // 'import' ModuleSpecifier ';'
  if (tok == Token::STRING) {
    const AstRawString* module_specifier = ParseModuleSpecifier(CHECK_OK_VOID);
    ExpectSemicolon(CHECK_OK_VOID);
    module()->AddEmptyImport(module_specifier);
    return;
  }

  // Parse ImportedDefaultBinding if present.
  const AstRawString* import_default_binding = nullptr;
  Scanner::Location import_default_binding_loc;
  if (tok != Token::MUL && tok != Token::LBRACE) {
    import_default_binding =
        ParseIdentifier(kDontAllowRestrictedIdentifiers, CHECK_OK_VOID);
    import_default_binding_loc = scanner()->location();
    DeclareVariable(import_default_binding, CONST, kNeedsInitialization, pos,
                    CHECK_OK_VOID);
  }

  // Parse NameSpaceImport or NamedImports if present.
  const AstRawString* module_namespace_binding = nullptr;
  Scanner::Location module_namespace_binding_loc;
  const ZoneList<const NamedImport*>* named_imports = nullptr;
  if (import_default_binding == nullptr || Check(Token::COMMA)) {
    switch (peek()) {
      case Token::MUL: {
        Consume(Token::MUL);
        ExpectContextualKeyword(CStrVector("as"), CHECK_OK_VOID);
        module_namespace_binding =
            ParseIdentifier(kDontAllowRestrictedIdentifiers, CHECK_OK_VOID);
        module_namespace_binding_loc = scanner()->location();
        DeclareVariable(module_namespace_binding, CONST, kCreatedInitialized,
                        pos, CHECK_OK_VOID);
        break;
      }

      case Token::LBRACE:
        named_imports = ParseNamedImports(pos, CHECK_OK_VOID);
        break;

      default:
        *ok = false;
        ReportUnexpectedToken(scanner()->current_token());
        return;
    }
  }

  ExpectContextualKeyword(CStrVector("from"), CHECK_OK_VOID);
  const AstRawString* module_specifier = ParseModuleSpecifier(CHECK_OK_VOID);
  ExpectSemicolon(CHECK_OK_VOID);

  // Now that we have all the information, we can make the appropriate
  // declarations.

  // TODO(neis): Would prefer to call DeclareVariable for each case below rather
  // than above and in ParseNamedImports, but then a possible error message
  // would point to the wrong location.  Maybe have a DeclareAt version of
  // Declare that takes a location?

  if (module_namespace_binding != nullptr) {
    module()->AddStarImport(module_namespace_binding, module_specifier,
                            module_namespace_binding_loc, zone());
  }

  if (import_default_binding != nullptr) {
    module()->AddImport(ast_value_factory()->default_string(),
                        import_default_binding, module_specifier,
                        import_default_binding_loc, zone());
  }

  if (named_imports != nullptr) {
    if (named_imports->length() == 0) {
      module()->AddEmptyImport(module_specifier);
    } else {
      for (int i = 0; i < named_imports->length(); ++i) {
        const NamedImport* import = named_imports->at(i);
        module()->AddImport(import->import_name, import->local_name,
                            module_specifier, import->location, zone());
      }
    }
  }
}


Statement* Parser::ParseExportDefault(bool* ok) {
  //  Supports the following productions, starting after the 'default' token:
  //    'export' 'default' HoistableDeclaration
  //    'export' 'default' ClassDeclaration
  //    'export' 'default' AssignmentExpression[In] ';'

  Expect(Token::DEFAULT, CHECK_OK);
  Scanner::Location default_loc = scanner()->location();

  ZoneList<const AstRawString*> local_names(1, zone());
  Statement* result = nullptr;

  // Allow ambient function and class declarations to be exported as default.
  int ambient_pos = peek_position();
  bool ambient = typed() && CheckContextualKeyword(CStrVector("declare"));

  switch (peek()) {
    case Token::FUNCTION:
      result = ParseHoistableDeclaration(&local_names, true, ambient, CHECK_OK);
      break;

    case Token::CLASS:
      Consume(Token::CLASS);
      result = ParseClassDeclaration(&local_names, true, ambient, CHECK_OK);
      break;

    case Token::ASYNC:
      if (allow_harmony_async_await() && PeekAhead() == Token::FUNCTION &&
          !scanner()->HasAnyLineTerminatorAfterNext()) {
        Consume(Token::ASYNC);
        result = ParseAsyncFunctionDeclaration(&local_names, true, ambient,
                                               CHECK_OK);
        break;
      }
    /* falls through */

    default: {
      if (ambient) {
        *ok = false;
        ReportMessageAt(scanner()->peek_location(),
                        MessageTemplate::kBadAmbientDeclaration);
        return nullptr;
      }

      int pos = position();
      ExpressionClassifier classifier(this);
      Expression* value =
          ParseAssignmentExpression(true, typesystem::kNoCover, CHECK_OK);
      RewriteNonPattern(CHECK_OK);
      SetFunctionName(value, ast_value_factory()->default_string());

      const AstRawString* local_name =
          ast_value_factory()->star_default_star_string();
      local_names.Add(local_name, zone());

      // It's fine to declare this as CONST because the user has no way of
      // writing to it.
      Declaration* decl = DeclareVariable(local_name, CONST, pos, CHECK_OK);
      decl->proxy()->var()->set_initializer_position(position());

      Assignment* assignment = factory()->NewAssignment(
          Token::INIT, decl->proxy(), value, kNoSourcePosition);
      result = factory()->NewExpressionStatement(assignment, kNoSourcePosition);

      ExpectSemicolon(CHECK_OK);
      break;
    }
  }

  // Exported ambients are not checked.
  if (ambient) return factory()->NewEmptyStatement(ambient_pos);

  DCHECK_EQ(local_names.length(), 1);
  module()->AddExport(local_names.first(),
                      ast_value_factory()->default_string(), default_loc,
                      zone());

  DCHECK_NOT_NULL(result);
  return result;
}

Statement* Parser::ParseExportDeclaration(bool* ok) {
  // ExportDeclaration:
  //    'export' '*' 'from' ModuleSpecifier ';'
  //    'export' ExportClause ('from' ModuleSpecifier)? ';'
  //    'export' VariableStatement
  //    'export' Declaration
  //    'export' 'default' ... (handled in ParseExportDefault)

  int pos = peek_position();
  Expect(Token::EXPORT, CHECK_OK);

  // Allow exported ambient variable, function, and class declarations.
  bool ambient = typed() && CheckContextualKeyword(CStrVector("declare"));

  Statement* result = nullptr;
  ZoneList<const AstRawString*> names(1, zone());
  if (ambient && (peek() == Token::DEFAULT || peek() == Token::MUL ||
                  peek() == Token::LBRACE)) {
    *ok = false;
    ReportMessageAt(scanner()->peek_location(),
                    MessageTemplate::kBadAmbientDeclaration);
    return nullptr;
  }
  switch (peek()) {
    case Token::DEFAULT:
      return ParseExportDefault(ok);

    case Token::MUL: {
      Consume(Token::MUL);
      ExpectContextualKeyword(CStrVector("from"), CHECK_OK);
      const AstRawString* module_specifier = ParseModuleSpecifier(CHECK_OK);
      ExpectSemicolon(CHECK_OK);
      module()->AddStarExport(module_specifier, scanner()->location(), zone());
      return factory()->NewEmptyStatement(pos);
    }

    case Token::LBRACE: {
      // There are two cases here:
      //
      // 'export' ExportClause ';'
      // and
      // 'export' ExportClause FromClause ';'
      //
      // In the first case, the exported identifiers in ExportClause must
      // not be reserved words, while in the latter they may be. We
      // pass in a location that gets filled with the first reserved word
      // encountered, and then throw a SyntaxError if we are in the
      // non-FromClause case.
      Scanner::Location reserved_loc = Scanner::Location::invalid();
      ZoneList<const AstRawString*> export_names(1, zone());
      ZoneList<Scanner::Location> export_locations(1, zone());
      ZoneList<const AstRawString*> original_names(1, zone());
      ParseExportClause(&export_names, &export_locations, &original_names,
                        &reserved_loc, CHECK_OK);
      const AstRawString* module_specifier = nullptr;
      if (CheckContextualKeyword(CStrVector("from"))) {
        module_specifier = ParseModuleSpecifier(CHECK_OK);
      } else if (reserved_loc.IsValid()) {
        // No FromClause, so reserved words are invalid in ExportClause.
        *ok = false;
        ReportMessageAt(reserved_loc, MessageTemplate::kUnexpectedReserved);
        return nullptr;
      }
      ExpectSemicolon(CHECK_OK);
      const int length = export_names.length();
      DCHECK_EQ(length, original_names.length());
      DCHECK_EQ(length, export_locations.length());
      if (module_specifier == nullptr) {
        for (int i = 0; i < length; ++i) {
          module()->AddExport(original_names[i], export_names[i],
                              export_locations[i], zone());
        }
      } else if (length == 0) {
        module()->AddEmptyImport(module_specifier);
      } else {
        for (int i = 0; i < length; ++i) {
          module()->AddExport(original_names[i], export_names[i],
                              module_specifier, export_locations[i], zone());
        }
      }
      return factory()->NewEmptyStatement(pos);
    }

    case Token::FUNCTION:
      result = ParseHoistableDeclaration(&names, false, ambient, CHECK_OK);
      break;

    case Token::CLASS:
      Consume(Token::CLASS);
      result = ParseClassDeclaration(&names, false, ambient, CHECK_OK);
      break;

    case Token::VAR:
    case Token::LET:
    case Token::CONST:
      result =
          ParseVariableStatement(kStatementListItem, &names, ambient, CHECK_OK);
      break;

    case Token::ASYNC:
      if (allow_harmony_async_await()) {
        // TODO(neis): Why don't we have the same check here as in
        // ParseStatementListItem?
        Consume(Token::ASYNC);
        result =
            ParseAsyncFunctionDeclaration(&names, false, ambient, CHECK_OK);
        break;
      }
    /* falls through */

    default:
      *ok = false;
      ReportUnexpectedToken(scanner()->current_token());
      return nullptr;
  }

  // Exported ambients are not checked.
  if (ambient) return factory()->NewEmptyStatement(pos);

  ModuleDescriptor* descriptor = module();
  for (int i = 0; i < names.length(); ++i) {
    // TODO(neis): Provide better location.
    descriptor->AddExport(names[i], names[i], scanner()->location(), zone());
  }

  DCHECK_NOT_NULL(result);
  return result;
}

VariableProxy* Parser::NewUnresolved(const AstRawString* name, int begin_pos,
                                     int end_pos, VariableKind kind) {
  return scope()->NewUnresolved(factory(), name, begin_pos, end_pos, kind);
}

VariableProxy* Parser::NewUnresolved(const AstRawString* name) {
  return scope()->NewUnresolved(factory(), name, scanner()->location().beg_pos,
                                scanner()->location().end_pos);
}

Declaration* Parser::DeclareVariable(const AstRawString* name,
                                     VariableMode mode, int pos, bool* ok) {
  return DeclareVariable(name, mode, Variable::DefaultInitializationFlag(mode),
                         pos, ok);
}

Declaration* Parser::DeclareVariable(const AstRawString* name,
                                     VariableMode mode, InitializationFlag init,
                                     int pos, bool* ok) {
  DCHECK_NOT_NULL(name);
  VariableProxy* proxy = factory()->NewVariableProxy(
      name, NORMAL_VARIABLE, scanner()->location().beg_pos,
      scanner()->location().end_pos);
  Declaration* declaration =
      factory()->NewVariableDeclaration(proxy, this->scope(), pos);
  Declare(declaration, DeclarationDescriptor::NORMAL, mode, init, CHECK_OK);
  return declaration;
}

Variable* Parser::Declare(Declaration* declaration,
                          DeclarationDescriptor::Kind declaration_kind,
                          VariableMode mode, InitializationFlag init, bool* ok,
                          Scope* scope) {
  if (scope == nullptr) {
    scope = this->scope();
  }
  bool sloppy_mode_block_scope_function_redefinition = false;
  Variable* variable = scope->DeclareVariable(
      declaration, mode, init, allow_harmony_restrictive_generators(),
      &sloppy_mode_block_scope_function_redefinition, ok);
  if (!*ok) {
    if (declaration_kind == DeclarationDescriptor::NORMAL) {
      ReportMessage(MessageTemplate::kVarRedeclaration,
                    declaration->proxy()->raw_name());
    } else {
      ReportMessage(MessageTemplate::kParamDupe);
    }
    return nullptr;
  }
  if (sloppy_mode_block_scope_function_redefinition) {
    ++use_counts_[v8::Isolate::kSloppyModeBlockScopedFunctionRedefinition];
  }
  return variable;
}

Block* Parser::BuildInitializationBlock(
    DeclarationParsingResult* parsing_result,
    ZoneList<const AstRawString*>* names, bool* ok) {
  Block* result = factory()->NewBlock(
      NULL, 1, true, parsing_result->descriptor.declaration_pos);
  for (auto declaration : parsing_result->declarations) {
    PatternRewriter::DeclareAndInitializeVariables(
        this, result, &(parsing_result->descriptor), &declaration, names,
        CHECK_OK);
  }
  return result;
}

void Parser::DeclareAndInitializeVariables(
    Block* block, const DeclarationDescriptor* declaration_descriptor,
    const DeclarationParsingResult::Declaration* declaration,
    ZoneList<const AstRawString*>* names, bool* ok) {
  DCHECK_NOT_NULL(block);
  PatternRewriter::DeclareAndInitializeVariables(
      this, block, declaration_descriptor, declaration, names, ok);
}

Statement* Parser::DeclareFunction(const AstRawString* variable_name,
                                   FunctionLiteral* function, int pos,
                                   bool is_generator, bool is_async,
                                   ZoneList<const AstRawString*>* names,
                                   bool* ok) {
  // In ES6, a function behaves as a lexical binding, except in
  // a script scope, or the initial scope of eval or another function.
  VariableMode mode =
      (!scope()->is_declaration_scope() || scope()->is_module_scope()) ? LET
                                                                       : VAR;
  VariableProxy* proxy =
      factory()->NewVariableProxy(variable_name, NORMAL_VARIABLE);
  Declaration* declaration =
      factory()->NewFunctionDeclaration(proxy, function, scope(), pos);
  Declare(declaration, DeclarationDescriptor::NORMAL, mode, kCreatedInitialized,
          CHECK_OK);
  if (names) names->Add(variable_name, zone());
  // Async functions don't undergo sloppy mode block scoped hoisting, and don't
  // allow duplicates in a block. Both are represented by the
  // sloppy_block_function_map. Don't add them to the map for async functions.
  // Generators are also supposed to be prohibited; currently doing this behind
  // a flag and UseCounting violations to assess web compatibility.
  if (is_sloppy(language_mode()) && !scope()->is_declaration_scope() &&
      !is_async && !(allow_harmony_restrictive_generators() && is_generator)) {
    SloppyBlockFunctionStatement* delegate =
        factory()->NewSloppyBlockFunctionStatement(scope());
    DeclarationScope* target_scope = GetDeclarationScope();
    target_scope->DeclareSloppyBlockFunction(variable_name, delegate);
    return delegate;
  }
  return factory()->NewEmptyStatement(kNoSourcePosition);
}

Statement* Parser::DeclareClass(const AstRawString* variable_name,
                                Expression* value,
                                ZoneList<const AstRawString*>* names,
                                int class_token_pos, int end_pos, bool* ok) {
  Declaration* decl =
      DeclareVariable(variable_name, LET, class_token_pos, CHECK_OK);
  decl->proxy()->var()->set_initializer_position(end_pos);
  Assignment* assignment = factory()->NewAssignment(Token::INIT, decl->proxy(),
                                                    value, class_token_pos);
  Statement* assignment_statement =
      factory()->NewExpressionStatement(assignment, kNoSourcePosition);
  if (names) names->Add(variable_name, zone());
  return assignment_statement;
}

Statement* Parser::DeclareNative(const AstRawString* name, int pos, bool* ok) {
  // Make sure that the function containing the native declaration
  // isn't lazily compiled. The extension structures are only
  // accessible while parsing the first time not when reparsing
  // because of lazy compilation.
  GetClosureScope()->ForceEagerCompilation();

  // TODO(1240846): It's weird that native function declarations are
  // introduced dynamically when we meet their declarations, whereas
  // other functions are set up when entering the surrounding scope.
  Declaration* decl = DeclareVariable(name, VAR, pos, CHECK_OK);
  NativeFunctionLiteral* lit =
      factory()->NewNativeFunctionLiteral(name, extension_, kNoSourcePosition);
  return factory()->NewExpressionStatement(
      factory()->NewAssignment(Token::INIT, decl->proxy(), lit,
                               kNoSourcePosition),
      pos);
}

ZoneList<const AstRawString*>* Parser::DeclareLabel(
    ZoneList<const AstRawString*>* labels, VariableProxy* var, bool* ok) {
  const AstRawString* label = var->raw_name();
  // TODO(1240780): We don't check for redeclaration of labels
  // during preparsing since keeping track of the set of active
  // labels requires nontrivial changes to the way scopes are
  // structured.  However, these are probably changes we want to
  // make later anyway so we should go back and fix this then.
  if (ContainsLabel(labels, label) || TargetStackContainsLabel(label)) {
    ReportMessage(MessageTemplate::kLabelRedeclaration, label);
    *ok = false;
    return nullptr;
  }
  if (labels == nullptr) {
    labels = new (zone()) ZoneList<const AstRawString*>(1, zone());
  }
  labels->Add(label, zone());
  // Remove the "ghost" variable that turned out to be a label
  // from the top scope. This way, we don't try to resolve it
  // during the scope processing.
  scope()->RemoveUnresolved(var);
  return labels;
}

bool Parser::ContainsLabel(ZoneList<const AstRawString*>* labels,
                           const AstRawString* label) {
  DCHECK_NOT_NULL(label);
  if (labels != nullptr) {
    for (int i = labels->length(); i-- > 0;) {
      if (labels->at(i) == label) return true;
    }
  }
  return false;
}

Expression* Parser::RewriteReturn(Expression* return_value, int pos) {
  if (IsSubclassConstructor(function_state_->kind())) {
    // For subclass constructors we need to return this in case of undefined
    // return a Smi (transformed into an exception in the ConstructStub)
    // for a non object.
    //
    //   return expr;
    //
    // Is rewritten as:
    //
    //   return (temp = expr) === undefined ? this :
    //       %_IsJSReceiver(temp) ? temp : 1;

    // temp = expr
    Variable* temp = NewTemporary(ast_value_factory()->empty_string());
    Assignment* assign = factory()->NewAssignment(
        Token::ASSIGN, factory()->NewVariableProxy(temp), return_value, pos);

    // %_IsJSReceiver(temp)
    ZoneList<Expression*>* is_spec_object_args =
        new (zone()) ZoneList<Expression*>(1, zone());
    is_spec_object_args->Add(factory()->NewVariableProxy(temp), zone());
    Expression* is_spec_object_call = factory()->NewCallRuntime(
        Runtime::kInlineIsJSReceiver, is_spec_object_args, pos);

    // %_IsJSReceiver(temp) ? temp : 1;
    Expression* is_object_conditional = factory()->NewConditional(
        is_spec_object_call, factory()->NewVariableProxy(temp),
        factory()->NewSmiLiteral(1, pos), pos);

    // temp === undefined
    Expression* is_undefined = factory()->NewCompareOperation(
        Token::EQ_STRICT, assign,
        factory()->NewUndefinedLiteral(kNoSourcePosition), pos);

    // is_undefined ? this : is_object_conditional
    return_value = factory()->NewConditional(is_undefined, ThisExpression(pos),
                                             is_object_conditional, pos);
  }
  if (is_generator()) {
    return_value = BuildIteratorResult(return_value, true);
  } else if (is_async_function()) {
    return_value = BuildResolvePromise(return_value, return_value->position());
  }
  return return_value;
}

Expression* Parser::RewriteDoExpression(Block* body, int pos, bool* ok) {
  Variable* result = NewTemporary(ast_value_factory()->dot_result_string());
  DoExpression* expr = factory()->NewDoExpression(body, result, pos);
  if (!Rewriter::Rewrite(this, GetClosureScope(), expr, ast_value_factory())) {
    *ok = false;
    return nullptr;
  }
  return expr;
}

Statement* Parser::RewriteSwitchStatement(Expression* tag,
                                          SwitchStatement* switch_statement,
                                          ZoneList<CaseClause*>* cases,
                                          Scope* scope) {
  // In order to get the CaseClauses to execute in their own lexical scope,
  // but without requiring downstream code to have special scope handling
  // code for switch statements, desugar into blocks as follows:
  // {  // To group the statements--harmless to evaluate Expression in scope
  //   .tag_variable = Expression;
  //   {  // To give CaseClauses a scope
  //     switch (.tag_variable) { CaseClause* }
  //   }
  // }

  Block* switch_block = factory()->NewBlock(NULL, 2, false, kNoSourcePosition);

  Variable* tag_variable =
      NewTemporary(ast_value_factory()->dot_switch_tag_string());
  Assignment* tag_assign = factory()->NewAssignment(
      Token::ASSIGN, factory()->NewVariableProxy(tag_variable), tag,
      tag->position());
  Statement* tag_statement =
      factory()->NewExpressionStatement(tag_assign, kNoSourcePosition);
  switch_block->statements()->Add(tag_statement, zone());

  // make statement: undefined;
  // This is needed so the tag isn't returned as the value, in case the switch
  // statements don't have a value.
  switch_block->statements()->Add(
      factory()->NewExpressionStatement(
          factory()->NewUndefinedLiteral(kNoSourcePosition), kNoSourcePosition),
      zone());

  Expression* tag_read = factory()->NewVariableProxy(tag_variable);
  switch_statement->Initialize(tag_read, cases);
  Block* cases_block = factory()->NewBlock(NULL, 1, false, kNoSourcePosition);
  cases_block->statements()->Add(switch_statement, zone());
  cases_block->set_scope(scope);
  switch_block->statements()->Add(cases_block, zone());
  return switch_block;
}

void Parser::RewriteCatchPattern(CatchInfo* catch_info, bool* ok) {
  if (catch_info->name == nullptr) {
    DCHECK_NOT_NULL(catch_info->pattern);
    catch_info->name = ast_value_factory()->dot_catch_string();
  }
  catch_info->variable = catch_info->scope->DeclareLocal(
      catch_info->name, VAR, kCreatedInitialized, NORMAL_VARIABLE);
  if (catch_info->pattern != nullptr) {
    DeclarationDescriptor descriptor;
    descriptor.declaration_kind = DeclarationDescriptor::NORMAL;
    descriptor.scope = scope();
    descriptor.hoist_scope = nullptr;
    descriptor.mode = LET;
    descriptor.declaration_pos = catch_info->pattern->position();
    descriptor.initialization_pos = catch_info->pattern->position();

    // Initializer position for variables declared by the pattern.
    const int initializer_position = position();

    DeclarationParsingResult::Declaration decl(
        catch_info->pattern, initializer_position,
        factory()->NewVariableProxy(catch_info->variable));

    catch_info->init_block =
        factory()->NewBlock(nullptr, 8, true, kNoSourcePosition);
    PatternRewriter::DeclareAndInitializeVariables(
        this, catch_info->init_block, &descriptor, &decl,
        &catch_info->bound_names, ok);
  } else {
    catch_info->bound_names.Add(catch_info->name, zone());
  }
}

void Parser::ValidateCatchBlock(const CatchInfo& catch_info, bool* ok) {
  // Check for `catch(e) { let e; }` and similar errors.
  Scope* inner_block_scope = catch_info.inner_block->scope();
  if (inner_block_scope != nullptr) {
    Declaration* decl = inner_block_scope->CheckLexDeclarationsConflictingWith(
        catch_info.bound_names);
    if (decl != nullptr) {
      const AstRawString* name = decl->proxy()->raw_name();
      int position = decl->proxy()->position();
      Scanner::Location location =
          position == kNoSourcePosition
              ? Scanner::Location::invalid()
              : Scanner::Location(position, position + 1);
      ReportMessageAt(location, MessageTemplate::kVarRedeclaration, name);
      *ok = false;
    }
  }
}

Statement* Parser::RewriteTryStatement(Block* try_block, Block* catch_block,
                                       Block* finally_block,
                                       const CatchInfo& catch_info, int pos) {
  // Simplify the AST nodes by converting:
  //   'try B0 catch B1 finally B2'
  // to:
  //   'try { try B0 catch B1 } finally B2'

  if (catch_block != nullptr && finally_block != nullptr) {
    // If we have both, create an inner try/catch.
    DCHECK_NOT_NULL(catch_info.scope);
    DCHECK_NOT_NULL(catch_info.variable);
    TryCatchStatement* statement;
    if (catch_info.for_promise_reject) {
      statement = factory()->NewTryCatchStatementForPromiseReject(
          try_block, catch_info.scope, catch_info.variable, catch_block,
          kNoSourcePosition);
    } else {
      statement = factory()->NewTryCatchStatement(
          try_block, catch_info.scope, catch_info.variable, catch_block,
          kNoSourcePosition);
    }

    try_block = factory()->NewBlock(nullptr, 1, false, kNoSourcePosition);
    try_block->statements()->Add(statement, zone());
    catch_block = nullptr;  // Clear to indicate it's been handled.
  }

  if (catch_block != nullptr) {
    // For a try-catch construct append return expressions from the catch block
    // to the list of return expressions.
    function_state_->tail_call_expressions().Append(
        catch_info.tail_call_expressions);

    DCHECK_NULL(finally_block);
    DCHECK_NOT_NULL(catch_info.scope);
    DCHECK_NOT_NULL(catch_info.variable);
    return factory()->NewTryCatchStatement(
        try_block, catch_info.scope, catch_info.variable, catch_block, pos);
  } else {
    DCHECK_NOT_NULL(finally_block);
    return factory()->NewTryFinallyStatement(try_block, finally_block, pos);
  }
}

// !%_IsJSReceiver(result = iterator.next()) &&
//     %ThrowIteratorResultNotAnObject(result)
Expression* Parser::BuildIteratorNextResult(Expression* iterator,
                                            Variable* result, int pos) {
  Expression* next_literal = factory()->NewStringLiteral(
      ast_value_factory()->next_string(), kNoSourcePosition);
  Expression* next_property =
      factory()->NewProperty(iterator, next_literal, kNoSourcePosition);
  ZoneList<Expression*>* next_arguments =
      new (zone()) ZoneList<Expression*>(0, zone());
  Expression* next_call =
      factory()->NewCall(next_property, next_arguments, pos);
  Expression* result_proxy = factory()->NewVariableProxy(result);
  Expression* left =
      factory()->NewAssignment(Token::ASSIGN, result_proxy, next_call, pos);

  // %_IsJSReceiver(...)
  ZoneList<Expression*>* is_spec_object_args =
      new (zone()) ZoneList<Expression*>(1, zone());
  is_spec_object_args->Add(left, zone());
  Expression* is_spec_object_call = factory()->NewCallRuntime(
      Runtime::kInlineIsJSReceiver, is_spec_object_args, pos);

  // %ThrowIteratorResultNotAnObject(result)
  Expression* result_proxy_again = factory()->NewVariableProxy(result);
  ZoneList<Expression*>* throw_arguments =
      new (zone()) ZoneList<Expression*>(1, zone());
  throw_arguments->Add(result_proxy_again, zone());
  Expression* throw_call = factory()->NewCallRuntime(
      Runtime::kThrowIteratorResultNotAnObject, throw_arguments, pos);

  return factory()->NewBinaryOperation(
      Token::AND,
      factory()->NewUnaryOperation(Token::NOT, is_spec_object_call, pos),
      throw_call, pos);
}

Statement* Parser::InitializeForEachStatement(ForEachStatement* stmt,
                                              Expression* each,
                                              Expression* subject,
                                              Statement* body,
                                              int each_keyword_pos) {
  ForOfStatement* for_of = stmt->AsForOfStatement();
  if (for_of != NULL) {
    const bool finalize = true;
    return InitializeForOfStatement(for_of, each, subject, body, finalize,
                                    each_keyword_pos);
  } else {
    if (each->IsArrayLiteral() || each->IsObjectLiteral()) {
      Variable* temp = NewTemporary(ast_value_factory()->empty_string());
      VariableProxy* temp_proxy = factory()->NewVariableProxy(temp);
      Expression* assign_each = PatternRewriter::RewriteDestructuringAssignment(
          this, factory()->NewAssignment(Token::ASSIGN, each, temp_proxy,
                                         kNoSourcePosition),
          scope());
      auto block = factory()->NewBlock(nullptr, 2, false, kNoSourcePosition);
      block->statements()->Add(
          factory()->NewExpressionStatement(assign_each, kNoSourcePosition),
          zone());
      block->statements()->Add(body, zone());
      body = block;
      each = factory()->NewVariableProxy(temp);
    }
    stmt->AsForInStatement()->Initialize(each, subject, body);
  }
  return stmt;
}

// Special case for legacy for
//
//    for (var x = initializer in enumerable) body
//
// An initialization block of the form
//
//    {
//      x = initializer;
//    }
//
// is returned in this case.  It has reserved space for two statements,
// so that (later on during parsing), the equivalent of
//
//   for (x in enumerable) body
//
// is added as a second statement to it.
Block* Parser::RewriteForVarInLegacy(const ForInfo& for_info) {
  const DeclarationParsingResult::Declaration& decl =
      for_info.parsing_result.declarations[0];
  if (!IsLexicalVariableMode(for_info.parsing_result.descriptor.mode) &&
      decl.pattern->IsVariableProxy() && decl.initializer != nullptr) {
    ++use_counts_[v8::Isolate::kForInInitializer];
    const AstRawString* name = decl.pattern->AsVariableProxy()->raw_name();
    VariableProxy* single_var = NewUnresolved(name);
    Block* init_block = factory()->NewBlock(
        nullptr, 2, true, for_info.parsing_result.descriptor.declaration_pos);
    init_block->statements()->Add(
        factory()->NewExpressionStatement(
            factory()->NewAssignment(Token::ASSIGN, single_var,
                                     decl.initializer, kNoSourcePosition),
            kNoSourcePosition),
        zone());
    return init_block;
  }
  return nullptr;
}

// Rewrite a for-in/of statement of the form
//
//   for (let/const/var x in/of e) b
//
// into
//
//   {
//     <let x' be a temporary variable>
//     for (x' in/of e) {
//       let/const/var x;
//       x = x';
//       b;
//     }
//     let x;  // for TDZ
//   }
void Parser::DesugarBindingInForEachStatement(ForInfo* for_info,
                                              Block** body_block,
                                              Expression** each_variable,
                                              bool* ok) {
  DeclarationParsingResult::Declaration& decl =
      for_info->parsing_result.declarations[0];
  Variable* temp = NewTemporary(ast_value_factory()->dot_for_string());
  auto each_initialization_block =
      factory()->NewBlock(nullptr, 1, true, kNoSourcePosition);
  {
    auto descriptor = for_info->parsing_result.descriptor;
    descriptor.declaration_pos = kNoSourcePosition;
    descriptor.initialization_pos = kNoSourcePosition;
    decl.initializer = factory()->NewVariableProxy(temp);

    bool is_for_var_of =
        for_info->mode == ForEachStatement::ITERATE &&
        for_info->parsing_result.descriptor.mode == VariableMode::VAR;

    PatternRewriter::DeclareAndInitializeVariables(
        this, each_initialization_block, &descriptor, &decl,
        (IsLexicalVariableMode(for_info->parsing_result.descriptor.mode) ||
         is_for_var_of)
            ? &for_info->bound_names
            : nullptr,
        CHECK_OK_VOID);

    // Annex B.3.5 prohibits the form
    // `try {} catch(e) { for (var e of {}); }`
    // So if we are parsing a statement like `for (var ... of ...)`
    // we need to walk up the scope chain and look for catch scopes
    // which have a simple binding, then compare their binding against
    // all of the names declared in the init of the for-of we're
    // parsing.
    if (is_for_var_of) {
      Scope* catch_scope = scope();
      while (catch_scope != nullptr && !catch_scope->is_declaration_scope()) {
        if (catch_scope->is_catch_scope()) {
          auto name = catch_scope->catch_variable_name();
          // If it's a simple binding and the name is declared in the for loop.
          if (name != ast_value_factory()->dot_catch_string() &&
              for_info->bound_names.Contains(name)) {
            ReportMessageAt(for_info->parsing_result.bindings_loc,
                            MessageTemplate::kVarRedeclaration, name);
            *ok = false;
            return;
          }
        }
        catch_scope = catch_scope->outer_scope();
      }
    }
  }

  *body_block = factory()->NewBlock(nullptr, 3, false, kNoSourcePosition);
  (*body_block)->statements()->Add(each_initialization_block, zone());
  *each_variable = factory()->NewVariableProxy(temp, for_info->each_loc.beg_pos,
                                               for_info->each_loc.end_pos);
}

// Create a TDZ for any lexically-bound names in for in/of statements.
Block* Parser::CreateForEachStatementTDZ(Block* init_block,
                                         const ForInfo& for_info, bool* ok) {
  if (IsLexicalVariableMode(for_info.parsing_result.descriptor.mode)) {
    DCHECK_NULL(init_block);

    init_block = factory()->NewBlock(nullptr, 1, false, kNoSourcePosition);

    for (int i = 0; i < for_info.bound_names.length(); ++i) {
      // TODO(adamk): This needs to be some sort of special
      // INTERNAL variable that's invisible to the debugger
      // but visible to everything else.
      Declaration* tdz_decl = DeclareVariable(for_info.bound_names[i], LET,
                                              kNoSourcePosition, CHECK_OK);
      tdz_decl->proxy()->var()->set_initializer_position(position());
    }
  }
  return init_block;
}

Statement* Parser::InitializeForOfStatement(ForOfStatement* for_of,
                                            Expression* each,
                                            Expression* iterable,
                                            Statement* body, bool finalize,
                                            int next_result_pos) {
  // Create the auxiliary expressions needed for iterating over the iterable,
  // and initialize the given ForOfStatement with them.
  // If finalize is true, also instrument the loop with code that performs the
  // proper ES6 iterator finalization.  In that case, the result is not
  // immediately a ForOfStatement.

  const int nopos = kNoSourcePosition;
  auto avfactory = ast_value_factory();

  Variable* iterator = NewTemporary(ast_value_factory()->dot_iterator_string());
  Variable* result = NewTemporary(ast_value_factory()->dot_result_string());
  Variable* completion = NewTemporary(avfactory->empty_string());

  // iterator = iterable[Symbol.iterator]()
  Expression* assign_iterator;
  {
    assign_iterator = factory()->NewAssignment(
        Token::ASSIGN, factory()->NewVariableProxy(iterator),
        GetIterator(iterable, iterable->position()), iterable->position());
  }

  // !%_IsJSReceiver(result = iterator.next()) &&
  //     %ThrowIteratorResultNotAnObject(result)
  Expression* next_result;
  {
    Expression* iterator_proxy = factory()->NewVariableProxy(iterator);
    next_result =
        BuildIteratorNextResult(iterator_proxy, result, next_result_pos);
  }

  // result.done
  Expression* result_done;
  {
    Expression* done_literal = factory()->NewStringLiteral(
        ast_value_factory()->done_string(), kNoSourcePosition);
    Expression* result_proxy = factory()->NewVariableProxy(result);
    result_done =
        factory()->NewProperty(result_proxy, done_literal, kNoSourcePosition);
  }

  // result.value
  Expression* result_value;
  {
    Expression* value_literal =
        factory()->NewStringLiteral(avfactory->value_string(), nopos);
    Expression* result_proxy = factory()->NewVariableProxy(result);
    result_value = factory()->NewProperty(result_proxy, value_literal, nopos);
  }

  // {{completion = kAbruptCompletion;}}
  Statement* set_completion_abrupt;
  if (finalize) {
    Expression* proxy = factory()->NewVariableProxy(completion);
    Expression* assignment = factory()->NewAssignment(
        Token::ASSIGN, proxy,
        factory()->NewSmiLiteral(Parser::kAbruptCompletion, nopos), nopos);

    Block* block = factory()->NewBlock(nullptr, 1, true, nopos);
    block->statements()->Add(
        factory()->NewExpressionStatement(assignment, nopos), zone());
    set_completion_abrupt = block;
  }

  // do { let tmp = #result_value; #set_completion_abrupt; tmp }
  // Expression* result_value (gets overwritten)
  if (finalize) {
    Variable* var_tmp = NewTemporary(avfactory->empty_string());
    Expression* tmp = factory()->NewVariableProxy(var_tmp);
    Expression* assignment =
        factory()->NewAssignment(Token::ASSIGN, tmp, result_value, nopos);

    Block* block = factory()->NewBlock(nullptr, 2, false, nopos);
    block->statements()->Add(
        factory()->NewExpressionStatement(assignment, nopos), zone());
    block->statements()->Add(set_completion_abrupt, zone());

    result_value = factory()->NewDoExpression(block, var_tmp, nopos);
  }

  // each = #result_value;
  Expression* assign_each;
  {
    assign_each =
        factory()->NewAssignment(Token::ASSIGN, each, result_value, nopos);
    if (each->IsArrayLiteral() || each->IsObjectLiteral()) {
      assign_each = PatternRewriter::RewriteDestructuringAssignment(
          this, assign_each->AsAssignment(), scope());
    }
  }

  // {{completion = kNormalCompletion;}}
  Statement* set_completion_normal;
  if (finalize) {
    Expression* proxy = factory()->NewVariableProxy(completion);
    Expression* assignment = factory()->NewAssignment(
        Token::ASSIGN, proxy,
        factory()->NewSmiLiteral(Parser::kNormalCompletion, nopos), nopos);

    Block* block = factory()->NewBlock(nullptr, 1, true, nopos);
    block->statements()->Add(
        factory()->NewExpressionStatement(assignment, nopos), zone());
    set_completion_normal = block;
  }

  // { #loop-body; #set_completion_normal }
  // Statement* body (gets overwritten)
  if (finalize) {
    Block* block = factory()->NewBlock(nullptr, 2, false, nopos);
    block->statements()->Add(body, zone());
    block->statements()->Add(set_completion_normal, zone());
    body = block;
  }

  for_of->Initialize(body, iterator, assign_iterator, next_result, result_done,
                     assign_each);
  return finalize ? FinalizeForOfStatement(for_of, completion, nopos) : for_of;
}

Statement* Parser::DesugarLexicalBindingsInForStatement(
    ForStatement* loop, Statement* init, Expression* cond, Statement* next,
    Statement* body, Scope* inner_scope, const ForInfo& for_info, bool* ok) {
  // ES6 13.7.4.8 specifies that on each loop iteration the let variables are
  // copied into a new environment.  Moreover, the "next" statement must be
  // evaluated not in the environment of the just completed iteration but in
  // that of the upcoming one.  We achieve this with the following desugaring.
  // Extra care is needed to preserve the completion value of the original loop.
  //
  // We are given a for statement of the form
  //
  //  labels: for (let/const x = i; cond; next) body
  //
  // and rewrite it as follows.  Here we write {{ ... }} for init-blocks, ie.,
  // blocks whose ignore_completion_value_ flag is set.
  //
  //  {
  //    let/const x = i;
  //    temp_x = x;
  //    first = 1;
  //    undefined;
  //    outer: for (;;) {
  //      let/const x = temp_x;
  //      {{ if (first == 1) {
  //           first = 0;
  //         } else {
  //           next;
  //         }
  //         flag = 1;
  //         if (!cond) break;
  //      }}
  //      labels: for (; flag == 1; flag = 0, temp_x = x) {
  //        body
  //      }
  //      {{ if (flag == 1)  // Body used break.
  //           break;
  //      }}
  //    }
  //  }

  DCHECK(for_info.bound_names.length() > 0);
  ZoneList<Variable*> temps(for_info.bound_names.length(), zone());

  Block* outer_block = factory()->NewBlock(
      nullptr, for_info.bound_names.length() + 4, false, kNoSourcePosition);

  // Add statement: let/const x = i.
  outer_block->statements()->Add(init, zone());

  const AstRawString* temp_name = ast_value_factory()->dot_for_string();

  // For each lexical variable x:
  //   make statement: temp_x = x.
  for (int i = 0; i < for_info.bound_names.length(); i++) {
    VariableProxy* proxy = NewUnresolved(for_info.bound_names[i]);
    Variable* temp = NewTemporary(temp_name);
    VariableProxy* temp_proxy = factory()->NewVariableProxy(temp);
    Assignment* assignment = factory()->NewAssignment(Token::ASSIGN, temp_proxy,
                                                      proxy, kNoSourcePosition);
    Statement* assignment_statement =
        factory()->NewExpressionStatement(assignment, kNoSourcePosition);
    outer_block->statements()->Add(assignment_statement, zone());
    temps.Add(temp, zone());
  }

  Variable* first = NULL;
  // Make statement: first = 1.
  if (next) {
    first = NewTemporary(temp_name);
    VariableProxy* first_proxy = factory()->NewVariableProxy(first);
    Expression* const1 = factory()->NewSmiLiteral(1, kNoSourcePosition);
    Assignment* assignment = factory()->NewAssignment(
        Token::ASSIGN, first_proxy, const1, kNoSourcePosition);
    Statement* assignment_statement =
        factory()->NewExpressionStatement(assignment, kNoSourcePosition);
    outer_block->statements()->Add(assignment_statement, zone());
  }

  // make statement: undefined;
  outer_block->statements()->Add(
      factory()->NewExpressionStatement(
          factory()->NewUndefinedLiteral(kNoSourcePosition), kNoSourcePosition),
      zone());

  // Make statement: outer: for (;;)
  // Note that we don't actually create the label, or set this loop up as an
  // explicit break target, instead handing it directly to those nodes that
  // need to know about it. This should be safe because we don't run any code
  // in this function that looks up break targets.
  ForStatement* outer_loop =
      factory()->NewForStatement(NULL, kNoSourcePosition);
  outer_block->statements()->Add(outer_loop, zone());
  outer_block->set_scope(scope());

  Block* inner_block = factory()->NewBlock(NULL, 3, false, kNoSourcePosition);
  {
    BlockState block_state(&scope_state_, inner_scope);

    Block* ignore_completion_block = factory()->NewBlock(
        nullptr, for_info.bound_names.length() + 3, true, kNoSourcePosition);
    ZoneList<Variable*> inner_vars(for_info.bound_names.length(), zone());
    // For each let variable x:
    //    make statement: let/const x = temp_x.
    for (int i = 0; i < for_info.bound_names.length(); i++) {
      Declaration* decl = DeclareVariable(
          for_info.bound_names[i], for_info.parsing_result.descriptor.mode,
          kNoSourcePosition, CHECK_OK);
      inner_vars.Add(decl->proxy()->var(), zone());
      VariableProxy* temp_proxy = factory()->NewVariableProxy(temps.at(i));
      Assignment* assignment = factory()->NewAssignment(
          Token::INIT, decl->proxy(), temp_proxy, kNoSourcePosition);
      Statement* assignment_statement =
          factory()->NewExpressionStatement(assignment, kNoSourcePosition);
      DCHECK(init->position() != kNoSourcePosition);
      decl->proxy()->var()->set_initializer_position(init->position());
      ignore_completion_block->statements()->Add(assignment_statement, zone());
    }

    // Make statement: if (first == 1) { first = 0; } else { next; }
    if (next) {
      DCHECK(first);
      Expression* compare = NULL;
      // Make compare expression: first == 1.
      {
        Expression* const1 = factory()->NewSmiLiteral(1, kNoSourcePosition);
        VariableProxy* first_proxy = factory()->NewVariableProxy(first);
        compare = factory()->NewCompareOperation(Token::EQ, first_proxy, const1,
                                                 kNoSourcePosition);
      }
      Statement* clear_first = NULL;
      // Make statement: first = 0.
      {
        VariableProxy* first_proxy = factory()->NewVariableProxy(first);
        Expression* const0 = factory()->NewSmiLiteral(0, kNoSourcePosition);
        Assignment* assignment = factory()->NewAssignment(
            Token::ASSIGN, first_proxy, const0, kNoSourcePosition);
        clear_first =
            factory()->NewExpressionStatement(assignment, kNoSourcePosition);
      }
      Statement* clear_first_or_next = factory()->NewIfStatement(
          compare, clear_first, next, kNoSourcePosition);
      ignore_completion_block->statements()->Add(clear_first_or_next, zone());
    }

    Variable* flag = NewTemporary(temp_name);
    // Make statement: flag = 1.
    {
      VariableProxy* flag_proxy = factory()->NewVariableProxy(flag);
      Expression* const1 = factory()->NewSmiLiteral(1, kNoSourcePosition);
      Assignment* assignment = factory()->NewAssignment(
          Token::ASSIGN, flag_proxy, const1, kNoSourcePosition);
      Statement* assignment_statement =
          factory()->NewExpressionStatement(assignment, kNoSourcePosition);
      ignore_completion_block->statements()->Add(assignment_statement, zone());
    }

    // Make statement: if (!cond) break.
    if (cond) {
      Statement* stop =
          factory()->NewBreakStatement(outer_loop, kNoSourcePosition);
      Statement* noop = factory()->NewEmptyStatement(kNoSourcePosition);
      ignore_completion_block->statements()->Add(
          factory()->NewIfStatement(cond, noop, stop, cond->position()),
          zone());
    }

    inner_block->statements()->Add(ignore_completion_block, zone());
    // Make cond expression for main loop: flag == 1.
    Expression* flag_cond = NULL;
    {
      Expression* const1 = factory()->NewSmiLiteral(1, kNoSourcePosition);
      VariableProxy* flag_proxy = factory()->NewVariableProxy(flag);
      flag_cond = factory()->NewCompareOperation(Token::EQ, flag_proxy, const1,
                                                 kNoSourcePosition);
    }

    // Create chain of expressions "flag = 0, temp_x = x, ..."
    Statement* compound_next_statement = NULL;
    {
      Expression* compound_next = NULL;
      // Make expression: flag = 0.
      {
        VariableProxy* flag_proxy = factory()->NewVariableProxy(flag);
        Expression* const0 = factory()->NewSmiLiteral(0, kNoSourcePosition);
        compound_next = factory()->NewAssignment(Token::ASSIGN, flag_proxy,
                                                 const0, kNoSourcePosition);
      }

      // Make the comma-separated list of temp_x = x assignments.
      int inner_var_proxy_pos = scanner()->location().beg_pos;
      for (int i = 0; i < for_info.bound_names.length(); i++) {
        VariableProxy* temp_proxy = factory()->NewVariableProxy(temps.at(i));
        VariableProxy* proxy =
            factory()->NewVariableProxy(inner_vars.at(i), inner_var_proxy_pos);
        Assignment* assignment = factory()->NewAssignment(
            Token::ASSIGN, temp_proxy, proxy, kNoSourcePosition);
        compound_next = factory()->NewBinaryOperation(
            Token::COMMA, compound_next, assignment, kNoSourcePosition);
      }

      compound_next_statement =
          factory()->NewExpressionStatement(compound_next, kNoSourcePosition);
    }

    // Make statement: labels: for (; flag == 1; flag = 0, temp_x = x)
    // Note that we re-use the original loop node, which retains its labels
    // and ensures that any break or continue statements in body point to
    // the right place.
    loop->Initialize(NULL, flag_cond, compound_next_statement, body);
    inner_block->statements()->Add(loop, zone());

    // Make statement: {{if (flag == 1) break;}}
    {
      Expression* compare = NULL;
      // Make compare expresion: flag == 1.
      {
        Expression* const1 = factory()->NewSmiLiteral(1, kNoSourcePosition);
        VariableProxy* flag_proxy = factory()->NewVariableProxy(flag);
        compare = factory()->NewCompareOperation(Token::EQ, flag_proxy, const1,
                                                 kNoSourcePosition);
      }
      Statement* stop =
          factory()->NewBreakStatement(outer_loop, kNoSourcePosition);
      Statement* empty = factory()->NewEmptyStatement(kNoSourcePosition);
      Statement* if_flag_break =
          factory()->NewIfStatement(compare, stop, empty, kNoSourcePosition);
      Block* ignore_completion_block =
          factory()->NewBlock(NULL, 1, true, kNoSourcePosition);
      ignore_completion_block->statements()->Add(if_flag_break, zone());
      inner_block->statements()->Add(ignore_completion_block, zone());
    }

    inner_scope->set_end_position(scanner()->location().end_pos);
    inner_block->set_scope(inner_scope);
  }

  outer_loop->Initialize(NULL, NULL, NULL, inner_block);
  return outer_block;
}

void Parser::AddArrowFunctionFormalParameters(
    ParserFormalParameters* parameters, Expression* expr, int end_pos,
    bool* ok) {
  // ArrowFunctionFormals ::
  //    Binary(Token::COMMA, NonTailArrowFunctionFormals, Tail)
  //    Tail
  // NonTailArrowFunctionFormals ::
  //    Binary(Token::COMMA, NonTailArrowFunctionFormals, VariableProxy)
  //    VariableProxy
  // Tail ::
  //    VariableProxy
  //    Spread(VariableProxy)
  //
  // As we need to visit the parameters in left-to-right order, we recurse on
  // the left-hand side of comma expressions.
  //
  if (expr->IsBinaryOperation()) {
    BinaryOperation* binop = expr->AsBinaryOperation();
    // The classifier has already run, so we know that the expression is a valid
    // arrow function formals production.
    DCHECK_EQ(binop->op(), Token::COMMA);
    Expression* left = binop->left();
    Expression* right = binop->right();
    int comma_pos = binop->position();
    AddArrowFunctionFormalParameters(parameters, left, comma_pos,
                                     CHECK_OK_VOID);
    // LHS of comma expression should be unparenthesized.
    expr = right;
  }

  // Only the right-most expression may be a rest parameter.
  DCHECK(!parameters->has_rest);

  bool is_rest = expr->IsSpread();
  if (is_rest) {
    expr = expr->AsSpread()->expression();
    parameters->has_rest = true;
  }
  if (parameters->is_simple) {
    parameters->is_simple = !is_rest && expr->IsVariableProxy();
  }

  Expression* initializer = nullptr;
  if (expr->IsAssignment()) {
    Assignment* assignment = expr->AsAssignment();
    DCHECK(!assignment->is_compound());
    initializer = assignment->value();
    expr = assignment->target();
  }

  AddFormalParameter(parameters, expr, initializer, end_pos, is_rest);
}

void Parser::DeclareArrowFunctionFormalParameters(
    ParserFormalParameters* parameters, Expression* expr,
    const Scanner::Location& params_loc, Scanner::Location* duplicate_loc,
    bool* ok) {
  if (expr->IsEmptyParentheses()) return;

  AddArrowFunctionFormalParameters(parameters, expr, params_loc.end_pos,
                                   CHECK_OK_VOID);

  if (parameters->arity > Code::kMaxArguments) {
    ReportMessageAt(params_loc, MessageTemplate::kMalformedArrowFunParamList);
    *ok = false;
    return;
  }

  ExpressionClassifier classifier(this);
  if (!parameters->is_simple) {
    this->classifier()->RecordNonSimpleParameter();
  }
  for (int i = 0; i < parameters->arity; ++i) {
    auto parameter = parameters->at(i);
    DeclareFormalParameter(parameters->scope, parameter);
    if (!this->classifier()
             ->is_valid_formal_parameter_list_without_duplicates() &&
        !duplicate_loc->IsValid()) {
      *duplicate_loc =
          this->classifier()->duplicate_formal_parameter_error().location;
    }
  }
  DCHECK_EQ(parameters->is_simple, parameters->scope->has_simple_parameters());
}

void Parser::ReindexLiterals(const ParserFormalParameters& parameters) {
  if (function_state_->materialized_literal_count() > 0) {
    AstLiteralReindexer reindexer;

    for (const auto p : parameters.params) {
      if (p.pattern != nullptr) reindexer.Reindex(p.pattern);
      if (p.initializer != nullptr) reindexer.Reindex(p.initializer);
    }

    DCHECK(reindexer.count() <= function_state_->materialized_literal_count());
  }
}

void Parser::PrepareGeneratorVariables(FunctionState* function_state) {
  // For generators, allocating variables in contexts is currently a win
  // because it minimizes the work needed to suspend and resume an
  // activation.  The machine code produced for generators (by full-codegen)
  // relies on this forced context allocation, but not in an essential way.
  scope()->ForceContextAllocation();

  // Calling a generator returns a generator object.  That object is stored
  // in a temporary variable, a definition that is used by "yield"
  // expressions.
  Variable* temp =
      NewTemporary(ast_value_factory()->dot_generator_object_string());
  function_state->set_generator_object_variable(temp);
}

// This function may return a nullptr with *ok==true in typed mode,
// if (type_flags & kAllowSignature) and a function signature is parsed.
FunctionLiteral* Parser::ParseFunctionLiteral(
    const AstRawString* function_name, Scanner::Location function_name_location,
    FunctionNameValidity function_name_validity, FunctionKind kind,
    int function_token_pos, FunctionLiteral::FunctionType function_type,
    LanguageMode language_mode, bool is_typed, typesystem::TypeFlags type_flags,
    bool* ok) {
  // Function ::
  //   '(' FormalParameterList? ')' '{' FunctionBody '}'
  //
  // Getter ::
  //   '(' ')' '{' FunctionBody '}'
  //
  // Setter ::
  //   '(' PropertySetParameterList ')' '{' FunctionBody '}'

  int pos = function_token_pos == kNoSourcePosition ? peek_position()
                                                    : function_token_pos;

  bool is_generator = IsGeneratorFunction(kind);

  // Anonymous functions were passed either the empty symbol or a null
  // handle as the function name.  Remember if we were passed a non-empty
  // handle to decide whether to invoke function name inference.
  bool should_infer_name = function_name == NULL;

  // We want a non-null handle as the function name.
  if (should_infer_name) {
    function_name = ast_value_factory()->empty_string();
  }

  FunctionLiteral::EagerCompileHint eager_compile_hint =
      function_state_->next_function_is_parenthesized()
          ? FunctionLiteral::kShouldEagerCompile
          : default_eager_compile_hint();

  // Determine if the function can be parsed lazily. Lazy parsing is
  // different from lazy compilation; we need to parse more eagerly than we
  // compile.

  // We can only parse lazily if we also compile lazily. The heuristics for lazy
  // compilation are:
  // - It must not have been prohibited by the caller to Parse (some callers
  //   need a full AST).
  // - The outer scope must allow lazy compilation of inner functions.
  // - The function mustn't be a function expression with an open parenthesis
  //   before; we consider that a hint that the function will be called
  //   immediately, and it would be a waste of time to make it lazily
  //   compiled.
  // These are all things we can know at this point, without looking at the
  // function itself.

  // We separate between lazy parsing top level functions and lazy parsing inner
  // functions, because the latter needs to do more work. In particular, we need
  // to track unresolved variables to distinguish between these cases:
  // (function foo() {
  //   bar = function() { return 1; }
  //  })();
  // and
  // (function foo() {
  //   var a = 1;
  //   bar = function() { return a; }
  //  })();

  // Now foo will be parsed eagerly and compiled eagerly (optimization: assume
  // parenthesis before the function means that it will be called
  // immediately). bar can be parsed lazily, but we need to parse it in a mode
  // that tracks unresolved variables.
  DCHECK_IMPLIES(mode() == PARSE_LAZILY, FLAG_lazy);
  DCHECK_IMPLIES(mode() == PARSE_LAZILY, allow_lazy());
  DCHECK_IMPLIES(mode() == PARSE_LAZILY, extension_ == nullptr);

  bool can_preparse = mode() == PARSE_LAZILY &&
                      eager_compile_hint == FunctionLiteral::kShouldLazyCompile;

  bool is_lazy_top_level_function =
      can_preparse && impl()->AllowsLazyParsingWithoutUnresolvedVariables();

  // Determine whether we can still lazy parse the inner function.
  // The preconditions are:
  // - Lazy compilation has to be enabled.
  // - Neither V8 natives nor native function declarations can be allowed,
  //   since parsing one would retroactively force the function to be
  //   eagerly compiled.
  // - The invoker of this parser can't depend on the AST being eagerly
  //   built (either because the function is about to be compiled, or
  //   because the AST is going to be inspected for some reason).
  // - Because of the above, we can't be attempting to parse a
  //   FunctionExpression; even without enclosing parentheses it might be
  //   immediately invoked.
  // - The function literal shouldn't be hinted to eagerly compile.
  // - For asm.js functions the body needs to be available when module
  //   validation is active, because we examine the entire module at once.

  // Inner functions will be parsed using a temporary Zone. After parsing, we
  // will migrate unresolved variable into a Scope in the main Zone.
  // TODO(marja): Refactor parsing modes: simplify this.
  bool use_temp_zone =
      (FLAG_lazy_inner_functions
           ? can_preparse
           : (is_lazy_top_level_function ||
              (allow_lazy() && function_type == FunctionLiteral::kDeclaration &&
               eager_compile_hint == FunctionLiteral::kShouldLazyCompile))) &&
      !(FLAG_validate_asm && scope()->IsAsmModule());
  bool is_lazy_inner_function =
      use_temp_zone && FLAG_lazy_inner_functions && !is_lazy_top_level_function;

  // This Scope lives in the main zone. We'll migrate data into that zone later.
  DeclarationScope* scope = NewFunctionScope(kind);
  SetLanguageMode(scope, language_mode);
  if (is_typed) scope->SetTyped();

  ZoneList<Statement*>* body = nullptr;
  int materialized_literal_count = -1;
  int expected_property_count = -1;
  DuplicateFinder duplicate_finder(scanner()->unicode_cache());
  bool should_be_used_once_hint = false;
  bool has_duplicate_parameters;

  FunctionState function_state(&function_state_, &scope_state_, scope);
#ifdef DEBUG
  scope->SetScopeName(function_name);
#endif

  ExpressionClassifier formals_classifier(this, &duplicate_finder);

  if (is_generator) PrepareGeneratorVariables(&function_state);

  // Parse optional type parameters.
  typename TypeSystem::TypeParameters type_parameters = NullTypeParameters();
  if (typed() && !(type_flags & typesystem::kDisallowTypeParameters) &&
      peek() == Token::LT) {  // Braces required here.
    type_parameters = ParseTypeParameters(CHECK_OK);
  }
  USE(type_parameters);  // TODO(nikolaos): really use them!

  Expect(Token::LPAREN, CHECK_OK);
  int start_position = scanner()->location().beg_pos;
  this->scope()->set_start_position(start_position);
  ParserFormalParameters formals(scope);
<<<<<<< HEAD
  ParseFormalParameterList(&formals, kind != FunctionKind::kSetterFunction,
                           CHECK_OK);
  arity = formals.Arity();
=======
  ParseFormalParameterList(&formals, CHECK_OK);
>>>>>>> b7a16325
  Expect(Token::RPAREN, CHECK_OK);
  int formals_end_position = scanner()->location().end_pos;

  CheckArityRestrictions(formals.arity, kind, formals.has_rest, start_position,
                         formals_end_position, CHECK_OK);

  // Parse optional type annotation.
  typename TypeSystem::Type result_type = EmptyType();
  if (typed() && !(type_flags & typesystem::kDisallowTypeAnnotation) &&
      Check(Token::COLON)) {  // Braces required here.
    result_type = ParseValidType(CHECK_OK);
  }
  USE(result_type);  // TODO(nikolaos): really use it!

  // Allow or even enforce a function signature (i.e., literal without body),
  // In that case, return a nullptr instead of a function literal.
  if ((type_flags & typesystem::kDisallowBody) ||
      (peek() != Token::LBRACE && typed() &&
       (type_flags & typesystem::kAllowSignature))) {
    ExpectSemicolon(CHECK_OK);
    this->scope()->DiscardScope();
    return nullptr;
  }

  Expect(Token::LBRACE, CHECK_OK);

  {
    // Temporary zones can nest. When we migrate free variables (see below), we
    // need to recreate them in the previous Zone.
    AstNodeFactory previous_zone_ast_node_factory(ast_value_factory());
    previous_zone_ast_node_factory.set_zone(zone());

    // Open a new zone scope, which sets our AstNodeFactory to allocate in the
    // new temporary zone if the preconditions are satisfied, and ensures that
    // the previous zone is always restored after parsing the body. To be able
    // to do scope analysis correctly after full parsing, we migrate needed
    // information when the function is parsed.
    Zone temp_zone(zone()->allocator());
    DiscardableZoneScope zone_scope(this, &temp_zone, use_temp_zone);
#ifdef DEBUG
    if (use_temp_zone) scope->set_needs_migration();
#endif

    // Eager or lazy parse? If is_lazy_top_level_function, we'll parse
    // lazily. We'll call SkipLazyFunctionBody, which may decide to abort lazy
    // parsing if it suspects that wasn't a good idea. If so (in which case the
    // parser is expected to have backtracked), or if we didn't try to lazy
    // parse in the first place, we'll have to parse eagerly.
    if (is_lazy_top_level_function || is_lazy_inner_function) {
      Scanner::BookmarkScope bookmark(scanner());
      bookmark.Set();
      LazyParsingResult result = SkipLazyFunctionBody(
          &materialized_literal_count, &expected_property_count,
          is_lazy_inner_function, is_lazy_top_level_function, CHECK_OK);

      materialized_literal_count += formals.materialized_literals_count +
                                    function_state.materialized_literal_count();

      if (result == kLazyParsingAborted) {
        DCHECK(is_lazy_top_level_function);
        bookmark.Apply();
        // Trigger eager (re-)parsing, just below this block.
        is_lazy_top_level_function = false;

        // This is probably an initialization function. Inform the compiler it
        // should also eager-compile this function, and that we expect it to be
        // used once.
        eager_compile_hint = FunctionLiteral::kShouldEagerCompile;
        should_be_used_once_hint = true;
        scope->ResetAfterPreparsing(ast_value_factory(), true);
        zone_scope.Reset();
        use_temp_zone = false;
      }
    }

    if (!is_lazy_top_level_function && !is_lazy_inner_function) {
      body = ParseEagerFunctionBody(function_name, pos, formals, kind,
                                    function_type, CHECK_OK);

      materialized_literal_count = function_state.materialized_literal_count();
      expected_property_count = function_state.expected_property_count();
    }

    if (use_temp_zone || is_lazy_top_level_function) {
      // If the preconditions are correct the function body should never be
      // accessed, but do this anyway for better behaviour if they're wrong.
      body = nullptr;
      scope->AnalyzePartially(&previous_zone_ast_node_factory);
    }

    // Parsing the body may change the language mode in our scope.
    language_mode = scope->language_mode();

    // Validate name and parameter names. We can do this only after parsing the
    // function, since the function can declare itself strict.
    CheckFunctionName(language_mode, function_name, function_name_validity,
                      function_name_location, CHECK_OK);
    const bool allow_duplicate_parameters =
        is_sloppy(language_mode) && formals.is_simple && !IsConciseMethod(kind);
    ValidateFormalParameters(language_mode, allow_duplicate_parameters,
                             CHECK_OK);

    if (is_strict(language_mode)) {
      CheckStrictOctalLiteral(scope->start_position(), scope->end_position(),
                              CHECK_OK);
      CheckDecimalLiteralWithLeadingZero(scope->start_position(),
                                         scope->end_position());
    }
    CheckConflictingVarDeclarations(scope, CHECK_OK);

    if (body) {
      // If body can be inspected, rewrite queued destructuring assignments
      RewriteDestructuringAssignments();
    }
    has_duplicate_parameters =
        !classifier()->is_valid_formal_parameter_list_without_duplicates();
  }  // DiscardableZoneScope goes out of scope.

  FunctionLiteral::ParameterFlag duplicate_parameters =
      has_duplicate_parameters ? FunctionLiteral::kHasDuplicateParameters
                               : FunctionLiteral::kNoDuplicateParameters;

  // Note that the FunctionLiteral needs to be created in the main Zone again.
  FunctionLiteral* function_literal = factory()->NewFunctionLiteral(
      function_name, scope, body, materialized_literal_count,
      expected_property_count, formals.num_parameters(),
      formals.function_length, duplicate_parameters, function_type,
      eager_compile_hint, pos);
  function_literal->set_function_token_position(function_token_pos);
  if (should_be_used_once_hint)
    function_literal->set_should_be_used_once_hint();

  if (should_infer_name) {
    DCHECK_NOT_NULL(fni_);
    fni_->AddFunction(function_literal);
  }
  return function_literal;
}

Parser::LazyParsingResult Parser::SkipLazyFunctionBody(
    int* materialized_literal_count, int* expected_property_count,
    bool is_inner_function, bool may_abort, bool* ok) {
  if (produce_cached_parse_data()) CHECK(log_);

  int function_block_pos = position();
  DeclarationScope* scope = function_state_->scope();
  DCHECK(scope->is_function_scope());
  // Inner functions are not part of the cached data.
  if (!is_inner_function && consume_cached_parse_data() &&
      !cached_parse_data_->rejected()) {
    // If we have cached data, we use it to skip parsing the function body. The
    // data contains the information we need to construct the lazy function.
    FunctionEntry entry =
        cached_parse_data_->GetFunctionEntry(function_block_pos);
    // Check that cached data is valid. If not, mark it as invalid (the embedder
    // handles it). Note that end position greater than end of stream is safe,
    // and hard to check.
    if (entry.is_valid() && entry.end_pos() > function_block_pos) {
      scanner()->SeekForward(entry.end_pos() - 1);

      scope->set_end_position(entry.end_pos());
      Expect(Token::RBRACE, CHECK_OK_VALUE(kLazyParsingComplete));
      total_preparse_skipped_ += scope->end_position() - function_block_pos;
      *materialized_literal_count = entry.literal_count();
      *expected_property_count = entry.property_count();
      SetLanguageMode(scope, entry.language_mode());
      if (entry.uses_super_property()) scope->RecordSuperPropertyUsage();
      if (entry.calls_eval()) scope->RecordEvalCall();
      return kLazyParsingComplete;
    }
    cached_parse_data_->Reject();
  }
  // With no cached data, we partially parse the function, without building an
  // AST. This gathers the data needed to build a lazy function.
  SingletonLogger logger;
  PreParser::PreParseResult result =
      ParseFunctionBodyWithPreParser(&logger, is_inner_function, may_abort);

  // Return immediately if pre-parser decided to abort parsing.
  if (result == PreParser::kPreParseAbort) return kLazyParsingAborted;
  if (result == PreParser::kPreParseStackOverflow) {
    // Propagate stack overflow.
    set_stack_overflow();
    *ok = false;
    return kLazyParsingComplete;
  }
  if (logger.has_error()) {
    ReportMessageAt(Scanner::Location(logger.start(), logger.end()),
                    logger.message(), logger.argument_opt(),
                    logger.error_type());
    *ok = false;
    return kLazyParsingComplete;
  }
  scope->set_end_position(logger.end());
  Expect(Token::RBRACE, CHECK_OK_VALUE(kLazyParsingComplete));
  total_preparse_skipped_ += scope->end_position() - function_block_pos;
  *materialized_literal_count = logger.literals();
  *expected_property_count = logger.properties();
  SetLanguageMode(scope, logger.language_mode());
  if (logger.uses_super_property()) scope->RecordSuperPropertyUsage();
  if (logger.calls_eval()) scope->RecordEvalCall();
  if (!is_inner_function && produce_cached_parse_data()) {
    DCHECK(log_);
    // Position right after terminal '}'.
    int body_end = scanner()->location().end_pos;
    log_->LogFunction(function_block_pos, body_end, *materialized_literal_count,
                      *expected_property_count, language_mode(),
                      scope->uses_super_property(), scope->calls_eval());
  }
  return kLazyParsingComplete;
}


Statement* Parser::BuildAssertIsCoercible(Variable* var) {
  // if (var === null || var === undefined)
  //     throw /* type error kNonCoercible) */;

  Expression* condition = factory()->NewBinaryOperation(
      Token::OR,
      factory()->NewCompareOperation(
          Token::EQ_STRICT, factory()->NewVariableProxy(var),
          factory()->NewUndefinedLiteral(kNoSourcePosition), kNoSourcePosition),
      factory()->NewCompareOperation(
          Token::EQ_STRICT, factory()->NewVariableProxy(var),
          factory()->NewNullLiteral(kNoSourcePosition), kNoSourcePosition),
      kNoSourcePosition);
  Expression* throw_type_error =
      NewThrowTypeError(MessageTemplate::kNonCoercible,
                        ast_value_factory()->empty_string(), kNoSourcePosition);
  IfStatement* if_statement = factory()->NewIfStatement(
      condition,
      factory()->NewExpressionStatement(throw_type_error, kNoSourcePosition),
      factory()->NewEmptyStatement(kNoSourcePosition), kNoSourcePosition);
  return if_statement;
}


class InitializerRewriter final
    : public AstTraversalVisitor<InitializerRewriter> {
 public:
  InitializerRewriter(uintptr_t stack_limit, Expression* root, Parser* parser,
                      Scope* scope)
      : AstTraversalVisitor(stack_limit, root),
        parser_(parser),
        scope_(scope) {}

 private:
  // This is required so that the overriden Visit* methods can be
  // called by the base class (template).
  friend class AstTraversalVisitor<InitializerRewriter>;

  // Just rewrite destructuring assignments wrapped in RewritableExpressions.
  void VisitRewritableExpression(RewritableExpression* to_rewrite) {
    if (to_rewrite->is_rewritten()) return;
    Parser::PatternRewriter::RewriteDestructuringAssignment(parser_, to_rewrite,
                                                            scope_);
  }

  // Code in function literals does not need to be eagerly rewritten, it will be
  // rewritten when scheduled.
  void VisitFunctionLiteral(FunctionLiteral* expr) {}

  Parser* parser_;
  Scope* scope_;
};


void Parser::RewriteParameterInitializer(Expression* expr, Scope* scope) {
  InitializerRewriter rewriter(stack_limit_, expr, this, scope);
  rewriter.Run();
}


Block* Parser::BuildParameterInitializationBlock(
    const ParserFormalParameters& parameters, bool* ok) {
  DCHECK(!parameters.is_simple);
  DCHECK(scope()->is_function_scope());
  Block* init_block = factory()->NewBlock(NULL, 1, true, kNoSourcePosition);
  for (int i = 0; i < parameters.params.length(); ++i) {
    auto parameter = parameters.params[i];
    if (parameter.is_rest && parameter.pattern->IsVariableProxy()) break;
    DeclarationDescriptor descriptor;
    descriptor.declaration_kind = DeclarationDescriptor::PARAMETER;
    descriptor.scope = scope();
    descriptor.hoist_scope = nullptr;
    descriptor.mode = LET;
    descriptor.declaration_pos = parameter.pattern->position();
    // The position that will be used by the AssignmentExpression
    // which copies from the temp parameter to the pattern.
    //
    // TODO(adamk): Should this be kNoSourcePosition, since
    // it's just copying from a temp var to the real param var?
    descriptor.initialization_pos = parameter.pattern->position();
    Expression* initial_value =
        factory()->NewVariableProxy(parameters.scope->parameter(i));
    if (parameter.initializer != nullptr) {
      // IS_UNDEFINED($param) ? initializer : $param

      // Ensure initializer is rewritten
      RewriteParameterInitializer(parameter.initializer, scope());

      auto condition = factory()->NewCompareOperation(
          Token::EQ_STRICT,
          factory()->NewVariableProxy(parameters.scope->parameter(i)),
          factory()->NewUndefinedLiteral(kNoSourcePosition), kNoSourcePosition);
      initial_value = factory()->NewConditional(
          condition, parameter.initializer, initial_value, kNoSourcePosition);
      descriptor.initialization_pos = parameter.initializer->position();
    }

    Scope* param_scope = scope();
    Block* param_block = init_block;
    if (!parameter.is_simple() && scope()->calls_sloppy_eval()) {
      param_scope = NewVarblockScope();
      param_scope->set_start_position(descriptor.initialization_pos);
      param_scope->set_end_position(parameter.initializer_end_position);
      param_scope->RecordEvalCall();
      param_block = factory()->NewBlock(NULL, 8, true, kNoSourcePosition);
      param_block->set_scope(param_scope);
      descriptor.hoist_scope = scope();
      // Pass the appropriate scope in so that PatternRewriter can appropriately
      // rewrite inner initializers of the pattern to param_scope
      descriptor.scope = param_scope;
      // Rewrite the outer initializer to point to param_scope
      ReparentParameterExpressionScope(stack_limit(), initial_value,
                                       param_scope);
    }

    BlockState block_state(&scope_state_, param_scope);
    DeclarationParsingResult::Declaration decl(
        parameter.pattern, parameter.initializer_end_position, initial_value);
    PatternRewriter::DeclareAndInitializeVariables(
        this, param_block, &descriptor, &decl, nullptr, CHECK_OK);

    if (param_block != init_block) {
      param_scope = block_state.FinalizedBlockScope();
      if (param_scope != nullptr) {
        CheckConflictingVarDeclarations(param_scope, CHECK_OK);
      }
      init_block->statements()->Add(param_block, zone());
    }
  }
  return init_block;
}

Block* Parser::BuildRejectPromiseOnException(Block* inner_block, bool* ok) {
  // .promise = %AsyncFunctionPromiseCreate();
  // try {
  //   <inner_block>
  // } catch (.catch) {
  //   %RejectPromise(.promise, .catch);
  //   return .promise;
  // } finally {
  //   %AsyncFunctionPromiseRelease(.promise);
  // }
  Block* result = factory()->NewBlock(nullptr, 2, true, kNoSourcePosition);

  // .promise = %AsyncFunctionPromiseCreate();
  Statement* set_promise;
  {
    Expression* create_promise = factory()->NewCallRuntime(
        Context::ASYNC_FUNCTION_PROMISE_CREATE_INDEX,
        new (zone()) ZoneList<Expression*>(0, zone()), kNoSourcePosition);
    Assignment* assign_promise = factory()->NewAssignment(
        Token::INIT, factory()->NewVariableProxy(PromiseVariable()),
        create_promise, kNoSourcePosition);
    set_promise =
        factory()->NewExpressionStatement(assign_promise, kNoSourcePosition);
  }
  result->statements()->Add(set_promise, zone());

  // catch (.catch) { return %RejectPromise(.promise, .catch), .promise }
  Scope* catch_scope = NewScope(CATCH_SCOPE);
  catch_scope->set_is_hidden();
  Variable* catch_variable =
      catch_scope->DeclareLocal(ast_value_factory()->dot_catch_string(), VAR,
                                kCreatedInitialized, NORMAL_VARIABLE);
  Block* catch_block = factory()->NewBlock(nullptr, 1, true, kNoSourcePosition);

  Expression* promise_reject = BuildRejectPromise(
      factory()->NewVariableProxy(catch_variable), kNoSourcePosition);
  ReturnStatement* return_promise_reject =
      factory()->NewReturnStatement(promise_reject, kNoSourcePosition);
  catch_block->statements()->Add(return_promise_reject, zone());

  TryStatement* try_catch_statement =
      factory()->NewTryCatchStatementForAsyncAwait(inner_block, catch_scope,
                                                   catch_variable, catch_block,
                                                   kNoSourcePosition);

  // There is no TryCatchFinally node, so wrap it in an outer try/finally
  Block* outer_try_block =
      factory()->NewBlock(nullptr, 1, true, kNoSourcePosition);
  outer_try_block->statements()->Add(try_catch_statement, zone());

  // finally { %AsyncFunctionPromiseRelease(.promise) }
  Block* finally_block =
      factory()->NewBlock(nullptr, 1, true, kNoSourcePosition);
  {
    ZoneList<Expression*>* args = new (zone()) ZoneList<Expression*>(1, zone());
    args->Add(factory()->NewVariableProxy(PromiseVariable()), zone());
    Expression* call_promise_release = factory()->NewCallRuntime(
        Context::ASYNC_FUNCTION_PROMISE_RELEASE_INDEX, args, kNoSourcePosition);
    Statement* promise_release = factory()->NewExpressionStatement(
        call_promise_release, kNoSourcePosition);
    finally_block->statements()->Add(promise_release, zone());
  }

  Statement* try_finally_statement = factory()->NewTryFinallyStatement(
      outer_try_block, finally_block, kNoSourcePosition);

  result->statements()->Add(try_finally_statement, zone());
  return result;
}

Expression* Parser::BuildCreateJSGeneratorObject(int pos, FunctionKind kind) {
  DCHECK_NOT_NULL(function_state_->generator_object_variable());
  ZoneList<Expression*>* args = new (zone()) ZoneList<Expression*>(2, zone());
  args->Add(factory()->NewThisFunction(pos), zone());
  args->Add(IsArrowFunction(kind) ? GetLiteralUndefined(pos)
                                  : ThisExpression(kNoSourcePosition),
            zone());
  return factory()->NewCallRuntime(Runtime::kCreateJSGeneratorObject, args,
                                   pos);
}

Expression* Parser::BuildResolvePromise(Expression* value, int pos) {
  // %ResolvePromise(.promise, value), .promise
  ZoneList<Expression*>* args = new (zone()) ZoneList<Expression*>(2, zone());
  args->Add(factory()->NewVariableProxy(PromiseVariable()), zone());
  args->Add(value, zone());
  Expression* call_runtime =
      factory()->NewCallRuntime(Context::PROMISE_RESOLVE_INDEX, args, pos);
  return factory()->NewBinaryOperation(
      Token::COMMA, call_runtime,
      factory()->NewVariableProxy(PromiseVariable()), pos);
}

Expression* Parser::BuildRejectPromise(Expression* value, int pos) {
  // %RejectPromiseNoDebugEvent(.promise, value, true), .promise
  // The NoDebugEvent variant disables the additional debug event for the
  // rejection since a debug event already happened for the exception that got
  // us here.
  ZoneList<Expression*>* args = new (zone()) ZoneList<Expression*>(2, zone());
  args->Add(factory()->NewVariableProxy(PromiseVariable()), zone());
  args->Add(value, zone());
  Expression* call_runtime = factory()->NewCallRuntime(
      Context::REJECT_PROMISE_NO_DEBUG_EVENT_INDEX, args, pos);
  return factory()->NewBinaryOperation(
      Token::COMMA, call_runtime,
      factory()->NewVariableProxy(PromiseVariable()), pos);
}

Variable* Parser::PromiseVariable() {
  // Based on the various compilation paths, there are many different code
  // paths which may be the first to access the Promise temporary. Whichever
  // comes first should create it and stash it in the FunctionState.
  Variable* promise = function_state_->promise_variable();
  if (function_state_->promise_variable() == nullptr) {
    promise = scope()->NewTemporary(ast_value_factory()->empty_string());
    function_state_->set_promise_variable(promise);
  }
  return promise;
}

Expression* Parser::BuildInitialYield(int pos, FunctionKind kind) {
  Expression* allocation = BuildCreateJSGeneratorObject(pos, kind);
  VariableProxy* init_proxy =
      factory()->NewVariableProxy(function_state_->generator_object_variable());
  Assignment* assignment = factory()->NewAssignment(
      Token::INIT, init_proxy, allocation, kNoSourcePosition);
  VariableProxy* get_proxy =
      factory()->NewVariableProxy(function_state_->generator_object_variable());
  // The position of the yield is important for reporting the exception
  // caused by calling the .throw method on a generator suspended at the
  // initial yield (i.e. right after generator instantiation).
  return factory()->NewYield(get_proxy, assignment, scope()->start_position(),
                             Yield::kOnExceptionThrow);
}

ZoneList<Statement*>* Parser::ParseEagerFunctionBody(
    const AstRawString* function_name, int pos,
    const ParserFormalParameters& parameters, FunctionKind kind,
    FunctionLiteral::FunctionType function_type, bool* ok) {
  ParsingModeScope mode(this, allow_lazy() ? PARSE_LAZILY : PARSE_EAGERLY);
  ZoneList<Statement*>* result = new(zone()) ZoneList<Statement*>(8, zone());

  static const int kFunctionNameAssignmentIndex = 0;
  if (function_type == FunctionLiteral::kNamedExpression) {
    DCHECK(function_name != NULL);
    // If we have a named function expression, we add a local variable
    // declaration to the body of the function with the name of the
    // function and let it refer to the function itself (closure).
    // Not having parsed the function body, the language mode may still change,
    // so we reserve a spot and create the actual const assignment later.
    DCHECK_EQ(kFunctionNameAssignmentIndex, result->length());
    result->Add(NULL, zone());
  }

  ZoneList<Statement*>* body = result;
  DeclarationScope* function_scope = scope()->AsDeclarationScope();
  DeclarationScope* inner_scope = function_scope;
  Block* inner_block = nullptr;
  if (!parameters.is_simple) {
    inner_scope = NewVarblockScope();
    inner_scope->set_start_position(scanner()->location().beg_pos);
    inner_block = factory()->NewBlock(NULL, 8, true, kNoSourcePosition);
    inner_block->set_scope(inner_scope);
    body = inner_block->statements();
  }

  {
    BlockState block_state(&scope_state_, inner_scope);

    if (IsGeneratorFunction(kind)) {
      // We produce:
      //
      // try { InitialYield; ...body...; return {value: undefined, done: true} }
      // finally { %_GeneratorClose(generator) }
      //
      // - InitialYield yields the actual generator object.
      // - Any return statement inside the body will have its argument wrapped
      //   in a "done" iterator result object.
      // - If the generator terminates for whatever reason, we must close it.
      //   Hence the finally clause.

      Block* try_block =
          factory()->NewBlock(nullptr, 3, false, kNoSourcePosition);
      Expression* initial_yield = BuildInitialYield(pos, kind);
      try_block->statements()->Add(
          factory()->NewExpressionStatement(initial_yield, kNoSourcePosition),
          zone());
      ParseStatementList(try_block->statements(), Token::RBRACE, CHECK_OK);

      Statement* final_return = factory()->NewReturnStatement(
          BuildIteratorResult(nullptr, true), kNoSourcePosition);
      try_block->statements()->Add(final_return, zone());

      Block* finally_block =
          factory()->NewBlock(nullptr, 1, false, kNoSourcePosition);
      ZoneList<Expression*>* args =
          new (zone()) ZoneList<Expression*>(1, zone());
      VariableProxy* call_proxy = factory()->NewVariableProxy(
          function_state_->generator_object_variable());
      args->Add(call_proxy, zone());
      Expression* call = factory()->NewCallRuntime(
          Runtime::kInlineGeneratorClose, args, kNoSourcePosition);
      finally_block->statements()->Add(
          factory()->NewExpressionStatement(call, kNoSourcePosition), zone());

      body->Add(factory()->NewTryFinallyStatement(try_block, finally_block,
                                                  kNoSourcePosition),
                zone());
    } else if (IsAsyncFunction(kind)) {
      const bool accept_IN = true;
      ParseAsyncFunctionBody(inner_scope, body, kind, FunctionBodyType::kNormal,
                             accept_IN, pos, CHECK_OK);
    } else {
      ParseStatementList(body, Token::RBRACE, CHECK_OK);
    }

    if (IsSubclassConstructor(kind)) {
      body->Add(factory()->NewReturnStatement(ThisExpression(kNoSourcePosition),
                                              kNoSourcePosition),
                zone());
    }
  }

  Expect(Token::RBRACE, CHECK_OK);
  scope()->set_end_position(scanner()->location().end_pos);

  if (!parameters.is_simple) {
    DCHECK_NOT_NULL(inner_scope);
    DCHECK_EQ(function_scope, scope());
    DCHECK_EQ(function_scope, inner_scope->outer_scope());
    DCHECK_EQ(body, inner_block->statements());
    SetLanguageMode(function_scope, inner_scope->language_mode());
    if (inner_scope->typed()) function_scope->SetTyped();
    Block* init_block = BuildParameterInitializationBlock(parameters, CHECK_OK);

    if (is_sloppy(inner_scope->language_mode())) {
      InsertSloppyBlockFunctionVarBindings(inner_scope);
    }

    // TODO(littledan): Merge the two rejection blocks into one
    if (IsAsyncFunction(kind)) {
      init_block = BuildRejectPromiseOnException(init_block, CHECK_OK);
    }

    DCHECK_NOT_NULL(init_block);

    inner_scope->set_end_position(scanner()->location().end_pos);
    if (inner_scope->FinalizeBlockScope() != nullptr) {
      CheckConflictingVarDeclarations(inner_scope, CHECK_OK);
      InsertShadowingVarBindingInitializers(inner_block);
    }
    inner_scope = nullptr;

    result->Add(init_block, zone());
    result->Add(inner_block, zone());
  } else {
    DCHECK_EQ(inner_scope, function_scope);
    if (is_sloppy(function_scope->language_mode())) {
      InsertSloppyBlockFunctionVarBindings(function_scope);
    }
  }

  if (!IsArrowFunction(kind)) {
    // Declare arguments after parsing the function since lexical 'arguments'
    // masks the arguments object. Declare arguments before declaring the
    // function var since the arguments object masks 'function arguments'.
    function_scope->DeclareArguments(ast_value_factory());
  }

  if (function_type == FunctionLiteral::kNamedExpression) {
    Statement* statement;
    if (function_scope->LookupLocal(function_name) == nullptr) {
      // Now that we know the language mode, we can create the const assignment
      // in the previously reserved spot.
      DCHECK_EQ(function_scope, scope());
      Variable* fvar = function_scope->DeclareFunctionVar(function_name);
      VariableProxy* fproxy = factory()->NewVariableProxy(fvar);
      statement = factory()->NewExpressionStatement(
          factory()->NewAssignment(Token::INIT, fproxy,
                                   factory()->NewThisFunction(pos),
                                   kNoSourcePosition),
          kNoSourcePosition);
    } else {
      statement = factory()->NewEmptyStatement(kNoSourcePosition);
    }
    result->Set(kFunctionNameAssignmentIndex, statement);
  }

  MarkCollectedTailCallExpressions();
  return result;
}

PreParser::PreParseResult Parser::ParseFunctionBodyWithPreParser(
    SingletonLogger* logger, bool is_inner_function, bool may_abort) {
  // This function may be called on a background thread too; record only the
  // main thread preparse times.
  if (pre_parse_timer_ != NULL) {
    pre_parse_timer_->Start();
  }
  TRACE_EVENT0(TRACE_DISABLED_BY_DEFAULT("v8.compile"), "V8.PreParse");

  DCHECK_EQ(Token::LBRACE, scanner()->current_token());

  if (reusable_preparser_ == NULL) {
    reusable_preparser_ = new PreParser(zone(), &scanner_, ast_value_factory(),
                                        NULL, stack_limit_);
    reusable_preparser_->set_allow_lazy(true);
#define SET_ALLOW(name) reusable_preparser_->set_allow_##name(allow_##name());
    SET_ALLOW(natives);
    SET_ALLOW(harmony_do_expressions);
    SET_ALLOW(harmony_function_sent);
    SET_ALLOW(harmony_restrictive_declarations);
    SET_ALLOW(harmony_async_await);
    SET_ALLOW(harmony_trailing_commas);
    SET_ALLOW(harmony_class_fields);
    SET_ALLOW(harmony_types);
#undef SET_ALLOW
  }
  // Aborting inner function preparsing would leave scopes in an inconsistent
  // state; we don't parse inner functions in the abortable mode anyway.
  DCHECK(!is_inner_function || !may_abort);

  DeclarationScope* function_scope = function_state_->scope();
  PreParser::PreParseResult result = reusable_preparser_->PreParseFunction(
      function_scope, parsing_module_, logger, is_inner_function, may_abort,
      use_counts_);
  if (pre_parse_timer_ != NULL) {
    pre_parse_timer_->Stop();
  }
  return result;
}

Expression* Parser::InstallHomeObject(Expression* function_literal,
                                      Expression* home_object) {
  Block* do_block = factory()->NewBlock(nullptr, 1, false, kNoSourcePosition);
  Variable* result_var =
      scope()->NewTemporary(ast_value_factory()->empty_string());
  DoExpression* do_expr =
      factory()->NewDoExpression(do_block, result_var, kNoSourcePosition);
  Assignment* init = factory()->NewAssignment(
      Token::ASSIGN, factory()->NewVariableProxy(result_var), function_literal,
      kNoSourcePosition);
  do_block->statements()->Add(
      factory()->NewExpressionStatement(init, kNoSourcePosition), zone());
  Property* home_object_property = factory()->NewProperty(
      factory()->NewVariableProxy(result_var),
      factory()->NewSymbolLiteral("home_object_symbol", kNoSourcePosition),
      kNoSourcePosition);
  Assignment* assignment = factory()->NewAssignment(
      Token::ASSIGN, home_object_property, home_object, kNoSourcePosition);
  do_block->statements()->Add(
      factory()->NewExpressionStatement(assignment, kNoSourcePosition), zone());
  return do_expr;
}

const AstRawString* ClassFieldVariableName(bool is_name,
                                           AstValueFactory* ast_value_factory,
                                           int index) {
  std::string name =
      ".class-field-" + std::to_string(index) + (is_name ? "-name" : "-func");
  return ast_value_factory->GetOneByteString(name.c_str());
}

FunctionLiteral* Parser::SynthesizeClassFieldInitializer(int count) {
  DCHECK(count > 0);
  // Makes a function which reads the names and initializers for each class
  // field out of deterministically named local variables and sets each property
  // to the result of evaluating its corresponding initializer in turn.

  // This produces a function which looks like
  // function () {
  //   this[.class-field-0-name] = .class-field-0-func();
  //   this[.class-field-1-name] = .class-field-1-func();
  //   [...]
  //   this[.class-field-n-name] = .class-field-n-func();
  //   return this;
  // }
  // except that it performs defineProperty, so that instead of '=' it has
  // %DefineDataPropertyInLiteral(this, .class-field-0-name,
  // .class-field-0-func(),
  //   DONT_ENUM, false)

  RaiseLanguageMode(STRICT);
  FunctionKind kind = FunctionKind::kConciseMethod;
  DeclarationScope* initializer_scope = NewFunctionScope(kind);
  SetLanguageMode(initializer_scope, language_mode());
  initializer_scope->set_start_position(scanner()->location().end_pos);
  initializer_scope->set_end_position(scanner()->location().end_pos);
  FunctionState initializer_state(&function_state_, &scope_state_,
                                  initializer_scope);
  ZoneList<Statement*>* body = new (zone()) ZoneList<Statement*>(count, zone());
  for (int i = 0; i < count; ++i) {
    const AstRawString* name =
        ClassFieldVariableName(true, ast_value_factory(), i);
    VariableProxy* name_proxy = scope()->NewUnresolved(factory(), name);
    const AstRawString* function_name =
        ClassFieldVariableName(false, ast_value_factory(), i);
    VariableProxy* function_proxy =
        scope()->NewUnresolved(factory(), function_name);
    ZoneList<Expression*>* args = new (zone()) ZoneList<Expression*>(2, zone());
    args->Add(function_proxy, zone());
    args->Add(ThisExpression(kNoSourcePosition), zone());
    Expression* call = factory()->NewCallRuntime(Runtime::kInlineCall, args,
                                                 kNoSourcePosition);
    ZoneList<Expression*>* define_property_args =
        new (zone()) ZoneList<Expression*>(5, zone());
    define_property_args->Add(ThisExpression(kNoSourcePosition), zone());
    define_property_args->Add(name_proxy, zone());
    define_property_args->Add(call, zone());
    define_property_args->Add(
        factory()->NewNumberLiteral(DONT_ENUM, kNoSourcePosition), zone());
    define_property_args->Add(
        factory()->NewNumberLiteral(
            false,  // TODO(bakkot) function name inference a la class { x =
                    // function(){}; static y = function(){}; }
            kNoSourcePosition),
        zone());
    body->Add(factory()->NewExpressionStatement(
                  factory()->NewCallRuntime(
                      Runtime::kDefineDataProperty,
                      define_property_args,  // TODO(bakkot) verify that this is
                      // the same as object_define_property
                      kNoSourcePosition),
                  kNoSourcePosition),
              zone());
  }
  body->Add(factory()->NewReturnStatement(ThisExpression(kNoSourcePosition),
                                          kNoSourcePosition),
            zone());
  FunctionLiteral* function_literal = factory()->NewFunctionLiteral(
      ast_value_factory()->empty_string(), initializer_scope, body,
      initializer_state.materialized_literal_count(),
      initializer_state.expected_property_count(), 0, count,
      FunctionLiteral::kNoDuplicateParameters,
      FunctionLiteral::kAnonymousExpression,
      FunctionLiteral::kShouldLazyCompile, initializer_scope->start_position());
  function_literal->set_is_class_field_initializer(true);
  return function_literal;
}

FunctionLiteral* Parser::InsertClassFieldInitializer(
    FunctionLiteral* constructor) {
  Statement* call_initializer = factory()->NewExpressionStatement(
      CallClassFieldInitializer(
          constructor->scope(),
          constructor->scope()->NewUnresolved(
              factory(), ast_value_factory()->this_string(), kNoSourcePosition,
              kNoSourcePosition + 4, THIS_VARIABLE)),
      kNoSourcePosition);
  constructor->body()->InsertAt(0, call_initializer, zone());
  return constructor;
}

// If a class name is specified, this method declares the class variable
// and sets class_info->proxy to point to that name.
void Parser::DeclareClassVariable(const AstRawString* name, Scope* block_scope,
                                  ClassInfo* class_info, int class_token_pos,
                                  bool* ok) {
#ifdef DEBUG
  scope()->SetScopeName(name);
#endif

  if (name != nullptr) {
    class_info->proxy = factory()->NewVariableProxy(name, NORMAL_VARIABLE);
    Declaration* declaration = factory()->NewVariableDeclaration(
        class_info->proxy, block_scope, class_token_pos);
    Declare(declaration, DeclarationDescriptor::NORMAL, CONST,
            Variable::DefaultInitializationFlag(CONST), ok);
  }
}

// This method declares a property of the given class.  It updates the
// following fields of class_info, as appropriate:
//   - constructor
//   - static_initializer_var
//   - instance_field_initializers
//   - properties
void Parser::DeclareClassProperty(const AstRawString* class_name,
                                  ClassLiteralProperty* property,
                                  ClassInfo* class_info, bool* ok) {
  if (class_info->has_seen_constructor && class_info->constructor == nullptr) {
    class_info->constructor = GetPropertyValue(property)->AsFunctionLiteral();
    DCHECK_NOT_NULL(class_info->constructor);
    class_info->constructor->set_raw_name(
        class_name != nullptr ? class_name
                              : ast_value_factory()->empty_string());
    return;
  }

  if (property->kind() == ClassLiteralProperty::FIELD) {
    DCHECK(allow_harmony_class_fields());
    if (property->is_static()) {
      if (class_info->static_initializer_var == nullptr) {
        class_info->static_initializer_var =
            NewTemporary(ast_value_factory()->empty_string());
      }
      // TODO(bakkot) only do this conditionally
      Expression* function = InstallHomeObject(
          property->value(),
          factory()->NewVariableProxy(class_info->static_initializer_var));
      ZoneList<Expression*>* args =
          new (zone()) ZoneList<Expression*>(2, zone());
      args->Add(function, zone());
      args->Add(factory()->NewVariableProxy(class_info->static_initializer_var),
                zone());
      Expression* call = factory()->NewCallRuntime(Runtime::kInlineCall, args,
                                                   kNoSourcePosition);
      property->set_value(call);
    } else {
      // if (is_computed_name) { // TODO(bakkot) figure out why this is
      // necessary for non-computed names in full-codegen
      ZoneList<Expression*>* to_name_args =
          new (zone()) ZoneList<Expression*>(1, zone());
      to_name_args->Add(property->key(), zone());
      property->set_key(factory()->NewCallRuntime(
          Runtime::kToName, to_name_args, kNoSourcePosition));
      //}
      const AstRawString* name = ClassFieldVariableName(
          true, ast_value_factory(),
          class_info->instance_field_initializers->length());
      VariableProxy* name_proxy =
          factory()->NewVariableProxy(name, NORMAL_VARIABLE);
      Declaration* name_declaration = factory()->NewVariableDeclaration(
          name_proxy, scope(), kNoSourcePosition);
      Variable* name_var =
          Declare(name_declaration, DeclarationDescriptor::NORMAL, CONST,
                  kNeedsInitialization, ok, scope());
      DCHECK(*ok);
      if (!*ok) return;
      class_info->instance_field_initializers->Add(property->value(), zone());
      property->set_value(factory()->NewVariableProxy(name_var));
    }
  }
  class_info->properties->Add(property, zone());
}

// This method rewrites a class literal into a do-expression.
// It uses the following fields of class_info:
//   - constructor (if missing, it updates it with a default constructor)
//   - proxy
//   - extends
//   - static_initializer_var
//   - instance_field_initializers
//   - properties
Expression* Parser::RewriteClassLiteral(const AstRawString* name,
                                        ClassInfo* class_info, int pos,
                                        bool* ok) {
  int end_pos = scanner()->location().end_pos;
  Block* do_block = factory()->NewBlock(nullptr, 1, false, pos);
  Variable* result_var = NewTemporary(ast_value_factory()->empty_string());
  DoExpression* do_expr = factory()->NewDoExpression(do_block, result_var, pos);

  bool has_extends = class_info->extends != nullptr;
  bool has_instance_fields =
      class_info->instance_field_initializers->length() > 0;
  DCHECK(!has_instance_fields || allow_harmony_class_fields());
  bool has_default_constructor = class_info->constructor == nullptr;
  if (has_default_constructor) {
    class_info->constructor =
        DefaultConstructor(name, has_extends, has_instance_fields, pos, end_pos,
                           scope()->language_mode());
  }

  if (has_instance_fields && !has_extends) {
    class_info->constructor =
        InsertClassFieldInitializer(class_info->constructor);
    class_info->constructor->set_requires_class_field_init(true);
  }  // The derived case is handled by rewriting super calls.

  scope()->set_end_position(end_pos);

  if (name != nullptr) {
    DCHECK_NOT_NULL(class_info->proxy);
    class_info->proxy->var()->set_initializer_position(end_pos);
  }

  ClassLiteral* class_literal = factory()->NewClassLiteral(
      class_info->proxy, class_info->extends, class_info->constructor,
      class_info->properties, pos, end_pos);

  if (class_info->static_initializer_var != nullptr) {
    class_literal->set_static_initializer_proxy(
        factory()->NewVariableProxy(class_info->static_initializer_var));
  }

  do_block->statements()->Add(
      factory()->NewExpressionStatement(
          factory()->NewAssignment(Token::ASSIGN,
                                   factory()->NewVariableProxy(result_var),
                                   class_literal, kNoSourcePosition),
          pos),
      zone());
  if (allow_harmony_class_fields() &&
      (has_instance_fields || (has_extends && !has_default_constructor))) {
    // Default constructors for derived classes without fields will not try to
    // read this variable, so there's no need to create it.
    const AstRawString* init_fn_name =
        ast_value_factory()->dot_class_field_init_string();
    Variable* init_fn_var = scope()->DeclareLocal(
        init_fn_name, CONST, kCreatedInitialized, NORMAL_VARIABLE);
    Expression* initializer =
        has_instance_fields
            ? static_cast<Expression*>(SynthesizeClassFieldInitializer(
                  class_info->instance_field_initializers->length()))
            : factory()->NewBooleanLiteral(false, kNoSourcePosition);
    Assignment* assignment = factory()->NewAssignment(
        Token::INIT, factory()->NewVariableProxy(init_fn_var), initializer,
        kNoSourcePosition);
    do_block->statements()->Add(
        factory()->NewExpressionStatement(assignment, kNoSourcePosition),
        zone());
  }
  for (int i = 0; i < class_info->instance_field_initializers->length(); ++i) {
    const AstRawString* function_name =
        ClassFieldVariableName(false, ast_value_factory(), i);
    VariableProxy* function_proxy =
        factory()->NewVariableProxy(function_name, NORMAL_VARIABLE);
    Declaration* function_declaration = factory()->NewVariableDeclaration(
        function_proxy, scope(), kNoSourcePosition);
    Variable* function_var =
        Declare(function_declaration, DeclarationDescriptor::NORMAL, CONST,
                kNeedsInitialization, ok, scope());
    if (!*ok) return nullptr;
    Property* prototype_property = factory()->NewProperty(
        factory()->NewVariableProxy(result_var),
        factory()->NewStringLiteral(ast_value_factory()->prototype_string(),
                                    kNoSourcePosition),
        kNoSourcePosition);
    Expression* function_value = InstallHomeObject(
        class_info->instance_field_initializers->at(i),
        prototype_property);  // TODO(bakkot) ideally this would be conditional,
                              // especially in trivial cases
    Assignment* function_assignment = factory()->NewAssignment(
        Token::INIT, factory()->NewVariableProxy(function_var), function_value,
        kNoSourcePosition);
    do_block->statements()->Add(factory()->NewExpressionStatement(
                                    function_assignment, kNoSourcePosition),
                                zone());
  }
  do_block->set_scope(scope()->FinalizeBlockScope());
  do_expr->set_represented_function(class_info->constructor);

  return do_expr;
}

Literal* Parser::GetLiteralUndefined(int position) {
  return factory()->NewUndefinedLiteral(position);
}


void Parser::CheckConflictingVarDeclarations(Scope* scope, bool* ok) {
  Declaration* decl = scope->CheckConflictingVarDeclarations();
  if (decl != NULL) {
    // In ES6, conflicting variable bindings are early errors.
    const AstRawString* name = decl->proxy()->raw_name();
    int position = decl->proxy()->position();
    Scanner::Location location =
        position == kNoSourcePosition
            ? Scanner::Location::invalid()
            : Scanner::Location(position, position + 1);
    ReportMessageAt(location, MessageTemplate::kVarRedeclaration, name);
    *ok = false;
  }
}


void Parser::InsertShadowingVarBindingInitializers(Block* inner_block) {
  // For each var-binding that shadows a parameter, insert an assignment
  // initializing the variable with the parameter.
  Scope* inner_scope = inner_block->scope();
  DCHECK(inner_scope->is_declaration_scope());
  Scope* function_scope = inner_scope->outer_scope();
  DCHECK(function_scope->is_function_scope());
  ZoneList<Declaration*>* decls = inner_scope->declarations();
  BlockState block_state(&scope_state_, inner_scope);
  for (int i = 0; i < decls->length(); ++i) {
    Declaration* decl = decls->at(i);
    if (decl->proxy()->var()->mode() != VAR || !decl->IsVariableDeclaration()) {
      continue;
    }
    const AstRawString* name = decl->proxy()->raw_name();
    Variable* parameter = function_scope->LookupLocal(name);
    if (parameter == nullptr) continue;
    VariableProxy* to = NewUnresolved(name);
    VariableProxy* from = factory()->NewVariableProxy(parameter);
    Expression* assignment =
        factory()->NewAssignment(Token::ASSIGN, to, from, kNoSourcePosition);
    Statement* statement =
        factory()->NewExpressionStatement(assignment, kNoSourcePosition);
    inner_block->statements()->InsertAt(0, statement, zone());
  }
}

void Parser::InsertSloppyBlockFunctionVarBindings(DeclarationScope* scope) {
  // For the outermost eval scope, we cannot hoist during parsing: let
  // declarations in the surrounding scope may prevent hoisting, but the
  // information is unaccessible during parsing. In this case, we hoist later in
  // DeclarationScope::Analyze.
  if (scope->is_eval_scope() && scope->outer_scope() == original_scope_) {
    return;
  }
  scope->HoistSloppyBlockFunctions(factory());
}

// ----------------------------------------------------------------------------
// Parser support

bool Parser::TargetStackContainsLabel(const AstRawString* label) {
  for (ParserTarget* t = target_stack_; t != NULL; t = t->previous()) {
    if (ContainsLabel(t->statement()->labels(), label)) return true;
  }
  return false;
}


BreakableStatement* Parser::LookupBreakTarget(const AstRawString* label,
                                              bool* ok) {
  bool anonymous = label == NULL;
  for (ParserTarget* t = target_stack_; t != NULL; t = t->previous()) {
    BreakableStatement* stat = t->statement();
    if ((anonymous && stat->is_target_for_anonymous()) ||
        (!anonymous && ContainsLabel(stat->labels(), label))) {
      return stat;
    }
  }
  return NULL;
}


IterationStatement* Parser::LookupContinueTarget(const AstRawString* label,
                                                 bool* ok) {
  bool anonymous = label == NULL;
  for (ParserTarget* t = target_stack_; t != NULL; t = t->previous()) {
    IterationStatement* stat = t->statement()->AsIterationStatement();
    if (stat == NULL) continue;

    DCHECK(stat->is_target_for_anonymous());
    if (anonymous || ContainsLabel(stat->labels(), label)) {
      return stat;
    }
  }
  return NULL;
}


void Parser::HandleSourceURLComments(Isolate* isolate, Handle<Script> script) {
  Handle<String> source_url = scanner_.SourceUrl(isolate);
  if (!source_url.is_null()) {
    script->set_source_url(*source_url);
  }
  Handle<String> source_mapping_url = scanner_.SourceMappingUrl(isolate);
  if (!source_mapping_url.is_null()) {
    script->set_source_mapping_url(*source_mapping_url);
  }
}


void Parser::Internalize(Isolate* isolate, Handle<Script> script, bool error) {
  // Internalize strings and values.
  ast_value_factory()->Internalize(isolate);

  // Error processing.
  if (error) {
    if (stack_overflow()) {
      isolate->StackOverflow();
    } else {
      DCHECK(pending_error_handler_.has_pending_error());
      pending_error_handler_.ThrowPendingError(isolate, script);
    }
  }

  // Move statistics to Isolate.
  for (int feature = 0; feature < v8::Isolate::kUseCounterFeatureCount;
       ++feature) {
    if (use_counts_[feature] > 0) {
      isolate->CountUsage(v8::Isolate::UseCounterFeature(feature));
    }
  }
  if (scanner_.FoundHtmlComment()) {
    isolate->CountUsage(v8::Isolate::kHtmlComment);
    if (script->line_offset() == 0 && script->column_offset() == 0) {
      isolate->CountUsage(v8::Isolate::kHtmlCommentInExternalScript);
    }
  }
  isolate->counters()->total_preparse_skipped()->Increment(
      total_preparse_skipped_);
}


// ----------------------------------------------------------------------------
// The Parser interface.


bool Parser::ParseStatic(ParseInfo* info) {
  Parser parser(info);
  if (parser.Parse(info)) {
    info->set_language_mode(info->literal()->language_mode());
    info->set_typed(info->literal()->typed());
    return true;
  }
  return false;
}


bool Parser::Parse(ParseInfo* info) {
  DCHECK(info->literal() == NULL);
  FunctionLiteral* result = NULL;
  // Ok to use Isolate here; this function is only called in the main thread.
  DCHECK(parsing_on_main_thread_);
  Isolate* isolate = info->isolate();
  pre_parse_timer_ = isolate->counters()->pre_parse();

  if (info->is_toplevel()) {
    SetCachedData(info);
    result = ParseProgram(isolate, info);
  } else {
    result = ParseFunction(isolate, info);
  }
  info->set_literal(result);

  Internalize(isolate, info->script(), result == NULL);
  return (result != NULL);
}


void Parser::ParseOnBackground(ParseInfo* info) {
  parsing_on_main_thread_ = false;

  DCHECK(info->literal() == NULL);
  FunctionLiteral* result = NULL;

  CompleteParserRecorder recorder;
  if (produce_cached_parse_data()) log_ = &recorder;

  std::unique_ptr<Utf16CharacterStream> stream;
  Utf16CharacterStream* stream_ptr;
  if (info->character_stream()) {
    DCHECK(info->source_stream() == nullptr);
    stream_ptr = info->character_stream();
  } else {
    DCHECK(info->character_stream() == nullptr);
    stream.reset(ScannerStream::For(info->source_stream(),
                                    info->source_stream_encoding()));
    stream_ptr = stream.get();
  }
  DCHECK(info->maybe_outer_scope_info().is_null());

  DCHECK(original_scope_);

  // When streaming, we don't know the length of the source until we have parsed
  // it. The raw data can be UTF-8, so we wouldn't know the source length until
  // we have decoded it anyway even if we knew the raw data length (which we
  // don't). We work around this by storing all the scopes which need their end
  // position set at the end of the script (the top scope and possible eval
  // scopes) and set their end position after we know the script length.
  if (info->is_toplevel()) {
    fni_ = new (zone()) FuncNameInferrer(ast_value_factory(), zone());
    scanner_.Initialize(stream_ptr);
    result = DoParseProgram(info);
  } else {
    result = DoParseFunction(info, info->function_name(), stream_ptr);
  }

  info->set_literal(result);

  // We cannot internalize on a background thread; a foreground task will take
  // care of calling Parser::Internalize just before compilation.

  if (produce_cached_parse_data()) {
    if (result != NULL) *info->cached_data() = recorder.GetScriptData();
    log_ = NULL;
  }
}

Parser::TemplateLiteralState Parser::OpenTemplateLiteral(int pos) {
  return new (zone()) TemplateLiteral(zone(), pos);
}


void Parser::AddTemplateSpan(TemplateLiteralState* state, bool tail) {
  int pos = scanner()->location().beg_pos;
  int end = scanner()->location().end_pos - (tail ? 1 : 2);
  const AstRawString* tv = scanner()->CurrentSymbol(ast_value_factory());
  const AstRawString* trv = scanner()->CurrentRawSymbol(ast_value_factory());
  Literal* cooked = factory()->NewStringLiteral(tv, pos);
  Literal* raw = factory()->NewStringLiteral(trv, pos);
  (*state)->AddTemplateSpan(cooked, raw, end, zone());
}


void Parser::AddTemplateExpression(TemplateLiteralState* state,
                                   Expression* expression) {
  (*state)->AddExpression(expression, zone());
}


Expression* Parser::CloseTemplateLiteral(TemplateLiteralState* state, int start,
                                         Expression* tag) {
  TemplateLiteral* lit = *state;
  int pos = lit->position();
  const ZoneList<Expression*>* cooked_strings = lit->cooked();
  const ZoneList<Expression*>* raw_strings = lit->raw();
  const ZoneList<Expression*>* expressions = lit->expressions();
  DCHECK_EQ(cooked_strings->length(), raw_strings->length());
  DCHECK_EQ(cooked_strings->length(), expressions->length() + 1);

  if (!tag) {
    // Build tree of BinaryOps to simplify code-generation
    Expression* expr = cooked_strings->at(0);
    int i = 0;
    while (i < expressions->length()) {
      Expression* sub = expressions->at(i++);
      Expression* cooked_str = cooked_strings->at(i);

      // Let middle be ToString(sub).
      ZoneList<Expression*>* args =
          new (zone()) ZoneList<Expression*>(1, zone());
      args->Add(sub, zone());
      Expression* middle = factory()->NewCallRuntime(Runtime::kInlineToString,
                                                     args, sub->position());

      expr = factory()->NewBinaryOperation(
          Token::ADD, factory()->NewBinaryOperation(
                          Token::ADD, expr, middle, expr->position()),
          cooked_str, sub->position());
    }
    return expr;
  } else {
    uint32_t hash = ComputeTemplateLiteralHash(lit);

    int cooked_idx = function_state_->NextMaterializedLiteralIndex();
    int raw_idx = function_state_->NextMaterializedLiteralIndex();

    // $getTemplateCallSite
    ZoneList<Expression*>* args = new (zone()) ZoneList<Expression*>(4, zone());
    args->Add(factory()->NewArrayLiteral(
                  const_cast<ZoneList<Expression*>*>(cooked_strings),
                  cooked_idx, pos),
              zone());
    args->Add(
        factory()->NewArrayLiteral(
            const_cast<ZoneList<Expression*>*>(raw_strings), raw_idx, pos),
        zone());

    // Ensure hash is suitable as a Smi value
    Smi* hash_obj = Smi::cast(Internals::IntToSmi(static_cast<int>(hash)));
    args->Add(factory()->NewSmiLiteral(hash_obj->value(), pos), zone());

    Expression* call_site = factory()->NewCallRuntime(
        Context::GET_TEMPLATE_CALL_SITE_INDEX, args, start);

    // Call TagFn
    ZoneList<Expression*>* call_args =
        new (zone()) ZoneList<Expression*>(expressions->length() + 1, zone());
    call_args->Add(call_site, zone());
    call_args->AddAll(*expressions, zone());
    return factory()->NewCall(tag, call_args, pos);
  }
}


uint32_t Parser::ComputeTemplateLiteralHash(const TemplateLiteral* lit) {
  const ZoneList<Expression*>* raw_strings = lit->raw();
  int total = raw_strings->length();
  DCHECK(total);

  uint32_t running_hash = 0;

  for (int index = 0; index < total; ++index) {
    if (index) {
      running_hash = StringHasher::ComputeRunningHashOneByte(
          running_hash, "${}", 3);
    }

    const AstRawString* raw_string =
        raw_strings->at(index)->AsLiteral()->raw_value()->AsString();
    if (raw_string->is_one_byte()) {
      const char* data = reinterpret_cast<const char*>(raw_string->raw_data());
      running_hash = StringHasher::ComputeRunningHashOneByte(
          running_hash, data, raw_string->length());
    } else {
      const uc16* data = reinterpret_cast<const uc16*>(raw_string->raw_data());
      running_hash = StringHasher::ComputeRunningHash(running_hash, data,
                                                      raw_string->length());
    }
  }

  return running_hash;
}

ZoneList<Expression*>* Parser::PrepareSpreadArguments(
    ZoneList<Expression*>* list) {
  ZoneList<Expression*>* args = new (zone()) ZoneList<Expression*>(1, zone());
  if (list->length() == 1) {
    // Spread-call with single spread argument produces an InternalArray
    // containing the values from the array.
    //
    // Function is called or constructed with the produced array of arguments
    //
    // EG: Apply(Func, Spread(spread0))
    ZoneList<Expression*>* spread_list =
        new (zone()) ZoneList<Expression*>(0, zone());
    spread_list->Add(list->at(0)->AsSpread()->expression(), zone());
    args->Add(factory()->NewCallRuntime(Context::SPREAD_ITERABLE_INDEX,
                                        spread_list, kNoSourcePosition),
              zone());
    return args;
  } else {
    // Spread-call with multiple arguments produces array literals for each
    // sequences of unspread arguments, and converts each spread iterable to
    // an Internal array. Finally, all of these produced arrays are flattened
    // into a single InternalArray, containing the arguments for the call.
    //
    // EG: Apply(Func, Flatten([unspread0, unspread1], Spread(spread0),
    //                         Spread(spread1), [unspread2, unspread3]))
    int i = 0;
    int n = list->length();
    while (i < n) {
      if (!list->at(i)->IsSpread()) {
        ZoneList<Expression*>* unspread =
            new (zone()) ZoneList<Expression*>(1, zone());

        // Push array of unspread parameters
        while (i < n && !list->at(i)->IsSpread()) {
          unspread->Add(list->at(i++), zone());
        }
        int literal_index = function_state_->NextMaterializedLiteralIndex();
        args->Add(factory()->NewArrayLiteral(unspread, literal_index,
                                             kNoSourcePosition),
                  zone());

        if (i == n) break;
      }

      // Push eagerly spread argument
      ZoneList<Expression*>* spread_list =
          new (zone()) ZoneList<Expression*>(1, zone());
      spread_list->Add(list->at(i++)->AsSpread()->expression(), zone());
      args->Add(factory()->NewCallRuntime(Context::SPREAD_ITERABLE_INDEX,
                                          spread_list, kNoSourcePosition),
                zone());
    }

    list = new (zone()) ZoneList<Expression*>(1, zone());
    list->Add(factory()->NewCallRuntime(Context::SPREAD_ARGUMENTS_INDEX, args,
                                        kNoSourcePosition),
              zone());
    return list;
  }
  UNREACHABLE();
}

Expression* Parser::SpreadCall(Expression* function,
                               ZoneList<Expression*>* args, int pos) {
  if (function->IsSuperCallReference()) {
    // Super calls
    // $super_constructor = %_GetSuperConstructor(<this-function>)
    // %reflect_construct($super_constructor, args, new.target)
    ZoneList<Expression*>* tmp = new (zone()) ZoneList<Expression*>(1, zone());
    tmp->Add(function->AsSuperCallReference()->this_function_var(), zone());
    Expression* super_constructor = factory()->NewCallRuntime(
        Runtime::kInlineGetSuperConstructor, tmp, pos);
    args->InsertAt(0, super_constructor, zone());
    args->Add(function->AsSuperCallReference()->new_target_var(), zone());
    return factory()->NewCallRuntime(Context::REFLECT_CONSTRUCT_INDEX, args,
                                     pos);
  } else {
    if (function->IsProperty()) {
      // Method calls
      if (function->AsProperty()->IsSuperAccess()) {
        Expression* home = ThisExpression(kNoSourcePosition);
        args->InsertAt(0, function, zone());
        args->InsertAt(1, home, zone());
      } else {
        Variable* temp = NewTemporary(ast_value_factory()->empty_string());
        VariableProxy* obj = factory()->NewVariableProxy(temp);
        Assignment* assign_obj = factory()->NewAssignment(
            Token::ASSIGN, obj, function->AsProperty()->obj(),
            kNoSourcePosition);
        function = factory()->NewProperty(
            assign_obj, function->AsProperty()->key(), kNoSourcePosition);
        args->InsertAt(0, function, zone());
        obj = factory()->NewVariableProxy(temp);
        args->InsertAt(1, obj, zone());
      }
    } else {
      // Non-method calls
      args->InsertAt(0, function, zone());
      args->InsertAt(1, factory()->NewUndefinedLiteral(kNoSourcePosition),
                     zone());
    }
    return factory()->NewCallRuntime(Context::REFLECT_APPLY_INDEX, args, pos);
  }
}

Expression* Parser::SpreadCallNew(Expression* function,
                                  ZoneList<Expression*>* args, int pos) {
  args->InsertAt(0, function, zone());

  return factory()->NewCallRuntime(Context::REFLECT_CONSTRUCT_INDEX, args, pos);
}


void Parser::SetLanguageMode(Scope* scope, LanguageMode mode) {
  v8::Isolate::UseCounterFeature feature;
  if (is_sloppy(mode))
    feature = v8::Isolate::kSloppyMode;
  else if (is_strict(mode))
    feature = v8::Isolate::kStrictMode;
  else
    UNREACHABLE();
  ++use_counts_[feature];
  scope->SetLanguageMode(mode);
}

void Parser::SetAsmModule() {
  // Store the usage count; The actual use counter on the isolate is
  // incremented after parsing is done.
  ++use_counts_[v8::Isolate::kUseAsm];
  DCHECK(scope()->is_declaration_scope());
  scope()->AsDeclarationScope()->set_asm_module();
}

void Parser::MarkCollectedTailCallExpressions() {
  const ZoneList<Expression*>& tail_call_expressions =
      function_state_->tail_call_expressions().expressions();
  for (int i = 0; i < tail_call_expressions.length(); ++i) {
    MarkTailPosition(tail_call_expressions[i]);
  }
}

Expression* Parser::ExpressionListToExpression(ZoneList<Expression*>* args) {
  Expression* expr = args->at(0);
  for (int i = 1; i < args->length(); ++i) {
    expr = factory()->NewBinaryOperation(Token::COMMA, expr, args->at(i),
                                         expr->position());
  }
  return expr;
}

// This method intoduces the line initializing the generator object
// when desugaring the body of async_function.
void Parser::PrepareAsyncFunctionBody(ZoneList<Statement*>* body,
                                      FunctionKind kind, int pos) {
  // function async_function() {
  //   .generator_object = %CreateGeneratorObject();
  //   BuildRejectPromiseOnException({
  //     ... block ...
  //     return %ResolvePromise(.promise, expr), .promise;
  //   })
  // }

  Variable* temp =
      NewTemporary(ast_value_factory()->dot_generator_object_string());
  function_state_->set_generator_object_variable(temp);

  Expression* init_generator_variable = factory()->NewAssignment(
      Token::INIT, factory()->NewVariableProxy(temp),
      BuildCreateJSGeneratorObject(pos, kind), kNoSourcePosition);
  body->Add(factory()->NewExpressionStatement(init_generator_variable,
                                              kNoSourcePosition),
            zone());
}

// This method completes the desugaring of the body of async_function.
void Parser::RewriteAsyncFunctionBody(ZoneList<Statement*>* body, Block* block,
                                      Expression* return_value, bool* ok) {
  // function async_function() {
  //   .generator_object = %CreateGeneratorObject();
  //   BuildRejectPromiseOnException({
  //     ... block ...
  //     return %ResolvePromise(.promise, expr), .promise;
  //   })
  // }

  return_value = BuildResolvePromise(return_value, return_value->position());
  block->statements()->Add(
      factory()->NewReturnStatement(return_value, return_value->position()),
      zone());
  block = BuildRejectPromiseOnException(block, CHECK_OK_VOID);
  body->Add(block, zone());
}

Expression* Parser::RewriteAwaitExpression(Expression* value, int await_pos) {
  // yield do {
  //   tmp = <operand>;
  //   %AsyncFunctionAwait(.generator_object, tmp, .promise);
  //   .promise
  // }
  // The value of the expression is returned to the caller of the async
  // function for the first yield statement; for this, .promise is the
  // appropriate return value, being a Promise that will be fulfilled or
  // rejected with the appropriate value by the desugaring. Subsequent yield
  // occurrences will return to the AsyncFunctionNext call within the
  // implemementation of the intermediate throwaway Promise's then handler.
  // This handler has nothing useful to do with the value, as the Promise is
  // ignored. If we yielded the value of the throwawayPromise that
  // AsyncFunctionAwait creates as an intermediate, it would create a memory
  // leak; we must return .promise instead;
  // The operand needs to be evaluated on a separate statement in order to get
  // a break location, and the .promise needs to be read earlier so that it
  // doesn't insert a false location.
  // TODO(littledan): investigate why this ordering is needed in more detail.
  Variable* generator_object_variable =
      function_state_->generator_object_variable();

  // If generator_object_variable is null,
  // TODO(littledan): Is this necessary?
  if (!generator_object_variable) return value;

  const int nopos = kNoSourcePosition;

  Block* do_block = factory()->NewBlock(nullptr, 2, false, nopos);

  Variable* promise = PromiseVariable();

  // Wrap value evaluation to provide a break location.
  Variable* temp_var = NewTemporary(ast_value_factory()->empty_string());
  Expression* value_assignment = factory()->NewAssignment(
      Token::ASSIGN, factory()->NewVariableProxy(temp_var), value, nopos);
  do_block->statements()->Add(
      factory()->NewExpressionStatement(value_assignment, value->position()),
      zone());

  ZoneList<Expression*>* async_function_await_args =
      new (zone()) ZoneList<Expression*>(3, zone());
  Expression* generator_object =
      factory()->NewVariableProxy(generator_object_variable);
  async_function_await_args->Add(generator_object, zone());
  async_function_await_args->Add(factory()->NewVariableProxy(temp_var), zone());
  async_function_await_args->Add(factory()->NewVariableProxy(promise), zone());

  // The parser emits calls to AsyncFunctionAwaitCaught, but the
  // AstNumberingVisitor will rewrite this to AsyncFunctionAwaitUncaught
  // if there is no local enclosing try/catch block.
  Expression* async_function_await =
      factory()->NewCallRuntime(Context::ASYNC_FUNCTION_AWAIT_CAUGHT_INDEX,
                                async_function_await_args, nopos);
  do_block->statements()->Add(
      factory()->NewExpressionStatement(async_function_await, await_pos),
      zone());

  // Wrap await to provide a break location between value evaluation and yield.
  Expression* do_expr = factory()->NewDoExpression(do_block, promise, nopos);

  generator_object = factory()->NewVariableProxy(generator_object_variable);
  return factory()->NewYield(generator_object, do_expr, nopos,
                             Yield::kOnExceptionRethrow);
}

class NonPatternRewriter : public AstExpressionRewriter {
 public:
  NonPatternRewriter(uintptr_t stack_limit, Parser* parser)
      : AstExpressionRewriter(stack_limit), parser_(parser) {}
  ~NonPatternRewriter() override {}

 private:
  bool RewriteExpression(Expression* expr) override {
    if (expr->IsRewritableExpression()) return true;
    // Rewrite only what could have been a pattern but is not.
    if (expr->IsArrayLiteral()) {
      // Spread rewriting in array literals.
      ArrayLiteral* lit = expr->AsArrayLiteral();
      VisitExpressions(lit->values());
      replacement_ = parser_->RewriteSpreads(lit);
      return false;
    }
    if (expr->IsObjectLiteral()) {
      return true;
    }
    if (expr->IsBinaryOperation() &&
        expr->AsBinaryOperation()->op() == Token::COMMA) {
      return true;
    }
    // Everything else does not need rewriting.
    return false;
  }

  void VisitLiteralProperty(LiteralProperty* property) override {
    if (property == nullptr) return;
    // Do not rewrite (computed) key expressions
    AST_REWRITE_PROPERTY(Expression, property, value);
  }

  Parser* parser_;
};

void Parser::RewriteNonPattern(bool* ok) {
  ValidateExpression(CHECK_OK_VOID);
  auto non_patterns_to_rewrite = function_state_->non_patterns_to_rewrite();
  int begin = classifier()->GetNonPatternBegin();
  int end = non_patterns_to_rewrite->length();
  if (begin < end) {
    NonPatternRewriter rewriter(stack_limit_, this);
    for (int i = begin; i < end; i++) {
      DCHECK(non_patterns_to_rewrite->at(i)->IsRewritableExpression());
      rewriter.Rewrite(non_patterns_to_rewrite->at(i));
    }
    non_patterns_to_rewrite->Rewind(begin);
  }
}


void Parser::RewriteDestructuringAssignments() {
  const auto& assignments =
      function_state_->destructuring_assignments_to_rewrite();
  for (int i = assignments.length() - 1; i >= 0; --i) {
    // Rewrite list in reverse, so that nested assignment patterns are rewritten
    // correctly.
    const DestructuringAssignment& pair = assignments.at(i);
    RewritableExpression* to_rewrite =
        pair.assignment->AsRewritableExpression();
    DCHECK_NOT_NULL(to_rewrite);
    if (!to_rewrite->is_rewritten()) {
      PatternRewriter::RewriteDestructuringAssignment(this, to_rewrite,
                                                      pair.scope);
    }
  }
}

Expression* Parser::RewriteExponentiation(Expression* left, Expression* right,
                                          int pos) {
  ZoneList<Expression*>* args = new (zone()) ZoneList<Expression*>(2, zone());
  args->Add(left, zone());
  args->Add(right, zone());
  return factory()->NewCallRuntime(Context::MATH_POW_INDEX, args, pos);
}

Expression* Parser::RewriteAssignExponentiation(Expression* left,
                                                Expression* right, int pos) {
  ZoneList<Expression*>* args = new (zone()) ZoneList<Expression*>(2, zone());
  if (left->IsVariableProxy()) {
    VariableProxy* lhs = left->AsVariableProxy();

    Expression* result;
    DCHECK_NOT_NULL(lhs->raw_name());
    result = ExpressionFromIdentifier(lhs->raw_name(), lhs->position(),
                                      lhs->end_position());
    args->Add(left, zone());
    args->Add(right, zone());
    Expression* call =
        factory()->NewCallRuntime(Context::MATH_POW_INDEX, args, pos);
    return factory()->NewAssignment(Token::ASSIGN, result, call, pos);
  } else if (left->IsProperty()) {
    Property* prop = left->AsProperty();
    auto temp_obj = NewTemporary(ast_value_factory()->empty_string());
    auto temp_key = NewTemporary(ast_value_factory()->empty_string());
    Expression* assign_obj = factory()->NewAssignment(
        Token::ASSIGN, factory()->NewVariableProxy(temp_obj), prop->obj(),
        kNoSourcePosition);
    Expression* assign_key = factory()->NewAssignment(
        Token::ASSIGN, factory()->NewVariableProxy(temp_key), prop->key(),
        kNoSourcePosition);
    args->Add(factory()->NewProperty(factory()->NewVariableProxy(temp_obj),
                                     factory()->NewVariableProxy(temp_key),
                                     left->position()),
              zone());
    args->Add(right, zone());
    Expression* call =
        factory()->NewCallRuntime(Context::MATH_POW_INDEX, args, pos);
    Expression* target = factory()->NewProperty(
        factory()->NewVariableProxy(temp_obj),
        factory()->NewVariableProxy(temp_key), kNoSourcePosition);
    Expression* assign =
        factory()->NewAssignment(Token::ASSIGN, target, call, pos);
    return factory()->NewBinaryOperation(
        Token::COMMA, assign_obj,
        factory()->NewBinaryOperation(Token::COMMA, assign_key, assign, pos),
        pos);
  }
  UNREACHABLE();
  return nullptr;
}

Expression* Parser::RewriteSpreads(ArrayLiteral* lit) {
  // Array literals containing spreads are rewritten using do expressions, e.g.
  //    [1, 2, 3, ...x, 4, ...y, 5]
  // is roughly rewritten as:
  //    do {
  //      $R = [1, 2, 3];
  //      for ($i of x) %AppendElement($R, $i);
  //      %AppendElement($R, 4);
  //      for ($j of y) %AppendElement($R, $j);
  //      %AppendElement($R, 5);
  //      $R
  //    }
  // where $R, $i and $j are fresh temporary variables.
  ZoneList<Expression*>::iterator s = lit->FirstSpread();
  if (s == lit->EndValue()) return nullptr;  // no spread, no rewriting...
  Variable* result = NewTemporary(ast_value_factory()->dot_result_string());
  // NOTE: The value assigned to R is the whole original array literal,
  // spreads included. This will be fixed before the rewritten AST is returned.
  // $R = lit
  Expression* init_result = factory()->NewAssignment(
      Token::INIT, factory()->NewVariableProxy(result), lit, kNoSourcePosition);
  Block* do_block = factory()->NewBlock(nullptr, 16, false, kNoSourcePosition);
  do_block->statements()->Add(
      factory()->NewExpressionStatement(init_result, kNoSourcePosition),
      zone());
  // Traverse the array literal starting from the first spread.
  while (s != lit->EndValue()) {
    Expression* value = *s++;
    Spread* spread = value->AsSpread();
    if (spread == nullptr) {
      // If the element is not a spread, we're adding a single:
      // %AppendElement($R, value)
      // or, in case of a hole,
      // ++($R.length)
      if (!value->IsLiteral() ||
          !value->AsLiteral()->raw_value()->IsTheHole()) {
        ZoneList<Expression*>* append_element_args = NewExpressionList(2);
        append_element_args->Add(factory()->NewVariableProxy(result), zone());
        append_element_args->Add(value, zone());
        do_block->statements()->Add(
            factory()->NewExpressionStatement(
                factory()->NewCallRuntime(Runtime::kAppendElement,
                                          append_element_args,
                                          kNoSourcePosition),
                kNoSourcePosition),
            zone());
      } else {
        Property* length_property = factory()->NewProperty(
            factory()->NewVariableProxy(result),
            factory()->NewStringLiteral(ast_value_factory()->length_string(),
                                        kNoSourcePosition),
            kNoSourcePosition);
        CountOperation* count_op = factory()->NewCountOperation(
            Token::INC, true /* prefix */, length_property, kNoSourcePosition);
        do_block->statements()->Add(
            factory()->NewExpressionStatement(count_op, kNoSourcePosition),
            zone());
      }
    } else {
      // If it's a spread, we're adding a for/of loop iterating through it.
      Variable* each = NewTemporary(ast_value_factory()->dot_for_string());
      Expression* subject = spread->expression();
      // %AppendElement($R, each)
      Statement* append_body;
      {
        ZoneList<Expression*>* append_element_args = NewExpressionList(2);
        append_element_args->Add(factory()->NewVariableProxy(result), zone());
        append_element_args->Add(factory()->NewVariableProxy(each), zone());
        append_body = factory()->NewExpressionStatement(
            factory()->NewCallRuntime(Runtime::kAppendElement,
                                      append_element_args, kNoSourcePosition),
            kNoSourcePosition);
      }
      // for (each of spread) %AppendElement($R, each)
      ForEachStatement* loop = factory()->NewForEachStatement(
          ForEachStatement::ITERATE, nullptr, kNoSourcePosition);
      const bool finalize = false;
      InitializeForOfStatement(loop->AsForOfStatement(),
                               factory()->NewVariableProxy(each), subject,
                               append_body, finalize);
      do_block->statements()->Add(loop, zone());
    }
  }
  // Now, rewind the original array literal to truncate everything from the
  // first spread (included) until the end. This fixes $R's initialization.
  lit->RewindSpreads();
  return factory()->NewDoExpression(do_block, result, lit->position());
}

void Parser::QueueDestructuringAssignmentForRewriting(Expression* expr) {
  DCHECK(expr->IsRewritableExpression());
  function_state_->AddDestructuringAssignment(
      DestructuringAssignment(expr, scope()));
}

void Parser::QueueNonPatternForRewriting(Expression* expr, bool* ok) {
  DCHECK(expr->IsRewritableExpression());
  function_state_->AddNonPatternForRewriting(expr, ok);
}

void Parser::AddAccessorPrefixToFunctionName(bool is_get,
                                             FunctionLiteral* function,
                                             const AstRawString* name) {
  DCHECK_NOT_NULL(name);
  const AstRawString* prefix = is_get ? ast_value_factory()->get_space_string()
                                      : ast_value_factory()->set_space_string();
  function->set_raw_name(ast_value_factory()->NewConsString(prefix, name));
}

void Parser::SetFunctionNameFromPropertyName(ObjectLiteralProperty* property,
                                             const AstRawString* name) {
  DCHECK(property->kind() != ObjectLiteralProperty::GETTER);
  DCHECK(property->kind() != ObjectLiteralProperty::SETTER);

  // Computed name setting must happen at runtime.
  DCHECK(!property->is_computed_name());

  // Ignore "__proto__" as a name when it's being used to set the [[Prototype]]
  // of an object literal.
  if (property->kind() == ObjectLiteralProperty::PROTOTYPE) return;

  Expression* value = property->value();

  DCHECK(!value->IsAnonymousFunctionDefinition() ||
         property->kind() == ObjectLiteralProperty::COMPUTED);
  SetFunctionName(value, name);
}

void Parser::SetFunctionNameFromIdentifierRef(Expression* value,
                                              Expression* identifier) {
  if (!identifier->IsVariableProxy()) return;
  SetFunctionName(value, identifier->AsVariableProxy()->raw_name());
}

void Parser::SetFunctionName(Expression* value, const AstRawString* name) {
  DCHECK_NOT_NULL(name);
  if (!value->IsAnonymousFunctionDefinition()) return;
  auto function = value->AsFunctionLiteral();
  if (function != nullptr) {
    function->set_raw_name(name);
  } else {
    DCHECK(value->IsDoExpression());
    value->AsDoExpression()->represented_function()->set_raw_name(name);
  }
}


// Desugaring of yield*
// ====================
//
// With the help of do-expressions and function.sent, we desugar yield* into a
// loop containing a "raw" yield (a yield that doesn't wrap an iterator result
// object around its argument).  Concretely, "yield* iterable" turns into
// roughly the following code:
//
//   do {
//     const kNext = 0;
//     const kReturn = 1;
//     const kThrow = 2;
//
//     let input = function.sent;
//     let mode = kNext;
//     let output = undefined;
//
//     let iterator = iterable[Symbol.iterator]();
//     if (!IS_RECEIVER(iterator)) throw MakeTypeError(kSymbolIteratorInvalid);
//
//     while (true) {
//       // From the generator to the iterator:
//       // Forward input according to resume mode and obtain output.
//       switch (mode) {
//         case kNext:
//           output = iterator.next(input);
//           if (!IS_RECEIVER(output)) %ThrowIterResultNotAnObject(output);
//           break;
//         case kReturn:
//           IteratorClose(iterator, input, output);  // See below.
//           break;
//         case kThrow:
//           let iteratorThrow = iterator.throw;
//           if (IS_NULL_OR_UNDEFINED(iteratorThrow)) {
//             IteratorClose(iterator);  // See below.
//             throw MakeTypeError(kThrowMethodMissing);
//           }
//           output = %_Call(iteratorThrow, iterator, input);
//           if (!IS_RECEIVER(output)) %ThrowIterResultNotAnObject(output);
//           break;
//       }
//       if (output.done) break;
//
//       // From the generator to its user:
//       // Forward output, receive new input, and determine resume mode.
//       mode = kReturn;
//       try {
//         try {
//           RawYield(output);  // See explanation above.
//           mode = kNext;
//         } catch (error) {
//           mode = kThrow;
//         }
//       } finally {
//         input = function.sent;
//         continue;
//       }
//     }
//
//     if (mode === kReturn) {
//       return {value: output.value, done: true};
//     }
//     output.value
//   }
//
// IteratorClose(iterator) expands to the following:
//
//   let iteratorReturn = iterator.return;
//   if (!IS_NULL_OR_UNDEFINED(iteratorReturn)) {
//     let output = %_Call(iteratorReturn, iterator);
//     if (!IS_RECEIVER(output)) %ThrowIterResultNotAnObject(output);
//   }
//
// IteratorClose(iterator, input, output) expands to the following:
//
//   let iteratorReturn = iterator.return;
//   if (IS_NULL_OR_UNDEFINED(iteratorReturn)) return input;
//   output = %_Call(iteratorReturn, iterator, input);
//   if (!IS_RECEIVER(output)) %ThrowIterResultNotAnObject(output);

Expression* Parser::RewriteYieldStar(Expression* generator,
                                     Expression* iterable, int pos) {
  const int nopos = kNoSourcePosition;

  // Forward definition for break/continue statements.
  WhileStatement* loop = factory()->NewWhileStatement(nullptr, nopos);

  // let input = undefined;
  Variable* var_input = NewTemporary(ast_value_factory()->empty_string());
  Statement* initialize_input;
  {
    Expression* input_proxy = factory()->NewVariableProxy(var_input);
    Expression* assignment =
        factory()->NewAssignment(Token::ASSIGN, input_proxy,
                                 factory()->NewUndefinedLiteral(nopos), nopos);
    initialize_input = factory()->NewExpressionStatement(assignment, nopos);
  }

  // let mode = kNext;
  Variable* var_mode = NewTemporary(ast_value_factory()->empty_string());
  Statement* initialize_mode;
  {
    Expression* mode_proxy = factory()->NewVariableProxy(var_mode);
    Expression* knext =
        factory()->NewSmiLiteral(JSGeneratorObject::kNext, nopos);
    Expression* assignment =
        factory()->NewAssignment(Token::ASSIGN, mode_proxy, knext, nopos);
    initialize_mode = factory()->NewExpressionStatement(assignment, nopos);
  }

  // let output = undefined;
  Variable* var_output = NewTemporary(ast_value_factory()->empty_string());
  Statement* initialize_output;
  {
    Expression* output_proxy = factory()->NewVariableProxy(var_output);
    Expression* assignment =
        factory()->NewAssignment(Token::ASSIGN, output_proxy,
                                 factory()->NewUndefinedLiteral(nopos), nopos);
    initialize_output = factory()->NewExpressionStatement(assignment, nopos);
  }

  // let iterator = iterable[Symbol.iterator];
  Variable* var_iterator = NewTemporary(ast_value_factory()->empty_string());
  Statement* get_iterator;
  {
    Expression* iterator = GetIterator(iterable, nopos);
    Expression* iterator_proxy = factory()->NewVariableProxy(var_iterator);
    Expression* assignment = factory()->NewAssignment(
        Token::ASSIGN, iterator_proxy, iterator, nopos);
    get_iterator = factory()->NewExpressionStatement(assignment, nopos);
  }

  // if (!IS_RECEIVER(iterator)) throw MakeTypeError(kSymbolIteratorInvalid);
  Statement* validate_iterator;
  {
    Expression* is_receiver_call;
    {
      auto args = new (zone()) ZoneList<Expression*>(1, zone());
      args->Add(factory()->NewVariableProxy(var_iterator), zone());
      is_receiver_call =
          factory()->NewCallRuntime(Runtime::kInlineIsJSReceiver, args, nopos);
    }

    Statement* throw_call;
    {
      Expression* call =
          NewThrowTypeError(MessageTemplate::kSymbolIteratorInvalid,
                            ast_value_factory()->empty_string(), nopos);
      throw_call = factory()->NewExpressionStatement(call, nopos);
    }

    validate_iterator = factory()->NewIfStatement(
        is_receiver_call, factory()->NewEmptyStatement(nopos), throw_call,
        nopos);
  }

  // output = iterator.next(input);
  Statement* call_next;
  {
    Expression* iterator_proxy = factory()->NewVariableProxy(var_iterator);
    Expression* literal =
        factory()->NewStringLiteral(ast_value_factory()->next_string(), nopos);
    Expression* next_property =
        factory()->NewProperty(iterator_proxy, literal, nopos);
    Expression* input_proxy = factory()->NewVariableProxy(var_input);
    auto args = new (zone()) ZoneList<Expression*>(1, zone());
    args->Add(input_proxy, zone());
    Expression* call = factory()->NewCall(next_property, args, nopos);
    Expression* output_proxy = factory()->NewVariableProxy(var_output);
    Expression* assignment =
        factory()->NewAssignment(Token::ASSIGN, output_proxy, call, nopos);
    call_next = factory()->NewExpressionStatement(assignment, nopos);
  }

  // if (!IS_RECEIVER(output)) %ThrowIterResultNotAnObject(output);
  Statement* validate_next_output;
  {
    Expression* is_receiver_call;
    {
      auto args = new (zone()) ZoneList<Expression*>(1, zone());
      args->Add(factory()->NewVariableProxy(var_output), zone());
      is_receiver_call =
          factory()->NewCallRuntime(Runtime::kInlineIsJSReceiver, args, nopos);
    }

    Statement* throw_call;
    {
      auto args = new (zone()) ZoneList<Expression*>(1, zone());
      args->Add(factory()->NewVariableProxy(var_output), zone());
      Expression* call = factory()->NewCallRuntime(
          Runtime::kThrowIteratorResultNotAnObject, args, nopos);
      throw_call = factory()->NewExpressionStatement(call, nopos);
    }

    validate_next_output = factory()->NewIfStatement(
        is_receiver_call, factory()->NewEmptyStatement(nopos), throw_call,
        nopos);
  }

  // let iteratorThrow = iterator.throw;
  Variable* var_throw = NewTemporary(ast_value_factory()->empty_string());
  Statement* get_throw;
  {
    Expression* iterator_proxy = factory()->NewVariableProxy(var_iterator);
    Expression* literal =
        factory()->NewStringLiteral(ast_value_factory()->throw_string(), nopos);
    Expression* property =
        factory()->NewProperty(iterator_proxy, literal, nopos);
    Expression* throw_proxy = factory()->NewVariableProxy(var_throw);
    Expression* assignment =
        factory()->NewAssignment(Token::ASSIGN, throw_proxy, property, nopos);
    get_throw = factory()->NewExpressionStatement(assignment, nopos);
  }

  // if (IS_NULL_OR_UNDEFINED(iteratorThrow) {
  //   IteratorClose(iterator);
  //   throw MakeTypeError(kThrowMethodMissing);
  // }
  Statement* check_throw;
  {
    Expression* condition = factory()->NewCompareOperation(
        Token::EQ, factory()->NewVariableProxy(var_throw),
        factory()->NewNullLiteral(nopos), nopos);
    Expression* call =
        NewThrowTypeError(MessageTemplate::kThrowMethodMissing,
                          ast_value_factory()->empty_string(), nopos);
    Statement* throw_call = factory()->NewExpressionStatement(call, nopos);

    Block* then = factory()->NewBlock(nullptr, 4 + 1, false, nopos);
    BuildIteratorCloseForCompletion(
        then->statements(), var_iterator,
        factory()->NewSmiLiteral(Parser::kNormalCompletion, nopos));
    then->statements()->Add(throw_call, zone());
    check_throw = factory()->NewIfStatement(
        condition, then, factory()->NewEmptyStatement(nopos), nopos);
  }

  // output = %_Call(iteratorThrow, iterator, input);
  Statement* call_throw;
  {
    auto args = new (zone()) ZoneList<Expression*>(3, zone());
    args->Add(factory()->NewVariableProxy(var_throw), zone());
    args->Add(factory()->NewVariableProxy(var_iterator), zone());
    args->Add(factory()->NewVariableProxy(var_input), zone());
    Expression* call =
        factory()->NewCallRuntime(Runtime::kInlineCall, args, nopos);
    Expression* assignment = factory()->NewAssignment(
        Token::ASSIGN, factory()->NewVariableProxy(var_output), call, nopos);
    call_throw = factory()->NewExpressionStatement(assignment, nopos);
  }

  // if (!IS_RECEIVER(output)) %ThrowIterResultNotAnObject(output);
  Statement* validate_throw_output;
  {
    Expression* is_receiver_call;
    {
      auto args = new (zone()) ZoneList<Expression*>(1, zone());
      args->Add(factory()->NewVariableProxy(var_output), zone());
      is_receiver_call =
          factory()->NewCallRuntime(Runtime::kInlineIsJSReceiver, args, nopos);
    }

    Statement* throw_call;
    {
      auto args = new (zone()) ZoneList<Expression*>(1, zone());
      args->Add(factory()->NewVariableProxy(var_output), zone());
      Expression* call = factory()->NewCallRuntime(
          Runtime::kThrowIteratorResultNotAnObject, args, nopos);
      throw_call = factory()->NewExpressionStatement(call, nopos);
    }

    validate_throw_output = factory()->NewIfStatement(
        is_receiver_call, factory()->NewEmptyStatement(nopos), throw_call,
        nopos);
  }

  // if (output.done) break;
  Statement* if_done;
  {
    Expression* output_proxy = factory()->NewVariableProxy(var_output);
    Expression* literal =
        factory()->NewStringLiteral(ast_value_factory()->done_string(), nopos);
    Expression* property = factory()->NewProperty(output_proxy, literal, nopos);
    BreakStatement* break_loop = factory()->NewBreakStatement(loop, nopos);
    if_done = factory()->NewIfStatement(
        property, break_loop, factory()->NewEmptyStatement(nopos), nopos);
  }


  // mode = kReturn;
  Statement* set_mode_return;
  {
    Expression* mode_proxy = factory()->NewVariableProxy(var_mode);
    Expression* kreturn =
        factory()->NewSmiLiteral(JSGeneratorObject::kReturn, nopos);
    Expression* assignment =
        factory()->NewAssignment(Token::ASSIGN, mode_proxy, kreturn, nopos);
    set_mode_return = factory()->NewExpressionStatement(assignment, nopos);
  }

  // Yield(output);
  Statement* yield_output;
  {
    Expression* output_proxy = factory()->NewVariableProxy(var_output);
    Yield* yield = factory()->NewYield(generator, output_proxy, nopos,
                                       Yield::kOnExceptionThrow);
    yield_output = factory()->NewExpressionStatement(yield, nopos);
  }

  // mode = kNext;
  Statement* set_mode_next;
  {
    Expression* mode_proxy = factory()->NewVariableProxy(var_mode);
    Expression* knext =
        factory()->NewSmiLiteral(JSGeneratorObject::kNext, nopos);
    Expression* assignment =
        factory()->NewAssignment(Token::ASSIGN, mode_proxy, knext, nopos);
    set_mode_next = factory()->NewExpressionStatement(assignment, nopos);
  }

  // mode = kThrow;
  Statement* set_mode_throw;
  {
    Expression* mode_proxy = factory()->NewVariableProxy(var_mode);
    Expression* kthrow =
        factory()->NewSmiLiteral(JSGeneratorObject::kThrow, nopos);
    Expression* assignment =
        factory()->NewAssignment(Token::ASSIGN, mode_proxy, kthrow, nopos);
    set_mode_throw = factory()->NewExpressionStatement(assignment, nopos);
  }

  // input = function.sent;
  Statement* get_input;
  {
    Expression* function_sent = FunctionSentExpression(nopos);
    Expression* input_proxy = factory()->NewVariableProxy(var_input);
    Expression* assignment = factory()->NewAssignment(
        Token::ASSIGN, input_proxy, function_sent, nopos);
    get_input = factory()->NewExpressionStatement(assignment, nopos);
  }

  // if (mode === kReturn) {
  //   return {value: output.value, done: true};
  // }
  Statement* maybe_return_value;
  {
    Expression* mode_proxy = factory()->NewVariableProxy(var_mode);
    Expression* kreturn =
        factory()->NewSmiLiteral(JSGeneratorObject::kReturn, nopos);
    Expression* condition = factory()->NewCompareOperation(
        Token::EQ_STRICT, mode_proxy, kreturn, nopos);

    Expression* output_proxy = factory()->NewVariableProxy(var_output);
    Expression* literal =
        factory()->NewStringLiteral(ast_value_factory()->value_string(), nopos);
    Expression* property = factory()->NewProperty(output_proxy, literal, nopos);
    Statement* return_value = factory()->NewReturnStatement(
        BuildIteratorResult(property, true), nopos);

    maybe_return_value = factory()->NewIfStatement(
        condition, return_value, factory()->NewEmptyStatement(nopos), nopos);
  }

  // output.value
  Statement* get_value;
  {
    Expression* output_proxy = factory()->NewVariableProxy(var_output);
    Expression* literal =
        factory()->NewStringLiteral(ast_value_factory()->value_string(), nopos);
    Expression* property = factory()->NewProperty(output_proxy, literal, nopos);
    get_value = factory()->NewExpressionStatement(property, nopos);
  }

  // Now put things together.

  // try { ... } catch(e) { ... }
  Statement* try_catch;
  {
    Block* try_block = factory()->NewBlock(nullptr, 2, false, nopos);
    try_block->statements()->Add(yield_output, zone());
    try_block->statements()->Add(set_mode_next, zone());

    Block* catch_block = factory()->NewBlock(nullptr, 1, false, nopos);
    catch_block->statements()->Add(set_mode_throw, zone());

    Scope* catch_scope = NewScope(CATCH_SCOPE);
    catch_scope->set_is_hidden();
    const AstRawString* name = ast_value_factory()->dot_catch_string();
    Variable* catch_variable = catch_scope->DeclareLocal(
        name, VAR, kCreatedInitialized, NORMAL_VARIABLE);

    try_catch = factory()->NewTryCatchStatementForDesugaring(
        try_block, catch_scope, catch_variable, catch_block, nopos);
  }

  // try { ... } finally { ... }
  Statement* try_finally;
  {
    Block* try_block = factory()->NewBlock(nullptr, 1, false, nopos);
    try_block->statements()->Add(try_catch, zone());

    Block* finally = factory()->NewBlock(nullptr, 2, false, nopos);
    finally->statements()->Add(get_input, zone());
    finally->statements()->Add(factory()->NewContinueStatement(loop, nopos),
                               zone());

    try_finally = factory()->NewTryFinallyStatement(try_block, finally, nopos);
  }

  // switch (mode) { ... }
  SwitchStatement* switch_mode = factory()->NewSwitchStatement(nullptr, nopos);
  {
    auto case_next = new (zone()) ZoneList<Statement*>(3, zone());
    case_next->Add(call_next, zone());
    case_next->Add(validate_next_output, zone());
    case_next->Add(factory()->NewBreakStatement(switch_mode, nopos), zone());

    auto case_return = new (zone()) ZoneList<Statement*>(5, zone());
    BuildIteratorClose(case_return, var_iterator, var_input, var_output);
    case_return->Add(factory()->NewBreakStatement(switch_mode, nopos), zone());

    auto case_throw = new (zone()) ZoneList<Statement*>(5, zone());
    case_throw->Add(get_throw, zone());
    case_throw->Add(check_throw, zone());
    case_throw->Add(call_throw, zone());
    case_throw->Add(validate_throw_output, zone());
    case_throw->Add(factory()->NewBreakStatement(switch_mode, nopos), zone());

    auto cases = new (zone()) ZoneList<CaseClause*>(3, zone());
    Expression* knext =
        factory()->NewSmiLiteral(JSGeneratorObject::kNext, nopos);
    Expression* kreturn =
        factory()->NewSmiLiteral(JSGeneratorObject::kReturn, nopos);
    Expression* kthrow =
        factory()->NewSmiLiteral(JSGeneratorObject::kThrow, nopos);
    cases->Add(factory()->NewCaseClause(knext, case_next, nopos), zone());
    cases->Add(factory()->NewCaseClause(kreturn, case_return, nopos), zone());
    cases->Add(factory()->NewCaseClause(kthrow, case_throw, nopos), zone());

    switch_mode->Initialize(factory()->NewVariableProxy(var_mode), cases);
  }

  // while (true) { ... }
  // Already defined earlier: WhileStatement* loop = ...
  {
    Block* loop_body = factory()->NewBlock(nullptr, 4, false, nopos);
    loop_body->statements()->Add(switch_mode, zone());
    loop_body->statements()->Add(if_done, zone());
    loop_body->statements()->Add(set_mode_return, zone());
    loop_body->statements()->Add(try_finally, zone());

    loop->Initialize(factory()->NewBooleanLiteral(true, nopos), loop_body);
  }

  // do { ... }
  DoExpression* yield_star;
  {
    // The rewriter needs to process the get_value statement only, hence we
    // put the preceding statements into an init block.

    Block* do_block_ = factory()->NewBlock(nullptr, 7, true, nopos);
    do_block_->statements()->Add(initialize_input, zone());
    do_block_->statements()->Add(initialize_mode, zone());
    do_block_->statements()->Add(initialize_output, zone());
    do_block_->statements()->Add(get_iterator, zone());
    do_block_->statements()->Add(validate_iterator, zone());
    do_block_->statements()->Add(loop, zone());
    do_block_->statements()->Add(maybe_return_value, zone());

    Block* do_block = factory()->NewBlock(nullptr, 2, false, nopos);
    do_block->statements()->Add(do_block_, zone());
    do_block->statements()->Add(get_value, zone());

    Variable* dot_result =
        NewTemporary(ast_value_factory()->dot_result_string());
    yield_star = factory()->NewDoExpression(do_block, dot_result, nopos);
    Rewriter::Rewrite(this, GetClosureScope(), yield_star, ast_value_factory());
  }

  return yield_star;
}

Statement* Parser::CheckCallable(Variable* var, Expression* error, int pos) {
  const int nopos = kNoSourcePosition;
  Statement* validate_var;
  {
    Expression* type_of = factory()->NewUnaryOperation(
        Token::TYPEOF, factory()->NewVariableProxy(var), nopos);
    Expression* function_literal = factory()->NewStringLiteral(
        ast_value_factory()->function_string(), nopos);
    Expression* condition = factory()->NewCompareOperation(
        Token::EQ_STRICT, type_of, function_literal, nopos);

    Statement* throw_call = factory()->NewExpressionStatement(error, pos);

    validate_var = factory()->NewIfStatement(
        condition, factory()->NewEmptyStatement(nopos), throw_call, nopos);
  }
  return validate_var;
}

void Parser::BuildIteratorClose(ZoneList<Statement*>* statements,
                                Variable* iterator, Variable* input,
                                Variable* var_output) {
  //
  // This function adds four statements to [statements], corresponding to the
  // following code:
  //
  //   let iteratorReturn = iterator.return;
  //   if (IS_NULL_OR_UNDEFINED(iteratorReturn) {
  //     return {value: input, done: true};
  //   }
  //   output = %_Call(iteratorReturn, iterator, input);
  //   if (!IS_RECEIVER(output)) %ThrowIterResultNotAnObject(output);
  //

  const int nopos = kNoSourcePosition;

  // let iteratorReturn = iterator.return;
  Variable* var_return = var_output;  // Reusing the output variable.
  Statement* get_return;
  {
    Expression* iterator_proxy = factory()->NewVariableProxy(iterator);
    Expression* literal = factory()->NewStringLiteral(
        ast_value_factory()->return_string(), nopos);
    Expression* property =
        factory()->NewProperty(iterator_proxy, literal, nopos);
    Expression* return_proxy = factory()->NewVariableProxy(var_return);
    Expression* assignment =
        factory()->NewAssignment(Token::ASSIGN, return_proxy, property, nopos);
    get_return = factory()->NewExpressionStatement(assignment, nopos);
  }

  // if (IS_NULL_OR_UNDEFINED(iteratorReturn) {
  //   return {value: input, done: true};
  // }
  Statement* check_return;
  {
    Expression* condition = factory()->NewCompareOperation(
        Token::EQ, factory()->NewVariableProxy(var_return),
        factory()->NewNullLiteral(nopos), nopos);

    Expression* value = factory()->NewVariableProxy(input);

    Statement* return_input =
        factory()->NewReturnStatement(BuildIteratorResult(value, true), nopos);

    check_return = factory()->NewIfStatement(
        condition, return_input, factory()->NewEmptyStatement(nopos), nopos);
  }

  // output = %_Call(iteratorReturn, iterator, input);
  Statement* call_return;
  {
    auto args = new (zone()) ZoneList<Expression*>(3, zone());
    args->Add(factory()->NewVariableProxy(var_return), zone());
    args->Add(factory()->NewVariableProxy(iterator), zone());
    args->Add(factory()->NewVariableProxy(input), zone());

    Expression* call =
        factory()->NewCallRuntime(Runtime::kInlineCall, args, nopos);
    Expression* output_proxy = factory()->NewVariableProxy(var_output);
    Expression* assignment =
        factory()->NewAssignment(Token::ASSIGN, output_proxy, call, nopos);
    call_return = factory()->NewExpressionStatement(assignment, nopos);
  }

  // if (!IS_RECEIVER(output)) %ThrowIteratorResultNotAnObject(output);
  Statement* validate_output;
  {
    Expression* is_receiver_call;
    {
      auto args = new (zone()) ZoneList<Expression*>(1, zone());
      args->Add(factory()->NewVariableProxy(var_output), zone());
      is_receiver_call =
          factory()->NewCallRuntime(Runtime::kInlineIsJSReceiver, args, nopos);
    }

    Statement* throw_call;
    {
      auto args = new (zone()) ZoneList<Expression*>(1, zone());
      args->Add(factory()->NewVariableProxy(var_output), zone());
      Expression* call = factory()->NewCallRuntime(
          Runtime::kThrowIteratorResultNotAnObject, args, nopos);
      throw_call = factory()->NewExpressionStatement(call, nopos);
    }

    validate_output = factory()->NewIfStatement(
        is_receiver_call, factory()->NewEmptyStatement(nopos), throw_call,
        nopos);
  }

  statements->Add(get_return, zone());
  statements->Add(check_return, zone());
  statements->Add(call_return, zone());
  statements->Add(validate_output, zone());
}

void Parser::FinalizeIteratorUse(Variable* completion, Expression* condition,
                                 Variable* iter, Block* iterator_use,
                                 Block* target) {
  //
  // This function adds two statements to [target], corresponding to the
  // following code:
  //
  //   completion = kNormalCompletion;
  //   try {
  //     try {
  //       iterator_use
  //     } catch(e) {
  //       if (completion === kAbruptCompletion) completion = kThrowCompletion;
  //       %ReThrow(e);
  //     }
  //   } finally {
  //     if (condition) {
  //       #BuildIteratorCloseForCompletion(iter, completion)
  //     }
  //   }
  //

  const int nopos = kNoSourcePosition;

  // completion = kNormalCompletion;
  Statement* initialize_completion;
  {
    Expression* proxy = factory()->NewVariableProxy(completion);
    Expression* assignment = factory()->NewAssignment(
        Token::ASSIGN, proxy,
        factory()->NewSmiLiteral(Parser::kNormalCompletion, nopos), nopos);
    initialize_completion =
        factory()->NewExpressionStatement(assignment, nopos);
  }

  // if (completion === kAbruptCompletion) completion = kThrowCompletion;
  Statement* set_completion_throw;
  {
    Expression* condition = factory()->NewCompareOperation(
        Token::EQ_STRICT, factory()->NewVariableProxy(completion),
        factory()->NewSmiLiteral(Parser::kAbruptCompletion, nopos), nopos);

    Expression* proxy = factory()->NewVariableProxy(completion);
    Expression* assignment = factory()->NewAssignment(
        Token::ASSIGN, proxy,
        factory()->NewSmiLiteral(Parser::kThrowCompletion, nopos), nopos);
    Statement* statement = factory()->NewExpressionStatement(assignment, nopos);
    set_completion_throw = factory()->NewIfStatement(
        condition, statement, factory()->NewEmptyStatement(nopos), nopos);
  }

  // if (condition) {
  //   #BuildIteratorCloseForCompletion(iter, completion)
  // }
  Block* maybe_close;
  {
    Block* block = factory()->NewBlock(nullptr, 2, true, nopos);
    Expression* proxy = factory()->NewVariableProxy(completion);
    BuildIteratorCloseForCompletion(block->statements(), iter, proxy);
    DCHECK(block->statements()->length() == 2);

    maybe_close = factory()->NewBlock(nullptr, 1, true, nopos);
    maybe_close->statements()->Add(
        factory()->NewIfStatement(condition, block,
                                  factory()->NewEmptyStatement(nopos), nopos),
        zone());
  }

  // try { #try_block }
  // catch(e) {
  //   #set_completion_throw;
  //   %ReThrow(e);
  // }
  Statement* try_catch;
  {
    Scope* catch_scope = NewScopeWithParent(scope(), CATCH_SCOPE);
    Variable* catch_variable =
        catch_scope->DeclareLocal(ast_value_factory()->dot_catch_string(), VAR,
                                  kCreatedInitialized, NORMAL_VARIABLE);
    catch_scope->set_is_hidden();

    Statement* rethrow;
    // We use %ReThrow rather than the ordinary throw because we want to
    // preserve the original exception message.  This is also why we create a
    // TryCatchStatementForReThrow below (which does not clear the pending
    // message), rather than a TryCatchStatement.
    {
      auto args = new (zone()) ZoneList<Expression*>(1, zone());
      args->Add(factory()->NewVariableProxy(catch_variable), zone());
      rethrow = factory()->NewExpressionStatement(
          factory()->NewCallRuntime(Runtime::kReThrow, args, nopos), nopos);
    }

    Block* catch_block = factory()->NewBlock(nullptr, 2, false, nopos);
    catch_block->statements()->Add(set_completion_throw, zone());
    catch_block->statements()->Add(rethrow, zone());

    try_catch = factory()->NewTryCatchStatementForReThrow(
        iterator_use, catch_scope, catch_variable, catch_block, nopos);
  }

  // try { #try_catch } finally { #maybe_close }
  Statement* try_finally;
  {
    Block* try_block = factory()->NewBlock(nullptr, 1, false, nopos);
    try_block->statements()->Add(try_catch, zone());

    try_finally =
        factory()->NewTryFinallyStatement(try_block, maybe_close, nopos);
  }

  target->statements()->Add(initialize_completion, zone());
  target->statements()->Add(try_finally, zone());
}

void Parser::BuildIteratorCloseForCompletion(ZoneList<Statement*>* statements,
                                             Variable* iterator,
                                             Expression* completion) {
  //
  // This function adds two statements to [statements], corresponding to the
  // following code:
  //
  //   let iteratorReturn = iterator.return;
  //   if (!IS_NULL_OR_UNDEFINED(iteratorReturn)) {
  //     if (completion === kThrowCompletion) {
  //       if (!IS_CALLABLE(iteratorReturn)) {
  //         throw MakeTypeError(kReturnMethodNotCallable);
  //       }
  //       try { %_Call(iteratorReturn, iterator) } catch (_) { }
  //     } else {
  //       let output = %_Call(iteratorReturn, iterator);
  //       if (!IS_RECEIVER(output)) {
  //         %ThrowIterResultNotAnObject(output);
  //       }
  //     }
  //   }
  //

  const int nopos = kNoSourcePosition;
  // let iteratorReturn = iterator.return;
  Variable* var_return = NewTemporary(ast_value_factory()->empty_string());
  Statement* get_return;
  {
    Expression* iterator_proxy = factory()->NewVariableProxy(iterator);
    Expression* literal = factory()->NewStringLiteral(
        ast_value_factory()->return_string(), nopos);
    Expression* property =
        factory()->NewProperty(iterator_proxy, literal, nopos);
    Expression* return_proxy = factory()->NewVariableProxy(var_return);
    Expression* assignment =
        factory()->NewAssignment(Token::ASSIGN, return_proxy, property, nopos);
    get_return = factory()->NewExpressionStatement(assignment, nopos);
  }

  // if (!IS_CALLABLE(iteratorReturn)) {
  //   throw MakeTypeError(kReturnMethodNotCallable);
  // }
  Statement* check_return_callable;
  {
    Expression* throw_expr =
        NewThrowTypeError(MessageTemplate::kReturnMethodNotCallable,
                          ast_value_factory()->empty_string(), nopos);
    check_return_callable = CheckCallable(var_return, throw_expr, nopos);
  }

  // try { %_Call(iteratorReturn, iterator) } catch (_) { }
  Statement* try_call_return;
  {
    auto args = new (zone()) ZoneList<Expression*>(2, zone());
    args->Add(factory()->NewVariableProxy(var_return), zone());
    args->Add(factory()->NewVariableProxy(iterator), zone());

    Expression* call =
        factory()->NewCallRuntime(Runtime::kInlineCall, args, nopos);

    Block* try_block = factory()->NewBlock(nullptr, 1, false, nopos);
    try_block->statements()->Add(factory()->NewExpressionStatement(call, nopos),
                                 zone());

    Block* catch_block = factory()->NewBlock(nullptr, 0, false, nopos);

    Scope* catch_scope = NewScope(CATCH_SCOPE);
    Variable* catch_variable =
        catch_scope->DeclareLocal(ast_value_factory()->dot_catch_string(), VAR,
                                  kCreatedInitialized, NORMAL_VARIABLE);
    catch_scope->set_is_hidden();

    try_call_return = factory()->NewTryCatchStatement(
        try_block, catch_scope, catch_variable, catch_block, nopos);
  }

  // let output = %_Call(iteratorReturn, iterator);
  // if (!IS_RECEIVER(output)) {
  //   %ThrowIteratorResultNotAnObject(output);
  // }
  Block* validate_return;
  {
    Variable* var_output = NewTemporary(ast_value_factory()->empty_string());
    Statement* call_return;
    {
      auto args = new (zone()) ZoneList<Expression*>(2, zone());
      args->Add(factory()->NewVariableProxy(var_return), zone());
      args->Add(factory()->NewVariableProxy(iterator), zone());
      Expression* call =
          factory()->NewCallRuntime(Runtime::kInlineCall, args, nopos);

      Expression* output_proxy = factory()->NewVariableProxy(var_output);
      Expression* assignment =
          factory()->NewAssignment(Token::ASSIGN, output_proxy, call, nopos);
      call_return = factory()->NewExpressionStatement(assignment, nopos);
    }

    Expression* is_receiver_call;
    {
      auto args = new (zone()) ZoneList<Expression*>(1, zone());
      args->Add(factory()->NewVariableProxy(var_output), zone());
      is_receiver_call =
          factory()->NewCallRuntime(Runtime::kInlineIsJSReceiver, args, nopos);
    }

    Statement* throw_call;
    {
      auto args = new (zone()) ZoneList<Expression*>(1, zone());
      args->Add(factory()->NewVariableProxy(var_output), zone());
      Expression* call = factory()->NewCallRuntime(
          Runtime::kThrowIteratorResultNotAnObject, args, nopos);
      throw_call = factory()->NewExpressionStatement(call, nopos);
    }

    Statement* check_return = factory()->NewIfStatement(
        is_receiver_call, factory()->NewEmptyStatement(nopos), throw_call,
        nopos);

    validate_return = factory()->NewBlock(nullptr, 2, false, nopos);
    validate_return->statements()->Add(call_return, zone());
    validate_return->statements()->Add(check_return, zone());
  }

  // if (completion === kThrowCompletion) {
  //   #check_return_callable;
  //   #try_call_return;
  // } else {
  //   #validate_return;
  // }
  Statement* call_return_carefully;
  {
    Expression* condition = factory()->NewCompareOperation(
        Token::EQ_STRICT, completion,
        factory()->NewSmiLiteral(Parser::kThrowCompletion, nopos), nopos);

    Block* then_block = factory()->NewBlock(nullptr, 2, false, nopos);
    then_block->statements()->Add(check_return_callable, zone());
    then_block->statements()->Add(try_call_return, zone());

    call_return_carefully = factory()->NewIfStatement(condition, then_block,
                                                      validate_return, nopos);
  }

  // if (!IS_NULL_OR_UNDEFINED(iteratorReturn)) { ... }
  Statement* maybe_call_return;
  {
    Expression* condition = factory()->NewCompareOperation(
        Token::EQ, factory()->NewVariableProxy(var_return),
        factory()->NewNullLiteral(nopos), nopos);

    maybe_call_return = factory()->NewIfStatement(
        condition, factory()->NewEmptyStatement(nopos), call_return_carefully,
        nopos);
  }

  statements->Add(get_return, zone());
  statements->Add(maybe_call_return, zone());
}

Statement* Parser::FinalizeForOfStatement(ForOfStatement* loop,
                                          Variable* var_completion, int pos) {
  //
  // This function replaces the loop with the following wrapping:
  //
  //   completion = kNormalCompletion;
  //   try {
  //     try {
  //       #loop;
  //     } catch(e) {
  //       if (completion === kAbruptCompletion) completion = kThrowCompletion;
  //       %ReThrow(e);
  //     }
  //   } finally {
  //     if (!(completion === kNormalCompletion || IS_UNDEFINED(#iterator))) {
  //       #BuildIteratorCloseForCompletion(#iterator, completion)
  //     }
  //   }
  //
  // Note that the loop's body and its assign_each already contain appropriate
  // assignments to completion (see InitializeForOfStatement).
  //

  const int nopos = kNoSourcePosition;

  // !(completion === kNormalCompletion || IS_UNDEFINED(#iterator))
  Expression* closing_condition;
  {
    Expression* lhs = factory()->NewCompareOperation(
        Token::EQ_STRICT, factory()->NewVariableProxy(var_completion),
        factory()->NewSmiLiteral(Parser::kNormalCompletion, nopos), nopos);
    Expression* rhs = factory()->NewCompareOperation(
        Token::EQ_STRICT, factory()->NewVariableProxy(loop->iterator()),
        factory()->NewUndefinedLiteral(nopos), nopos);
    closing_condition = factory()->NewUnaryOperation(
        Token::NOT, factory()->NewBinaryOperation(Token::OR, lhs, rhs, nopos),
        nopos);
  }

  Block* final_loop = factory()->NewBlock(nullptr, 2, false, nopos);
  {
    Block* try_block = factory()->NewBlock(nullptr, 1, false, nopos);
    try_block->statements()->Add(loop, zone());

    FinalizeIteratorUse(var_completion, closing_condition, loop->iterator(),
                        try_block, final_loop);
  }

  return final_loop;
}

#undef CHECK_OK
#undef CHECK_OK_VOID
#undef CHECK_FAILED

}  // namespace internal
}  // namespace v8<|MERGE_RESOLUTION|>--- conflicted
+++ resolved
@@ -2716,13 +2716,8 @@
   int start_position = scanner()->location().beg_pos;
   this->scope()->set_start_position(start_position);
   ParserFormalParameters formals(scope);
-<<<<<<< HEAD
   ParseFormalParameterList(&formals, kind != FunctionKind::kSetterFunction,
                            CHECK_OK);
-  arity = formals.Arity();
-=======
-  ParseFormalParameterList(&formals, CHECK_OK);
->>>>>>> b7a16325
   Expect(Token::RPAREN, CHECK_OK);
   int formals_end_position = scanner()->location().end_pos;
 
