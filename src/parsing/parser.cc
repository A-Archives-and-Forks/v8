// Copyright 2012 the V8 project authors. All rights reserved.
// Use of this source code is governed by a BSD-style license that can be
// found in the LICENSE file.

#include "src/parsing/parser.h"

#include <memory>

#include "src/api.h"
#include "src/ast/ast-expression-rewriter.h"
#include "src/ast/ast-function-literal-id-reindexer.h"
#include "src/ast/ast-traversal-visitor.h"
#include "src/ast/ast.h"
#include "src/bailout-reason.h"
#include "src/base/platform/platform.h"
#include "src/char-predicates-inl.h"
#include "src/messages.h"
#include "src/objects-inl.h"
#include "src/parsing/duplicate-finder.h"
#include "src/parsing/parameter-initializer-rewriter.h"
#include "src/parsing/parse-info.h"
#include "src/parsing/rewriter.h"
#include "src/parsing/scanner-character-streams.h"
#include "src/runtime/runtime.h"
#include "src/string-stream.h"
#include "src/tracing/trace-event.h"

namespace v8 {
namespace internal {

ScriptData::ScriptData(const byte* data, int length)
    : owns_data_(false), rejected_(false), data_(data), length_(length) {
  if (!IsAligned(reinterpret_cast<intptr_t>(data), kPointerAlignment)) {
    byte* copy = NewArray<byte>(length);
    DCHECK(IsAligned(reinterpret_cast<intptr_t>(copy), kPointerAlignment));
    CopyBytes(copy, data, length);
    data_ = copy;
    AcquireDataOwnership();
  }
}

FunctionEntry ParseData::GetFunctionEntry(int start) {
  // The current pre-data entry must be a FunctionEntry with the given
  // start position.
  if ((function_index_ + FunctionEntry::kSize <= Length()) &&
      (static_cast<int>(Data()[function_index_]) == start)) {
    int index = function_index_;
    function_index_ += FunctionEntry::kSize;
    Vector<unsigned> subvector(&(Data()[index]), FunctionEntry::kSize);
    return FunctionEntry(subvector);
  }
  return FunctionEntry();
}


int ParseData::FunctionCount() {
  int functions_size = FunctionsSize();
  if (functions_size < 0) return 0;
  if (functions_size % FunctionEntry::kSize != 0) return 0;
  return functions_size / FunctionEntry::kSize;
}


bool ParseData::IsSane() {
  if (!IsAligned(script_data_->length(), sizeof(unsigned))) return false;
  // Check that the header data is valid and doesn't specify
  // point to positions outside the store.
  int data_length = Length();
  if (data_length < PreparseDataConstants::kHeaderSize) return false;
  if (Magic() != PreparseDataConstants::kMagicNumber) return false;
  if (Version() != PreparseDataConstants::kCurrentVersion) return false;
  // Check that the space allocated for function entries is sane.
  int functions_size = FunctionsSize();
  if (functions_size < 0) return false;
  if (functions_size % FunctionEntry::kSize != 0) return false;
  // Check that the total size has room for header and function entries.
  int minimum_size =
      PreparseDataConstants::kHeaderSize + functions_size;
  if (data_length < minimum_size) return false;
  return true;
}


void ParseData::Initialize() {
  // Prepares state for use.
  int data_length = Length();
  if (data_length >= PreparseDataConstants::kHeaderSize) {
    function_index_ = PreparseDataConstants::kHeaderSize;
  }
}


unsigned ParseData::Magic() {
  return Data()[PreparseDataConstants::kMagicOffset];
}


unsigned ParseData::Version() {
  return Data()[PreparseDataConstants::kVersionOffset];
}


int ParseData::FunctionsSize() {
  return static_cast<int>(Data()[PreparseDataConstants::kFunctionsSizeOffset]);
}

// Helper for putting parts of the parse results into a temporary zone when
// parsing inner function bodies.
class DiscardableZoneScope {
 public:
  DiscardableZoneScope(Parser* parser, Zone* temp_zone, bool use_temp_zone)
      : ast_node_factory_scope_(parser->factory(), temp_zone, use_temp_zone),
        fni_(parser->ast_value_factory_, temp_zone),
        parser_(parser),
        prev_fni_(parser->fni_),
        prev_zone_(parser->zone_),
        prev_allow_lazy_(parser->allow_lazy_),
        prev_temp_zoned_(parser->temp_zoned_) {
    if (use_temp_zone) {
      DCHECK(!parser_->temp_zoned_);
      parser_->allow_lazy_ = false;
      parser_->temp_zoned_ = true;
      parser_->fni_ = &fni_;
      parser_->zone_ = temp_zone;
      if (parser_->reusable_preparser_ != nullptr) {
        parser_->reusable_preparser_->zone_ = temp_zone;
        parser_->reusable_preparser_->factory()->set_zone(temp_zone);
      }
    }
  }
  void Reset() {
    parser_->fni_ = prev_fni_;
    parser_->zone_ = prev_zone_;
    parser_->allow_lazy_ = prev_allow_lazy_;
    parser_->temp_zoned_ = prev_temp_zoned_;
    if (parser_->reusable_preparser_ != nullptr) {
      parser_->reusable_preparser_->zone_ = prev_zone_;
      parser_->reusable_preparser_->factory()->set_zone(prev_zone_);
    }
    ast_node_factory_scope_.Reset();
  }
  ~DiscardableZoneScope() { Reset(); }

 private:
  AstNodeFactory::BodyScope ast_node_factory_scope_;
  FuncNameInferrer fni_;
  Parser* parser_;
  FuncNameInferrer* prev_fni_;
  Zone* prev_zone_;
  bool prev_allow_lazy_;
  bool prev_temp_zoned_;

  DISALLOW_COPY_AND_ASSIGN(DiscardableZoneScope);
};

void Parser::SetCachedData(ParseInfo* info) {
  DCHECK_NULL(cached_parse_data_);
  if (consume_cached_parse_data()) {
    if (allow_lazy_) {
      cached_parse_data_ = ParseData::FromCachedData(*info->cached_data());
      if (cached_parse_data_ != nullptr) return;
    }
    compile_options_ = ScriptCompiler::kNoCompileOptions;
  }
}

FunctionLiteral* Parser::DefaultConstructor(const AstRawString* name,
                                            bool call_super, int pos,
                                            int end_pos) {
  int materialized_literal_count = -1;
  int expected_property_count = -1;
  const int parameter_count = 0;
  if (name == nullptr) name = ast_value_factory()->empty_string();

  FunctionKind kind = call_super ? FunctionKind::kDefaultDerivedConstructor
                                 : FunctionKind::kDefaultBaseConstructor;
  DeclarationScope* function_scope = NewFunctionScope(kind);
  SetLanguageMode(function_scope, STRICT);
  // Set start and end position to the same value
  function_scope->set_start_position(pos);
  function_scope->set_end_position(pos);
  ZoneList<Statement*>* body = NULL;

  {
    FunctionState function_state(&function_state_, &scope_state_,
                                 function_scope);

    body = new (zone()) ZoneList<Statement*>(call_super ? 2 : 1, zone());
    if (call_super) {
      // Create a SuperCallReference and handle in BytecodeGenerator.
      auto constructor_args_name = ast_value_factory()->empty_string();
      bool is_duplicate;
      bool is_rest = true;
      bool is_optional = false;
      Variable* constructor_args = function_scope->DeclareParameter(
          constructor_args_name, TEMPORARY, is_optional, is_rest, &is_duplicate,
          ast_value_factory());

      ZoneList<Expression*>* args =
          new (zone()) ZoneList<Expression*>(1, zone());
      Spread* spread_args = factory()->NewSpread(
          factory()->NewVariableProxy(constructor_args), pos, pos);

      args->Add(spread_args, zone());
      Expression* super_call_ref = NewSuperCallReference(pos);
      Expression* call = factory()->NewCall(super_call_ref, args, pos);
      body->Add(factory()->NewReturnStatement(call, pos), zone());
    }

    materialized_literal_count = function_state.materialized_literal_count();
    expected_property_count = function_state.expected_property_count();
  }

  FunctionLiteral* function_literal = factory()->NewFunctionLiteral(
      name, function_scope, body, materialized_literal_count,
      expected_property_count, parameter_count, parameter_count,
      FunctionLiteral::kNoDuplicateParameters,
      FunctionLiteral::kAnonymousExpression, default_eager_compile_hint(), pos,
      true, GetNextFunctionLiteralId());

  return function_literal;
}

// ----------------------------------------------------------------------------
// The CHECK_OK macro is a convenient macro to enforce error
// handling for functions that may fail (by returning !*ok).
//
// CAUTION: This macro appends extra statements after a call,
// thus it must never be used where only a single statement
// is correct (e.g. an if statement branch w/o braces)!

#define CHECK_OK_VALUE(x) ok); \
  if (!*ok) return x;          \
  ((void)0
#define DUMMY )  // to make indentation work
#undef DUMMY

#define CHECK_OK CHECK_OK_VALUE(nullptr)
#define CHECK_OK_VOID CHECK_OK_VALUE(this->Void())

#define CHECK_FAILED /**/);    \
  if (failed_) return nullptr; \
  ((void)0
#define DUMMY )  // to make indentation work
#undef DUMMY

// ----------------------------------------------------------------------------
// Implementation of Parser

bool Parser::ShortcutNumericLiteralBinaryExpression(Expression** x,
                                                    Expression* y,
                                                    Token::Value op, int pos) {
  if ((*x)->AsLiteral() && (*x)->AsLiteral()->raw_value()->IsNumber() &&
      y->AsLiteral() && y->AsLiteral()->raw_value()->IsNumber()) {
    double x_val = (*x)->AsLiteral()->raw_value()->AsNumber();
    double y_val = y->AsLiteral()->raw_value()->AsNumber();
    bool x_has_dot = (*x)->AsLiteral()->raw_value()->ContainsDot();
    bool y_has_dot = y->AsLiteral()->raw_value()->ContainsDot();
    bool has_dot = x_has_dot || y_has_dot;
    switch (op) {
      case Token::ADD:
        *x = factory()->NewNumberLiteral(x_val + y_val, pos, has_dot);
        return true;
      case Token::SUB:
        *x = factory()->NewNumberLiteral(x_val - y_val, pos, has_dot);
        return true;
      case Token::MUL:
        *x = factory()->NewNumberLiteral(x_val * y_val, pos, has_dot);
        return true;
      case Token::DIV:
        *x = factory()->NewNumberLiteral(x_val / y_val, pos, has_dot);
        return true;
      case Token::BIT_OR: {
        int value = DoubleToInt32(x_val) | DoubleToInt32(y_val);
        *x = factory()->NewNumberLiteral(value, pos, has_dot);
        return true;
      }
      case Token::BIT_AND: {
        int value = DoubleToInt32(x_val) & DoubleToInt32(y_val);
        *x = factory()->NewNumberLiteral(value, pos, has_dot);
        return true;
      }
      case Token::BIT_XOR: {
        int value = DoubleToInt32(x_val) ^ DoubleToInt32(y_val);
        *x = factory()->NewNumberLiteral(value, pos, has_dot);
        return true;
      }
      case Token::SHL: {
        int value = DoubleToInt32(x_val) << (DoubleToInt32(y_val) & 0x1f);
        *x = factory()->NewNumberLiteral(value, pos, has_dot);
        return true;
      }
      case Token::SHR: {
        uint32_t shift = DoubleToInt32(y_val) & 0x1f;
        uint32_t value = DoubleToUint32(x_val) >> shift;
        *x = factory()->NewNumberLiteral(value, pos, has_dot);
        return true;
      }
      case Token::SAR: {
        uint32_t shift = DoubleToInt32(y_val) & 0x1f;
        int value = ArithmeticShiftRight(DoubleToInt32(x_val), shift);
        *x = factory()->NewNumberLiteral(value, pos, has_dot);
        return true;
      }
      case Token::EXP: {
        double value = Pow(x_val, y_val);
        int int_value = static_cast<int>(value);
        *x = factory()->NewNumberLiteral(
            int_value == value && value != -0.0 ? int_value : value, pos,
            has_dot);
        return true;
      }
      default:
        break;
    }
  }
  return false;
}

Expression* Parser::BuildUnaryExpression(Expression* expression,
                                         Token::Value op, int pos) {
  DCHECK(expression != NULL);
  if (expression->IsLiteral()) {
    const AstValue* literal = expression->AsLiteral()->raw_value();
    if (op == Token::NOT) {
      // Convert the literal to a boolean condition and negate it.
      bool condition = literal->BooleanValue();
      return factory()->NewBooleanLiteral(!condition, pos);
    } else if (literal->IsNumber()) {
      // Compute some expressions involving only number literals.
      double value = literal->AsNumber();
      bool has_dot = literal->ContainsDot();
      switch (op) {
        case Token::ADD:
          return expression;
        case Token::SUB:
          return factory()->NewNumberLiteral(-value, pos, has_dot);
        case Token::BIT_NOT:
          return factory()->NewNumberLiteral(~DoubleToInt32(value), pos,
                                             has_dot);
        default:
          break;
      }
    }
  }
  // Desugar '+foo' => 'foo*1'
  if (op == Token::ADD) {
    return factory()->NewBinaryOperation(
        Token::MUL, expression, factory()->NewNumberLiteral(1, pos, true), pos);
  }
  // The same idea for '-foo' => 'foo*(-1)'.
  if (op == Token::SUB) {
    return factory()->NewBinaryOperation(
        Token::MUL, expression, factory()->NewNumberLiteral(-1, pos), pos);
  }
  // ...and one more time for '~foo' => 'foo^(~0)'.
  if (op == Token::BIT_NOT) {
    return factory()->NewBinaryOperation(
        Token::BIT_XOR, expression, factory()->NewNumberLiteral(~0, pos), pos);
  }
  return factory()->NewUnaryOperation(op, expression, pos);
}

Expression* Parser::BuildIteratorResult(Expression* value, bool done) {
  int pos = kNoSourcePosition;

  if (value == nullptr) value = factory()->NewUndefinedLiteral(pos);

  auto args = new (zone()) ZoneList<Expression*>(2, zone());
  args->Add(value, zone());
  args->Add(factory()->NewBooleanLiteral(done, pos), zone());

  return factory()->NewCallRuntime(Runtime::kInlineCreateIterResultObject, args,
                                   pos);
}

Expression* Parser::NewThrowError(Runtime::FunctionId id,
                                  MessageTemplate::Template message,
                                  const AstRawString* arg, int pos) {
  ZoneList<Expression*>* args = new (zone()) ZoneList<Expression*>(2, zone());
  args->Add(factory()->NewSmiLiteral(message, pos), zone());
  args->Add(factory()->NewStringLiteral(arg, pos), zone());
  CallRuntime* call_constructor = factory()->NewCallRuntime(id, args, pos);
  return factory()->NewThrow(call_constructor, pos);
}

Expression* Parser::NewSuperPropertyReference(int pos) {
  // this_function[home_object_symbol]
  VariableProxy* this_function_proxy =
      NewUnresolved(ast_value_factory()->this_function_string(), pos);
  Expression* home_object_symbol_literal =
      factory()->NewSymbolLiteral("home_object_symbol", kNoSourcePosition);
  Expression* home_object = factory()->NewProperty(
      this_function_proxy, home_object_symbol_literal, pos);
  return factory()->NewSuperPropertyReference(
      ThisExpression(pos)->AsVariableProxy(), home_object, pos);
}

Expression* Parser::NewSuperCallReference(int pos) {
  VariableProxy* new_target_proxy =
      NewUnresolved(ast_value_factory()->new_target_string(), pos);
  VariableProxy* this_function_proxy =
      NewUnresolved(ast_value_factory()->this_function_string(), pos);
  return factory()->NewSuperCallReference(
      ThisExpression(pos)->AsVariableProxy(), new_target_proxy,
      this_function_proxy, pos);
}

Expression* Parser::NewTargetExpression(int pos) {
  auto proxy = NewUnresolved(ast_value_factory()->new_target_string(), pos);
  proxy->set_is_new_target();
  return proxy;
}

Expression* Parser::FunctionSentExpression(int pos) {
  // We desugar function.sent into %_GeneratorGetInputOrDebugPos(generator).
  ZoneList<Expression*>* args = new (zone()) ZoneList<Expression*>(1, zone());
  VariableProxy* generator =
      factory()->NewVariableProxy(function_state_->generator_object_variable());
  args->Add(generator, zone());
  return factory()->NewCallRuntime(Runtime::kInlineGeneratorGetInputOrDebugPos,
                                   args, pos);
}

Literal* Parser::ExpressionFromLiteral(Token::Value token, int pos) {
  switch (token) {
    case Token::NULL_LITERAL:
      return factory()->NewNullLiteral(pos);
    case Token::TRUE_LITERAL:
      return factory()->NewBooleanLiteral(true, pos);
    case Token::FALSE_LITERAL:
      return factory()->NewBooleanLiteral(false, pos);
    case Token::SMI: {
      uint32_t value = scanner()->smi_value();
      return factory()->NewSmiLiteral(value, pos);
    }
    case Token::NUMBER: {
      bool has_dot = scanner()->ContainsDot();
      double value = scanner()->DoubleValue();
      return factory()->NewNumberLiteral(value, pos, has_dot);
    }
    default:
      DCHECK(false);
  }
  return NULL;
}

void Parser::MarkTailPosition(Expression* expression) {
  expression->MarkTail();
}

Expression* Parser::NewV8Intrinsic(const AstRawString* name,
                                   ZoneList<Expression*>* args, int pos,
                                   bool* ok) {
  if (extension_ != nullptr) {
    // The extension structures are only accessible while parsing the
    // very first time, not when reparsing because of lazy compilation.
    GetClosureScope()->ForceEagerCompilation();
  }

  DCHECK(name->is_one_byte());
  const Runtime::Function* function =
      Runtime::FunctionForName(name->raw_data(), name->length());

  if (function != nullptr) {
    // Check for possible name clash.
    DCHECK_EQ(Context::kNotFound,
              Context::IntrinsicIndexForName(name->raw_data(), name->length()));
    // Check for built-in IS_VAR macro.
    if (function->function_id == Runtime::kIS_VAR) {
      DCHECK_EQ(Runtime::RUNTIME, function->intrinsic_type);
      // %IS_VAR(x) evaluates to x if x is a variable,
      // leads to a parse error otherwise.  Could be implemented as an
      // inline function %_IS_VAR(x) to eliminate this special case.
      if (args->length() == 1 && args->at(0)->AsVariableProxy() != nullptr) {
        return args->at(0);
      } else {
        ReportMessage(MessageTemplate::kNotIsvar);
        *ok = false;
        return nullptr;
      }
    }

    // Check that the expected number of arguments are being passed.
    if (function->nargs != -1 && function->nargs != args->length()) {
      ReportMessage(MessageTemplate::kRuntimeWrongNumArgs);
      *ok = false;
      return nullptr;
    }

    return factory()->NewCallRuntime(function, args, pos);
  }

  int context_index =
      Context::IntrinsicIndexForName(name->raw_data(), name->length());

  // Check that the function is defined.
  if (context_index == Context::kNotFound) {
    ReportMessage(MessageTemplate::kNotDefined, name);
    *ok = false;
    return nullptr;
  }

  return factory()->NewCallRuntime(context_index, args, pos);
}

Parser::Parser(ParseInfo* info)
    : ParserBase<Parser>(info->zone(), &scanner_, info->stack_limit(),
                         info->extension(), info->ast_value_factory(),
                         info->isolate()->counters()->runtime_call_stats(),
                         true),
      scanner_(info->unicode_cache()),
      reusable_preparser_(nullptr),
      original_scope_(nullptr),
      mode_(PARSE_EAGERLY),  // Lazy mode must be set explicitly.
      target_stack_(nullptr),
      compile_options_(info->compile_options()),
      cached_parse_data_(nullptr),
      total_preparse_skipped_(0),
      temp_zoned_(false),
      log_(nullptr),
      preparsed_scope_data_(info->preparsed_scope_data()) {
  // Even though we were passed ParseInfo, we should not store it in
  // Parser - this makes sure that Isolate is not accidentally accessed via
  // ParseInfo during background parsing.
  DCHECK(!info->script().is_null() || info->source_stream() != nullptr ||
         info->character_stream() != nullptr);
  // Determine if functions can be lazily compiled. This is necessary to
  // allow some of our builtin JS files to be lazily compiled. These
  // builtins cannot be handled lazily by the parser, since we have to know
  // if a function uses the special natives syntax, which is something the
  // parser records.
  // If the debugger requests compilation for break points, we cannot be
  // aggressive about lazy compilation, because it might trigger compilation
  // of functions without an outer context when setting a breakpoint through
  // Debug::FindSharedFunctionInfoInScript
  bool can_compile_lazily = FLAG_lazy && !info->is_debug();

  // Consider compiling eagerly when targeting the code cache.
  can_compile_lazily &= !(FLAG_serialize_eager && info->will_serialize());

  set_default_eager_compile_hint(can_compile_lazily
                                     ? FunctionLiteral::kShouldLazyCompile
                                     : FunctionLiteral::kShouldEagerCompile);
  allow_lazy_ = FLAG_lazy && info->allow_lazy_parsing() && !info->is_native() &&
                info->extension() == nullptr && can_compile_lazily;
  set_allow_natives(FLAG_allow_natives_syntax || info->is_native());
  set_allow_tailcalls(FLAG_harmony_tailcalls && !info->is_native() &&
                      info->isolate()->is_tail_call_elimination_enabled());
  set_allow_harmony_do_expressions(FLAG_harmony_do_expressions);
  set_allow_harmony_function_sent(FLAG_harmony_function_sent);
  set_allow_harmony_restrictive_generators(FLAG_harmony_restrictive_generators);
  set_allow_harmony_trailing_commas(FLAG_harmony_trailing_commas);
  set_allow_harmony_class_fields(FLAG_harmony_class_fields);
<<<<<<< HEAD
  set_allow_harmony_object_spread(FLAG_harmony_object_spread);
  set_allow_harmony_types(FLAG_harmony_types);
=======
  set_allow_harmony_object_rest_spread(FLAG_harmony_object_rest_spread);
  set_allow_harmony_dynamic_import(FLAG_harmony_dynamic_import);
>>>>>>> 44cac16f
  for (int feature = 0; feature < v8::Isolate::kUseCounterFeatureCount;
       ++feature) {
    use_counts_[feature] = 0;
  }
  if (info->ast_value_factory() == NULL) {
    // info takes ownership of AstValueFactory.
    info->set_ast_value_factory(new AstValueFactory(
        zone(), info->isolate()->ast_string_constants(), info->hash_seed()));
    info->set_ast_value_factory_owned();
    ast_value_factory_ = info->ast_value_factory();
    ast_node_factory_.set_ast_value_factory(ast_value_factory_);
  }
}

void Parser::DeserializeScopeChain(
    ParseInfo* info, MaybeHandle<ScopeInfo> maybe_outer_scope_info) {
  DCHECK(ThreadId::Current().Equals(info->isolate()->thread_id()));
  // TODO(wingo): Add an outer SCRIPT_SCOPE corresponding to the native
  // context, which will have the "this" binding for script scopes.
  DeclarationScope* script_scope = NewScriptScope();
  info->set_script_scope(script_scope);
  Scope* scope = script_scope;
  Handle<ScopeInfo> outer_scope_info;
  if (maybe_outer_scope_info.ToHandle(&outer_scope_info)) {
    scope = Scope::DeserializeScopeChain(
        info->isolate(), zone(), *outer_scope_info, script_scope,
        ast_value_factory(), Scope::DeserializationMode::kScopesOnly);
    DCHECK(!info->is_module() || scope->is_module_scope());
  }
  original_scope_ = scope;
}

FunctionLiteral* Parser::ParseProgram(Isolate* isolate, ParseInfo* info) {
  // TODO(bmeurer): We temporarily need to pass allow_nesting = true here,
  // see comment for HistogramTimerScope class.

  // It's OK to use the Isolate & counters here, since this function is only
  // called in the main thread.
  DCHECK(parsing_on_main_thread_);
  RuntimeCallTimerScope runtime_timer(
      runtime_call_stats_, info->is_eval() ? &RuntimeCallStats::ParseEval
                                           : &RuntimeCallStats::ParseProgram);
  TRACE_EVENT0(TRACE_DISABLED_BY_DEFAULT("v8.compile"), "V8.ParseProgram");
  Handle<String> source(String::cast(info->script()->source()));
  isolate->counters()->total_parse_size()->Increment(source->length());
  base::ElapsedTimer timer;
  if (FLAG_trace_parse) {
    timer.Start();
  }
  fni_ = new (zone()) FuncNameInferrer(ast_value_factory(), zone());

  // Initialize parser state.
  ParserLogger logger;

  if (produce_cached_parse_data()) {
    if (allow_lazy_) {
      log_ = &logger;
    } else {
      compile_options_ = ScriptCompiler::kNoCompileOptions;
    }
  } else if (consume_cached_parse_data()) {
    cached_parse_data_->Initialize();
  }

  DeserializeScopeChain(info, info->maybe_outer_scope_info());

  source = String::Flatten(source);
  FunctionLiteral* result;

  {
    std::unique_ptr<Utf16CharacterStream> stream(ScannerStream::For(source));
    scanner_.Initialize(stream.get());
    result = DoParseProgram(info);
  }
  if (result != NULL) {
    DCHECK_EQ(scanner_.peek_location().beg_pos, source->length());
  }
  HandleSourceURLComments(isolate, info->script());

  if (FLAG_trace_parse && result != nullptr) {
    double ms = timer.Elapsed().InMillisecondsF();
    if (info->is_eval()) {
      PrintF("[parsing eval");
    } else if (info->script()->name()->IsString()) {
      String* name = String::cast(info->script()->name());
      std::unique_ptr<char[]> name_chars = name->ToCString();
      PrintF("[parsing script: %s", name_chars.get());
    } else {
      PrintF("[parsing script");
    }
    PrintF(" - took %0.3f ms]\n", ms);
  }
  if (produce_cached_parse_data() && result != nullptr) {
    *info->cached_data() = logger.GetScriptData();
  }
  log_ = nullptr;
  return result;
}


FunctionLiteral* Parser::DoParseProgram(ParseInfo* info) {
  // Note that this function can be called from the main thread or from a
  // background thread. We should not access anything Isolate / heap dependent
  // via ParseInfo, and also not pass it forward.
  DCHECK_NULL(scope_state_);
  DCHECK_NULL(target_stack_);

  ParsingModeScope mode(this, allow_lazy_ ? PARSE_LAZILY : PARSE_EAGERLY);
  ResetFunctionLiteralId();
  DCHECK(info->function_literal_id() == FunctionLiteral::kIdTypeTopLevel ||
         info->function_literal_id() == FunctionLiteral::kIdTypeInvalid);

  FunctionLiteral* result = NULL;
  {
    Scope* outer = original_scope_;
    DCHECK_NOT_NULL(outer);
    parsing_module_ = info->is_module();
    if (info->is_eval()) {
      outer = NewEvalScope(outer);
    } else if (parsing_module_) {
      DCHECK_EQ(outer, info->script_scope());
      outer = NewModuleScope(info->script_scope());
    }

    DeclarationScope* scope = outer->AsDeclarationScope();

    scope->set_start_position(0);

    FunctionState function_state(&function_state_, &scope_state_, scope);

    ZoneList<Statement*>* body = new(zone()) ZoneList<Statement*>(16, zone());
    bool ok = true;
    int beg_pos = scanner()->location().beg_pos;
    if (parsing_module_) {
      // Declare the special module parameter.
      auto name = ast_value_factory()->empty_string();
      bool is_duplicate;
      bool is_rest = false;
      bool is_optional = false;
      auto var = scope->DeclareParameter(name, VAR, is_optional, is_rest,
                                         &is_duplicate, ast_value_factory());
      DCHECK(!is_duplicate);
      var->AllocateTo(VariableLocation::PARAMETER, 0);

      PrepareGeneratorVariables();
      Expression* initial_yield =
          BuildInitialYield(kNoSourcePosition, kGeneratorFunction);
      body->Add(
          factory()->NewExpressionStatement(initial_yield, kNoSourcePosition),
          zone());

      ParseModuleItemList(body, &ok);
      ok = ok &&
           module()->Validate(this->scope()->AsModuleScope(),
                              &pending_error_handler_, zone());
    } else {
      // Don't count the mode in the use counters--give the program a chance
      // to enable script-wide strict mode below.
      this->scope()->SetLanguageMode(info->language_mode());
      if (info->is_typed()) this->scope()->SetTyped();
      ParseStatementList(body, Token::EOS, &ok);
    }

    // The parser will peek but not consume EOS.  Our scope logically goes all
    // the way to the EOS, though.
    scope->set_end_position(scanner()->peek_location().beg_pos);

    if (ok && is_strict(language_mode())) {
      CheckStrictOctalLiteral(beg_pos, scanner()->location().end_pos, &ok);
    }
    if (ok && is_sloppy(language_mode())) {
      // TODO(littledan): Function bindings on the global object that modify
      // pre-existing bindings should be made writable, enumerable and
      // nonconfigurable if possible, whereas this code will leave attributes
      // unchanged if the property already exists.
      InsertSloppyBlockFunctionVarBindings(scope);
    }
    if (ok) {
      CheckConflictingVarDeclarations(scope, &ok);
    }

    if (ok && info->parse_restriction() == ONLY_SINGLE_FUNCTION_LITERAL) {
      if (body->length() != 1 ||
          !body->at(0)->IsExpressionStatement() ||
          !body->at(0)->AsExpressionStatement()->
              expression()->IsFunctionLiteral()) {
        ReportMessage(MessageTemplate::kSingleFunctionLiteral);
        ok = false;
      }
    }

    if (ok) {
      RewriteDestructuringAssignments();
      int parameter_count = parsing_module_ ? 1 : 0;
      result = factory()->NewScriptOrEvalFunctionLiteral(
          scope, body, function_state.materialized_literal_count(),
          function_state.expected_property_count(), parameter_count);
    }
  }

  info->set_max_function_literal_id(GetLastFunctionLiteralId());

  // Make sure the target stack is empty.
  DCHECK(target_stack_ == NULL);

  return result;
}

FunctionLiteral* Parser::ParseFunction(Isolate* isolate, ParseInfo* info) {
  // It's OK to use the Isolate & counters here, since this function is only
  // called in the main thread.
  DCHECK(parsing_on_main_thread_);
  RuntimeCallTimerScope runtime_timer(runtime_call_stats_,
                                      &RuntimeCallStats::ParseFunction);
  TRACE_EVENT0(TRACE_DISABLED_BY_DEFAULT("v8.compile"), "V8.ParseFunction");
  Handle<String> source(String::cast(info->script()->source()));
  isolate->counters()->total_parse_size()->Increment(source->length());
  base::ElapsedTimer timer;
  if (FLAG_trace_parse) {
    timer.Start();
  }
  Handle<SharedFunctionInfo> shared_info = info->shared_info();
  DeserializeScopeChain(info, info->maybe_outer_scope_info());
  if (info->asm_function_scope()) {
    original_scope_ = info->asm_function_scope();
    factory()->set_zone(info->zone());
  } else {
    DCHECK_EQ(factory()->zone(), info->zone());
  }

  // Initialize parser state.
  source = String::Flatten(source);
  FunctionLiteral* result;
  {
    std::unique_ptr<Utf16CharacterStream> stream(ScannerStream::For(
        source, shared_info->start_position(), shared_info->end_position()));
    Handle<String> name(String::cast(shared_info->name()));
    result = DoParseFunction(info, ast_value_factory()->GetString(name),
                             stream.get());
    if (result != nullptr) {
      Handle<String> inferred_name(shared_info->inferred_name());
      result->set_inferred_name(inferred_name);
    }
  }

  if (FLAG_trace_parse && result != NULL) {
    double ms = timer.Elapsed().InMillisecondsF();
    // We need to make sure that the debug-name is available.
    ast_value_factory()->Internalize(isolate);
    std::unique_ptr<char[]> name_chars = result->debug_name()->ToCString();
    PrintF("[parsing function: %s - took %0.3f ms]\n", name_chars.get(), ms);
  }
  return result;
}

static FunctionLiteral::FunctionType ComputeFunctionType(ParseInfo* info) {
  if (info->is_declaration()) {
    return FunctionLiteral::kDeclaration;
  } else if (info->is_named_expression()) {
    return FunctionLiteral::kNamedExpression;
  } else if (IsConciseMethod(info->function_kind()) ||
             IsAccessorFunction(info->function_kind())) {
    return FunctionLiteral::kAccessorOrMethod;
  }
  return FunctionLiteral::kAnonymousExpression;
}

FunctionLiteral* Parser::DoParseFunction(ParseInfo* info,
                                         const AstRawString* raw_name,
                                         Utf16CharacterStream* source) {
  scanner_.Initialize(source);
  DCHECK_NULL(scope_state_);
  DCHECK_NULL(target_stack_);

  DCHECK(ast_value_factory());
  fni_ = new (zone()) FuncNameInferrer(ast_value_factory(), zone());
  fni_->PushEnclosingName(raw_name);

  ResetFunctionLiteralId();
  DCHECK_LT(0, info->function_literal_id());
  SkipFunctionLiterals(info->function_literal_id() - 1);

  ParsingModeScope parsing_mode(this, PARSE_EAGERLY);

  // Place holder for the result.
  FunctionLiteral* result = nullptr;

  {
    // Parse the function literal.
    Scope* outer = original_scope_;
    DeclarationScope* outer_function = outer->GetClosureScope();
    DCHECK(outer);
    FunctionState function_state(&function_state_, &scope_state_,
                                 outer_function);
    BlockState block_state(&scope_state_, outer);
    DCHECK(is_sloppy(outer->language_mode()) ||
           is_strict(info->language_mode()));
    FunctionLiteral::FunctionType function_type = ComputeFunctionType(info);
    FunctionKind kind = info->function_kind();
    bool ok = true;

    if (IsArrowFunction(kind)) {
      if (IsAsyncFunction(kind)) {
        DCHECK(!scanner()->HasAnyLineTerminatorAfterNext());
        if (!Check(Token::ASYNC)) {
          CHECK(stack_overflow());
          return nullptr;
        }
        if (!(peek_any_identifier() || peek() == Token::LPAREN)) {
          CHECK(stack_overflow());
          return nullptr;
        }
      }

      // TODO(adamk): We should construct this scope from the ScopeInfo.
      DeclarationScope* scope = NewFunctionScope(kind);

      // These two bits only need to be explicitly set because we're
      // not passing the ScopeInfo to the Scope constructor.
      // TODO(adamk): Remove these calls once the above NewScope call
      // passes the ScopeInfo.
      if (info->calls_eval()) {
        scope->RecordEvalCall();
      }
      SetLanguageMode(scope, info->language_mode());
      if (info->is_typed()) scope->SetTyped();

      scope->set_start_position(info->start_position());
      ExpressionClassifier formals_classifier(this);
      ParserFormalParameters formals(scope);
      Checkpoint checkpoint(this);
      {
        // Parsing patterns as variable reference expression creates
        // NewUnresolved references in current scope. Entrer arrow function
        // scope for formal parameter parsing.
        BlockState block_state(&scope_state_, scope);
        if (peek() == Token::LPAREN || (typed() && peek() == Token::LT)) {
          if (typed() && peek() == Token::LT) ParseTypeParameters(&ok);
          // '(' StrictFormalParameters ')'
          if (ok) Expect(Token::LPAREN, &ok);
          if (ok) ParseFormalParameterList(&formals, true, &ok);
          if (ok) ok = Check(Token::RPAREN);
          // Parse optional type annotation in typed mode.
          if (ok && typed() && Check(Token::COLON)) ParseValidType(&ok);
        } else {
          // BindingIdentifier
          ParseFormalParameter(&formals, false, &ok);
          if (ok) DeclareFormalParameters(formals.scope, formals.params);
        }
      }

      if (ok) {
        checkpoint.Restore(&formals.materialized_literals_count);
        if (GetLastFunctionLiteralId() != info->function_literal_id() - 1) {
          // If there were FunctionLiterals in the parameters, we need to
          // renumber them to shift down so the next function literal id for
          // the arrow function is the one requested.
          AstFunctionLiteralIdReindexer reindexer(
              stack_limit_,
              (info->function_literal_id() - 1) - GetLastFunctionLiteralId());
          for (auto p : formals.params) {
            if (p->pattern != nullptr) reindexer.Reindex(p->pattern);
            if (p->initializer != nullptr) reindexer.Reindex(p->initializer);
          }
          ResetFunctionLiteralId();
          SkipFunctionLiterals(info->function_literal_id() - 1);
        }

        // Pass `accept_IN=true` to ParseArrowFunctionLiteral --- This should
        // not be observable, or else the preparser would have failed.
        Expression* expression = ParseArrowFunctionLiteral(true, formals, &ok);
        if (ok) {
          // Scanning must end at the same position that was recorded
          // previously. If not, parsing has been interrupted due to a stack
          // overflow, at which point the partially parsed arrow function
          // concise body happens to be a valid expression. This is a problem
          // only for arrow functions with single expression bodies, since there
          // is no end token such as "}" for normal functions.
          if (scanner()->location().end_pos == info->end_position()) {
            // The pre-parser saw an arrow function here, so the full parser
            // must produce a FunctionLiteral.
            DCHECK(expression->IsFunctionLiteral());
            result = expression->AsFunctionLiteral();
          } else {
            ok = false;
          }
        }
      }
    } else if (IsDefaultConstructor(kind)) {
      DCHECK_EQ(scope(), outer);
      result = DefaultConstructor(raw_name, IsDerivedConstructor(kind),
                                  info->start_position(), info->end_position());
    } else {
      result = ParseFunctionLiteral(
          raw_name, Scanner::Location::invalid(), kSkipFunctionNameCheck, kind,
          kNoSourcePosition, function_type, info->language_mode(),
          info->is_typed(), typesystem::kNormalTypes, &ok);
    }
    // Make sure the results agree.
    DCHECK(ok == (result != nullptr));
  }

  // Make sure the target stack is empty.
  DCHECK_NULL(target_stack_);
  DCHECK_IMPLIES(result,
                 info->function_literal_id() == result->function_literal_id());
  return result;
}

Statement* Parser::ParseModuleItem(bool* ok) {
  // ecma262/#prod-ModuleItem
  // ModuleItem :
  //    ImportDeclaration
  //    ExportDeclaration
  //    StatementListItem

  Token::Value next = peek();

  if (next == Token::EXPORT) {
    return ParseExportDeclaration(ok);
  }

  // We must be careful not to parse a dynamic import expression as an import
  // declaration.
  if (next == Token::IMPORT &&
      (!allow_harmony_dynamic_import() || PeekAhead() != Token::LPAREN)) {
    ParseImportDeclaration(CHECK_OK);
    return factory()->NewEmptyStatement(kNoSourcePosition);
  }

  return ParseStatementListItem(ok);
}


void Parser::ParseModuleItemList(ZoneList<Statement*>* body, bool* ok) {
  // ecma262/#prod-Module
  // Module :
  //    ModuleBody?
  //
  // ecma262/#prod-ModuleItemList
  // ModuleBody :
  //    ModuleItem*

  DCHECK(scope()->is_module_scope());

  bool directive_prologue = true;  // Parsing directive prologue.

  while (peek() != Token::EOS) {
    if (directive_prologue && peek() != Token::STRING) {
      directive_prologue = false;
    }

    Scanner::Location token_loc = scanner()->peek_location();
    Statement* stat = ParseModuleItem(CHECK_OK_VOID);
    if (stat == NULL || stat->IsEmpty()) {
      directive_prologue = false;  // End of directive prologue.
      continue;
    }

    if (directive_prologue) {
      // A shot at a directive.
      ExpressionStatement* e_stat;
      Literal* literal;
      // Still processing directive prologue?
      if ((e_stat = stat->AsExpressionStatement()) != NULL &&
          (literal = e_stat->expression()->AsLiteral()) != NULL &&
          literal->raw_value()->IsString()) {
        // Just check for "use types" in modules, ignore everything else.
        if (allow_harmony_types() &&
            literal->raw_value()->AsString() ==
                ast_value_factory()->use_types_string() &&
            token_loc.end_pos - token_loc.beg_pos ==
                ast_value_factory()->use_types_string()->length() + 2) {
          scope()->SetTyped();
        }
      } else {
        // End of the directive prologue.
        directive_prologue = false;
      }
    }

    body->Add(stat, zone());
  }
}


const AstRawString* Parser::ParseModuleSpecifier(bool* ok) {
  // ModuleSpecifier :
  //    StringLiteral

  Expect(Token::STRING, CHECK_OK);
  return GetSymbol();
}


void Parser::ParseExportClause(ZoneList<const AstRawString*>* export_names,
                               ZoneList<Scanner::Location>* export_locations,
                               ZoneList<const AstRawString*>* local_names,
                               Scanner::Location* reserved_loc, bool* ok) {
  // ExportClause :
  //   '{' '}'
  //   '{' ExportsList '}'
  //   '{' ExportsList ',' '}'
  //
  // ExportsList :
  //   ExportSpecifier
  //   ExportsList ',' ExportSpecifier
  //
  // ExportSpecifier :
  //   IdentifierName
  //   IdentifierName 'as' IdentifierName

  Expect(Token::LBRACE, CHECK_OK_VOID);

  Token::Value name_tok;
  while ((name_tok = peek()) != Token::RBRACE) {
    // Keep track of the first reserved word encountered in case our
    // caller needs to report an error.
    if (!reserved_loc->IsValid() &&
        !Token::IsIdentifier(name_tok, STRICT, false, parsing_module_)) {
      *reserved_loc = scanner()->location();
    }
    const AstRawString* local_name = ParseIdentifierName(CHECK_OK_VOID);
    const AstRawString* export_name = NULL;
    Scanner::Location location = scanner()->location();
    if (CheckContextualKeyword(CStrVector("as"))) {
      export_name = ParseIdentifierName(CHECK_OK_VOID);
      // Set the location to the whole "a as b" string, so that it makes sense
      // both for errors due to "a" and for errors due to "b".
      location.end_pos = scanner()->location().end_pos;
    }
    if (export_name == NULL) {
      export_name = local_name;
    }
    export_names->Add(export_name, zone());
    local_names->Add(local_name, zone());
    export_locations->Add(location, zone());
    if (peek() == Token::RBRACE) break;
    Expect(Token::COMMA, CHECK_OK_VOID);
  }

  Expect(Token::RBRACE, CHECK_OK_VOID);
}


ZoneList<const Parser::NamedImport*>* Parser::ParseNamedImports(
    int pos, bool* ok) {
  // NamedImports :
  //   '{' '}'
  //   '{' ImportsList '}'
  //   '{' ImportsList ',' '}'
  //
  // ImportsList :
  //   ImportSpecifier
  //   ImportsList ',' ImportSpecifier
  //
  // ImportSpecifier :
  //   BindingIdentifier
  //   IdentifierName 'as' BindingIdentifier

  Expect(Token::LBRACE, CHECK_OK);

  auto result = new (zone()) ZoneList<const NamedImport*>(1, zone());
  while (peek() != Token::RBRACE) {
    const AstRawString* import_name = ParseIdentifierName(CHECK_OK);
    const AstRawString* local_name = import_name;
    Scanner::Location location = scanner()->location();
    // In the presence of 'as', the left-side of the 'as' can
    // be any IdentifierName. But without 'as', it must be a valid
    // BindingIdentifier.
    if (CheckContextualKeyword(CStrVector("as"))) {
      local_name = ParseIdentifierName(CHECK_OK);
    }
    if (!Token::IsIdentifier(scanner()->current_token(), STRICT, false,
                             parsing_module_)) {
      *ok = false;
      ReportMessage(MessageTemplate::kUnexpectedReserved);
      return nullptr;
    } else if (IsEvalOrArguments(local_name)) {
      *ok = false;
      ReportMessage(MessageTemplate::kStrictEvalArguments);
      return nullptr;
    }

    DeclareVariable(local_name, CONST, kNeedsInitialization, position(),
                    CHECK_OK);

    NamedImport* import =
        new (zone()) NamedImport(import_name, local_name, location);
    result->Add(import, zone());

    if (peek() == Token::RBRACE) break;
    Expect(Token::COMMA, CHECK_OK);
  }

  Expect(Token::RBRACE, CHECK_OK);
  return result;
}


void Parser::ParseImportDeclaration(bool* ok) {
  // ImportDeclaration :
  //   'import' ImportClause 'from' ModuleSpecifier ';'
  //   'import' ModuleSpecifier ';'
  //
  // ImportClause :
  //   ImportedDefaultBinding
  //   NameSpaceImport
  //   NamedImports
  //   ImportedDefaultBinding ',' NameSpaceImport
  //   ImportedDefaultBinding ',' NamedImports
  //
  // NameSpaceImport :
  //   '*' 'as' ImportedBinding

  int pos = peek_position();
  Expect(Token::IMPORT, CHECK_OK_VOID);

  Token::Value tok = peek();

  // 'import' ModuleSpecifier ';'
  if (tok == Token::STRING) {
    const AstRawString* module_specifier = ParseModuleSpecifier(CHECK_OK_VOID);
    ExpectSemicolon(CHECK_OK_VOID);
    module()->AddEmptyImport(module_specifier);
    return;
  }

  // Parse ImportedDefaultBinding if present.
  const AstRawString* import_default_binding = nullptr;
  Scanner::Location import_default_binding_loc;
  if (tok != Token::MUL && tok != Token::LBRACE) {
    import_default_binding =
        ParseIdentifier(kDontAllowRestrictedIdentifiers, CHECK_OK_VOID);
    import_default_binding_loc = scanner()->location();
    DeclareVariable(import_default_binding, CONST, kNeedsInitialization, pos,
                    CHECK_OK_VOID);
  }

  // Parse NameSpaceImport or NamedImports if present.
  const AstRawString* module_namespace_binding = nullptr;
  Scanner::Location module_namespace_binding_loc;
  const ZoneList<const NamedImport*>* named_imports = nullptr;
  if (import_default_binding == nullptr || Check(Token::COMMA)) {
    switch (peek()) {
      case Token::MUL: {
        Consume(Token::MUL);
        ExpectContextualKeyword(CStrVector("as"), CHECK_OK_VOID);
        module_namespace_binding =
            ParseIdentifier(kDontAllowRestrictedIdentifiers, CHECK_OK_VOID);
        module_namespace_binding_loc = scanner()->location();
        DeclareVariable(module_namespace_binding, CONST, kCreatedInitialized,
                        pos, CHECK_OK_VOID);
        break;
      }

      case Token::LBRACE:
        named_imports = ParseNamedImports(pos, CHECK_OK_VOID);
        break;

      default:
        *ok = false;
        ReportUnexpectedToken(scanner()->current_token());
        return;
    }
  }

  ExpectContextualKeyword(CStrVector("from"), CHECK_OK_VOID);
  const AstRawString* module_specifier = ParseModuleSpecifier(CHECK_OK_VOID);
  ExpectSemicolon(CHECK_OK_VOID);

  // Now that we have all the information, we can make the appropriate
  // declarations.

  // TODO(neis): Would prefer to call DeclareVariable for each case below rather
  // than above and in ParseNamedImports, but then a possible error message
  // would point to the wrong location.  Maybe have a DeclareAt version of
  // Declare that takes a location?

  if (module_namespace_binding != nullptr) {
    module()->AddStarImport(module_namespace_binding, module_specifier,
                            module_namespace_binding_loc, zone());
  }

  if (import_default_binding != nullptr) {
    module()->AddImport(ast_value_factory()->default_string(),
                        import_default_binding, module_specifier,
                        import_default_binding_loc, zone());
  }

  if (named_imports != nullptr) {
    if (named_imports->length() == 0) {
      module()->AddEmptyImport(module_specifier);
    } else {
      for (int i = 0; i < named_imports->length(); ++i) {
        const NamedImport* import = named_imports->at(i);
        module()->AddImport(import->import_name, import->local_name,
                            module_specifier, import->location, zone());
      }
    }
  }
}


Statement* Parser::ParseExportDefault(bool* ok) {
  //  Supports the following productions, starting after the 'default' token:
  //    'export' 'default' HoistableDeclaration
  //    'export' 'default' ClassDeclaration
  //    'export' 'default' AssignmentExpression[In] ';'

  Expect(Token::DEFAULT, CHECK_OK);
  Scanner::Location default_loc = scanner()->location();

  ZoneList<const AstRawString*> local_names(1, zone());
  Statement* result = nullptr;

  // Allow ambient function and class declarations to be exported as default.
  int ambient_pos = peek_position();
  bool ambient = typed() && CheckContextualKeyword(CStrVector("declare"));

  switch (peek()) {
    case Token::FUNCTION:
      result = ParseHoistableDeclaration(&local_names, true, ambient, CHECK_OK);
      break;

    case Token::CLASS:
      Consume(Token::CLASS);
      result = ParseClassDeclaration(&local_names, true, ambient, CHECK_OK);
      break;

    case Token::ASYNC:
      if (PeekAhead() == Token::FUNCTION &&
          !scanner()->HasAnyLineTerminatorAfterNext()) {
        Consume(Token::ASYNC);
        result = ParseAsyncFunctionDeclaration(&local_names, true, ambient,
                                               CHECK_OK);
        break;
      }
    /* falls through */

    default: {
      if (ambient) {
        *ok = false;
        ReportMessageAt(scanner()->peek_location(),
                        MessageTemplate::kBadAmbientDeclaration);
        return nullptr;
      }

      int pos = position();
      ExpressionClassifier classifier(this);
      Expression* value =
          ParseAssignmentExpression(true, typesystem::kNoCover, CHECK_OK);
      RewriteNonPattern(CHECK_OK);
      SetFunctionName(value, ast_value_factory()->default_string());

      const AstRawString* local_name =
          ast_value_factory()->star_default_star_string();
      local_names.Add(local_name, zone());

      // It's fine to declare this as CONST because the user has no way of
      // writing to it.
      Declaration* decl = DeclareVariable(local_name, CONST, pos, CHECK_OK);
      decl->proxy()->var()->set_initializer_position(position());

      Assignment* assignment = factory()->NewAssignment(
          Token::INIT, decl->proxy(), value, kNoSourcePosition);
      result = factory()->NewExpressionStatement(assignment, kNoSourcePosition);

      ExpectSemicolon(CHECK_OK);
      break;
    }
  }

  // Exported ambients are not checked.
  if (ambient) return factory()->NewEmptyStatement(ambient_pos);

  DCHECK_EQ(local_names.length(), 1);
  module()->AddExport(local_names.first(),
                      ast_value_factory()->default_string(), default_loc,
                      zone());

  DCHECK_NOT_NULL(result);
  return result;
}

Statement* Parser::ParseExportDeclaration(bool* ok) {
  // ExportDeclaration:
  //    'export' '*' 'from' ModuleSpecifier ';'
  //    'export' ExportClause ('from' ModuleSpecifier)? ';'
  //    'export' VariableStatement
  //    'export' Declaration
  //    'export' 'default' ... (handled in ParseExportDefault)

  Expect(Token::EXPORT, CHECK_OK);
  int pos = position();

  // Allow exported ambient variable, function, and class declarations.
  bool ambient = typed() && CheckContextualKeyword(CStrVector("declare"));

  Statement* result = nullptr;
  ZoneList<const AstRawString*> names(1, zone());
  Scanner::Location loc = scanner()->peek_location();
  if (ambient && (peek() == Token::DEFAULT || peek() == Token::MUL ||
                  peek() == Token::LBRACE)) {
    *ok = false;
    ReportMessageAt(loc, MessageTemplate::kBadAmbientDeclaration);
    return nullptr;
  }
  switch (peek()) {
    case Token::DEFAULT:
      return ParseExportDefault(ok);

    case Token::MUL: {
      Consume(Token::MUL);
      loc = scanner()->location();
      ExpectContextualKeyword(CStrVector("from"), CHECK_OK);
      const AstRawString* module_specifier = ParseModuleSpecifier(CHECK_OK);
      ExpectSemicolon(CHECK_OK);
      module()->AddStarExport(module_specifier, loc, zone());
      return factory()->NewEmptyStatement(pos);
    }

    case Token::LBRACE: {
      // There are two cases here:
      //
      // 'export' ExportClause ';'
      // and
      // 'export' ExportClause FromClause ';'
      //
      // In the first case, the exported identifiers in ExportClause must
      // not be reserved words, while in the latter they may be. We
      // pass in a location that gets filled with the first reserved word
      // encountered, and then throw a SyntaxError if we are in the
      // non-FromClause case.
      Scanner::Location reserved_loc = Scanner::Location::invalid();
      ZoneList<const AstRawString*> export_names(1, zone());
      ZoneList<Scanner::Location> export_locations(1, zone());
      ZoneList<const AstRawString*> original_names(1, zone());
      ParseExportClause(&export_names, &export_locations, &original_names,
                        &reserved_loc, CHECK_OK);
      const AstRawString* module_specifier = nullptr;
      if (CheckContextualKeyword(CStrVector("from"))) {
        module_specifier = ParseModuleSpecifier(CHECK_OK);
      } else if (reserved_loc.IsValid()) {
        // No FromClause, so reserved words are invalid in ExportClause.
        *ok = false;
        ReportMessageAt(reserved_loc, MessageTemplate::kUnexpectedReserved);
        return nullptr;
      }
      ExpectSemicolon(CHECK_OK);
      const int length = export_names.length();
      DCHECK_EQ(length, original_names.length());
      DCHECK_EQ(length, export_locations.length());
      if (module_specifier == nullptr) {
        for (int i = 0; i < length; ++i) {
          module()->AddExport(original_names[i], export_names[i],
                              export_locations[i], zone());
        }
      } else if (length == 0) {
        module()->AddEmptyImport(module_specifier);
      } else {
        for (int i = 0; i < length; ++i) {
          module()->AddExport(original_names[i], export_names[i],
                              module_specifier, export_locations[i], zone());
        }
      }
      return factory()->NewEmptyStatement(pos);
    }

    case Token::FUNCTION:
      result = ParseHoistableDeclaration(&names, false, ambient, CHECK_OK);
      break;

    case Token::CLASS:
      Consume(Token::CLASS);
      result = ParseClassDeclaration(&names, false, ambient, CHECK_OK);
      break;

    case Token::VAR:
    case Token::LET:
    case Token::CONST:
      result =
          ParseVariableStatement(kStatementListItem, &names, ambient, CHECK_OK);
      break;

    case Token::ASYNC:
      // TODO(neis): Why don't we have the same check here as in
      // ParseStatementListItem?
      Consume(Token::ASYNC);
      result = ParseAsyncFunctionDeclaration(&names, false, ambient, CHECK_OK);
      break;

    default:
      *ok = false;
      ReportUnexpectedToken(scanner()->current_token());
      return nullptr;
  }
  loc.end_pos = scanner()->location().end_pos;

  // Exported ambients are not checked.
  if (ambient) return factory()->NewEmptyStatement(pos);

  ModuleDescriptor* descriptor = module();
  for (int i = 0; i < names.length(); ++i) {
    descriptor->AddExport(names[i], names[i], loc, zone());
  }

  DCHECK_NOT_NULL(result);
  return result;
}

VariableProxy* Parser::NewUnresolved(const AstRawString* name, int begin_pos,
                                     VariableKind kind) {
  return scope()->NewUnresolved(factory(), name, begin_pos, kind);
}

VariableProxy* Parser::NewUnresolved(const AstRawString* name) {
  return scope()->NewUnresolved(factory(), name, scanner()->location().beg_pos);
}

Declaration* Parser::DeclareVariable(const AstRawString* name,
                                     VariableMode mode, int pos, bool* ok) {
  return DeclareVariable(name, mode, Variable::DefaultInitializationFlag(mode),
                         pos, ok);
}

Declaration* Parser::DeclareVariable(const AstRawString* name,
                                     VariableMode mode, InitializationFlag init,
                                     int pos, bool* ok) {
  DCHECK_NOT_NULL(name);
  VariableProxy* proxy = factory()->NewVariableProxy(
      name, NORMAL_VARIABLE, scanner()->location().beg_pos);
  Declaration* declaration =
      factory()->NewVariableDeclaration(proxy, this->scope(), pos);
  Declare(declaration, DeclarationDescriptor::NORMAL, mode, init, ok, nullptr,
          scanner()->location().end_pos);
  if (!*ok) return nullptr;
  return declaration;
}

Variable* Parser::Declare(Declaration* declaration,
                          DeclarationDescriptor::Kind declaration_kind,
                          VariableMode mode, InitializationFlag init, bool* ok,
                          Scope* scope, int var_end_pos) {
  if (scope == nullptr) {
    scope = this->scope();
  }
  bool sloppy_mode_block_scope_function_redefinition = false;
  Variable* variable = scope->DeclareVariable(
      declaration, mode, init, allow_harmony_restrictive_generators(),
      &sloppy_mode_block_scope_function_redefinition, ok);
  if (!*ok) {
    // If we only have the start position of a proxy, we can't highlight the
    // whole variable name.  Pretend its length is 1 so that we highlight at
    // least the first character.
    Scanner::Location loc(declaration->proxy()->position(),
                          var_end_pos != kNoSourcePosition
                              ? var_end_pos
                              : declaration->proxy()->position() + 1);
    if (declaration_kind == DeclarationDescriptor::NORMAL) {
      ReportMessageAt(loc, MessageTemplate::kVarRedeclaration,
                      declaration->proxy()->raw_name());
    } else {
      ReportMessageAt(loc, MessageTemplate::kParamDupe);
    }
    return nullptr;
  }
  if (sloppy_mode_block_scope_function_redefinition) {
    ++use_counts_[v8::Isolate::kSloppyModeBlockScopedFunctionRedefinition];
  }
  return variable;
}

Block* Parser::BuildInitializationBlock(
    DeclarationParsingResult* parsing_result,
    ZoneList<const AstRawString*>* names, bool* ok) {
  Block* result = factory()->NewBlock(
      NULL, 1, true, parsing_result->descriptor.declaration_pos);
  for (auto declaration : parsing_result->declarations) {
    PatternRewriter::DeclareAndInitializeVariables(
        this, result, &(parsing_result->descriptor), &declaration, names,
        CHECK_OK);
  }
  return result;
}

void Parser::DeclareAndInitializeVariables(
    Block* block, const DeclarationDescriptor* declaration_descriptor,
    const DeclarationParsingResult::Declaration* declaration,
    ZoneList<const AstRawString*>* names, bool* ok) {
  DCHECK_NOT_NULL(block);
  PatternRewriter::DeclareAndInitializeVariables(
      this, block, declaration_descriptor, declaration, names, ok);
}

Statement* Parser::DeclareFunction(const AstRawString* variable_name,
                                   FunctionLiteral* function, VariableMode mode,
                                   int pos, bool is_generator, bool is_async,
                                   bool is_sloppy_block_function,
                                   ZoneList<const AstRawString*>* names,
                                   bool* ok) {
  VariableProxy* proxy =
      factory()->NewVariableProxy(variable_name, NORMAL_VARIABLE);

  DeclarationScope* target_scope = GetDeclarationScope();
  MarkTopLevelVariableAsAssigned(target_scope, proxy);

  Declaration* declaration =
      factory()->NewFunctionDeclaration(proxy, function, scope(), pos);
  Declare(declaration, DeclarationDescriptor::NORMAL, mode, kCreatedInitialized,
          CHECK_OK);
  if (names) names->Add(variable_name, zone());
  if (is_sloppy_block_function) {
    SloppyBlockFunctionStatement* statement =
        factory()->NewSloppyBlockFunctionStatement();
    target_scope->DeclareSloppyBlockFunction(variable_name, scope(), statement);
    return statement;
  }
  return factory()->NewEmptyStatement(kNoSourcePosition);
}

Statement* Parser::DeclareClass(const AstRawString* variable_name,
                                Expression* value,
                                ZoneList<const AstRawString*>* names,
                                int class_token_pos, int end_pos, bool* ok) {
  Declaration* decl =
      DeclareVariable(variable_name, LET, class_token_pos, CHECK_OK);
  decl->proxy()->var()->set_initializer_position(end_pos);
  Assignment* assignment = factory()->NewAssignment(Token::INIT, decl->proxy(),
                                                    value, class_token_pos);
  Statement* assignment_statement =
      factory()->NewExpressionStatement(assignment, kNoSourcePosition);
  if (names) names->Add(variable_name, zone());
  return assignment_statement;
}

Statement* Parser::DeclareNative(const AstRawString* name, int pos, bool* ok) {
  // Make sure that the function containing the native declaration
  // isn't lazily compiled. The extension structures are only
  // accessible while parsing the first time not when reparsing
  // because of lazy compilation.
  GetClosureScope()->ForceEagerCompilation();

  // TODO(1240846): It's weird that native function declarations are
  // introduced dynamically when we meet their declarations, whereas
  // other functions are set up when entering the surrounding scope.
  Declaration* decl = DeclareVariable(name, VAR, pos, CHECK_OK);
  NativeFunctionLiteral* lit =
      factory()->NewNativeFunctionLiteral(name, extension_, kNoSourcePosition);
  return factory()->NewExpressionStatement(
      factory()->NewAssignment(Token::INIT, decl->proxy(), lit,
                               kNoSourcePosition),
      pos);
}

ZoneList<const AstRawString*>* Parser::DeclareLabel(
    ZoneList<const AstRawString*>* labels, VariableProxy* var, bool* ok) {
  DCHECK(IsIdentifier(var));
  const AstRawString* label = var->raw_name();
  // TODO(1240780): We don't check for redeclaration of labels
  // during preparsing since keeping track of the set of active
  // labels requires nontrivial changes to the way scopes are
  // structured.  However, these are probably changes we want to
  // make later anyway so we should go back and fix this then.
  if (ContainsLabel(labels, label) || TargetStackContainsLabel(label)) {
    ReportMessage(MessageTemplate::kLabelRedeclaration, label);
    *ok = false;
    return nullptr;
  }
  if (labels == nullptr) {
    labels = new (zone()) ZoneList<const AstRawString*>(1, zone());
  }
  labels->Add(label, zone());
  // Remove the "ghost" variable that turned out to be a label
  // from the top scope. This way, we don't try to resolve it
  // during the scope processing.
  scope()->RemoveUnresolved(var);
  return labels;
}

bool Parser::ContainsLabel(ZoneList<const AstRawString*>* labels,
                           const AstRawString* label) {
  DCHECK_NOT_NULL(label);
  if (labels != nullptr) {
    for (int i = labels->length(); i-- > 0;) {
      if (labels->at(i) == label) return true;
    }
  }
  return false;
}

Expression* Parser::RewriteReturn(Expression* return_value, int pos) {
  if (IsDerivedConstructor(function_state_->kind())) {
    // For subclass constructors we need to return this in case of undefined
    // return a Smi (transformed into an exception in the ConstructStub)
    // for a non object.
    //
    //   return expr;
    //
    // Is rewritten as:
    //
    //   return (temp = expr) === undefined ? this :
    //       %_IsJSReceiver(temp) ? temp : 1;

    // temp = expr
    Variable* temp = NewTemporary(ast_value_factory()->empty_string());
    Assignment* assign = factory()->NewAssignment(
        Token::ASSIGN, factory()->NewVariableProxy(temp), return_value, pos);

    // %_IsJSReceiver(temp)
    ZoneList<Expression*>* is_spec_object_args =
        new (zone()) ZoneList<Expression*>(1, zone());
    is_spec_object_args->Add(factory()->NewVariableProxy(temp), zone());
    Expression* is_spec_object_call = factory()->NewCallRuntime(
        Runtime::kInlineIsJSReceiver, is_spec_object_args, pos);

    // %_IsJSReceiver(temp) ? temp : 1;
    Expression* is_object_conditional = factory()->NewConditional(
        is_spec_object_call, factory()->NewVariableProxy(temp),
        factory()->NewSmiLiteral(1, pos), pos);

    // temp === undefined
    Expression* is_undefined = factory()->NewCompareOperation(
        Token::EQ_STRICT, assign,
        factory()->NewUndefinedLiteral(kNoSourcePosition), pos);

    // is_undefined ? this : is_object_conditional
    return_value = factory()->NewConditional(is_undefined, ThisExpression(pos),
                                             is_object_conditional, pos);
  }
  if (is_generator()) {
    return_value = BuildIteratorResult(return_value, true);
  } else if (is_async_function()) {
    return_value = BuildResolvePromise(return_value, return_value->position());
  }
  return return_value;
}

Expression* Parser::RewriteDoExpression(Block* body, int pos, bool* ok) {
  Variable* result = NewTemporary(ast_value_factory()->dot_result_string());
  DoExpression* expr = factory()->NewDoExpression(body, result, pos);
  if (!Rewriter::Rewrite(this, GetClosureScope(), expr, ast_value_factory())) {
    *ok = false;
    return nullptr;
  }
  return expr;
}

Statement* Parser::RewriteSwitchStatement(Expression* tag,
                                          SwitchStatement* switch_statement,
                                          ZoneList<CaseClause*>* cases,
                                          Scope* scope) {
  // In order to get the CaseClauses to execute in their own lexical scope,
  // but without requiring downstream code to have special scope handling
  // code for switch statements, desugar into blocks as follows:
  // {  // To group the statements--harmless to evaluate Expression in scope
  //   .tag_variable = Expression;
  //   {  // To give CaseClauses a scope
  //     switch (.tag_variable) { CaseClause* }
  //   }
  // }

  Block* switch_block = factory()->NewBlock(NULL, 2, false, kNoSourcePosition);

  Variable* tag_variable =
      NewTemporary(ast_value_factory()->dot_switch_tag_string());
  Assignment* tag_assign = factory()->NewAssignment(
      Token::ASSIGN, factory()->NewVariableProxy(tag_variable), tag,
      tag->position());
  Statement* tag_statement =
      factory()->NewExpressionStatement(tag_assign, kNoSourcePosition);
  switch_block->statements()->Add(tag_statement, zone());

  // make statement: undefined;
  // This is needed so the tag isn't returned as the value, in case the switch
  // statements don't have a value.
  switch_block->statements()->Add(
      factory()->NewExpressionStatement(
          factory()->NewUndefinedLiteral(kNoSourcePosition), kNoSourcePosition),
      zone());

  Expression* tag_read = factory()->NewVariableProxy(tag_variable);
  switch_statement->Initialize(tag_read, cases);
  Block* cases_block = factory()->NewBlock(NULL, 1, false, kNoSourcePosition);
  cases_block->statements()->Add(switch_statement, zone());
  cases_block->set_scope(scope);
  switch_block->statements()->Add(cases_block, zone());
  return switch_block;
}

void Parser::RewriteCatchPattern(CatchInfo* catch_info, bool* ok) {
  if (catch_info->name == nullptr) {
    DCHECK_NOT_NULL(catch_info->pattern);
    catch_info->name = ast_value_factory()->dot_catch_string();
  }
  catch_info->variable = catch_info->scope->DeclareLocal(catch_info->name, VAR);
  if (catch_info->pattern != nullptr) {
    DeclarationDescriptor descriptor;
    descriptor.declaration_kind = DeclarationDescriptor::NORMAL;
    descriptor.scope = scope();
    descriptor.hoist_scope = nullptr;
    descriptor.mode = LET;
    descriptor.declaration_pos = catch_info->pattern->position();
    descriptor.initialization_pos = catch_info->pattern->position();

    // Initializer position for variables declared by the pattern.
    const int initializer_position = position();

    DeclarationParsingResult::Declaration decl(
        catch_info->pattern, initializer_position,
        factory()->NewVariableProxy(catch_info->variable));

    catch_info->init_block =
        factory()->NewBlock(nullptr, 8, true, kNoSourcePosition);
    PatternRewriter::DeclareAndInitializeVariables(
        this, catch_info->init_block, &descriptor, &decl,
        &catch_info->bound_names, ok);
  } else {
    catch_info->bound_names.Add(catch_info->name, zone());
  }
}

void Parser::ValidateCatchBlock(const CatchInfo& catch_info, bool* ok) {
  // Check for `catch(e) { let e; }` and similar errors.
  Scope* inner_block_scope = catch_info.inner_block->scope();
  if (inner_block_scope != nullptr) {
    Declaration* decl = inner_block_scope->CheckLexDeclarationsConflictingWith(
        catch_info.bound_names);
    if (decl != nullptr) {
      const AstRawString* name = decl->proxy()->raw_name();
      int position = decl->proxy()->position();
      Scanner::Location location =
          position == kNoSourcePosition
              ? Scanner::Location::invalid()
              : Scanner::Location(position, position + 1);
      ReportMessageAt(location, MessageTemplate::kVarRedeclaration, name);
      *ok = false;
    }
  }
}

Statement* Parser::RewriteTryStatement(Block* try_block, Block* catch_block,
                                       Block* finally_block,
                                       const CatchInfo& catch_info, int pos) {
  // Simplify the AST nodes by converting:
  //   'try B0 catch B1 finally B2'
  // to:
  //   'try { try B0 catch B1 } finally B2'

  if (catch_block != nullptr && finally_block != nullptr) {
    // If we have both, create an inner try/catch.
    DCHECK_NOT_NULL(catch_info.scope);
    DCHECK_NOT_NULL(catch_info.variable);
    TryCatchStatement* statement;
    statement = factory()->NewTryCatchStatement(try_block, catch_info.scope,
                                                catch_info.variable,
                                                catch_block, kNoSourcePosition);

    try_block = factory()->NewBlock(nullptr, 1, false, kNoSourcePosition);
    try_block->statements()->Add(statement, zone());
    catch_block = nullptr;  // Clear to indicate it's been handled.
  }

  if (catch_block != nullptr) {
    // For a try-catch construct append return expressions from the catch block
    // to the list of return expressions.
    function_state_->tail_call_expressions().Append(
        catch_info.tail_call_expressions);

    DCHECK_NULL(finally_block);
    DCHECK_NOT_NULL(catch_info.scope);
    DCHECK_NOT_NULL(catch_info.variable);
    return factory()->NewTryCatchStatement(
        try_block, catch_info.scope, catch_info.variable, catch_block, pos);
  } else {
    DCHECK_NOT_NULL(finally_block);
    return factory()->NewTryFinallyStatement(try_block, finally_block, pos);
  }
}

void Parser::ParseAndRewriteGeneratorFunctionBody(int pos, FunctionKind kind,
                                                  ZoneList<Statement*>* body,
                                                  bool* ok) {
  // We produce:
  //
  // try { InitialYield; ...body...; return {value: undefined, done: true} }
  // finally { %_GeneratorClose(generator) }
  //
  // - InitialYield yields the actual generator object.
  // - Any return statement inside the body will have its argument wrapped
  //   in a "done" iterator result object.
  // - If the generator terminates for whatever reason, we must close it.
  //   Hence the finally clause.

  Block* try_block = factory()->NewBlock(nullptr, 3, false, kNoSourcePosition);
  Expression* initial_yield = BuildInitialYield(pos, kind);
  try_block->statements()->Add(
      factory()->NewExpressionStatement(initial_yield, kNoSourcePosition),
      zone());
  ParseStatementList(try_block->statements(), Token::RBRACE, ok);
  if (!*ok) return;

  Statement* final_return = factory()->NewReturnStatement(
      BuildIteratorResult(nullptr, true), kNoSourcePosition);
  try_block->statements()->Add(final_return, zone());

  Block* finally_block =
      factory()->NewBlock(nullptr, 1, false, kNoSourcePosition);
  ZoneList<Expression*>* args = new (zone()) ZoneList<Expression*>(1, zone());
  VariableProxy* call_proxy =
      factory()->NewVariableProxy(function_state_->generator_object_variable());
  args->Add(call_proxy, zone());
  Expression* call = factory()->NewCallRuntime(Runtime::kInlineGeneratorClose,
                                               args, kNoSourcePosition);
  finally_block->statements()->Add(
      factory()->NewExpressionStatement(call, kNoSourcePosition), zone());

  body->Add(factory()->NewTryFinallyStatement(try_block, finally_block,
                                              kNoSourcePosition),
            zone());
}

void Parser::CreateFunctionNameAssignment(
    const AstRawString* function_name, int pos,
    FunctionLiteral::FunctionType function_type,
    DeclarationScope* function_scope, ZoneList<Statement*>* result, int index) {
  if (function_type == FunctionLiteral::kNamedExpression) {
    StatementT statement = factory()->NewEmptyStatement(kNoSourcePosition);
    if (function_scope->LookupLocal(function_name) == nullptr) {
      // Now that we know the language mode, we can create the const assignment
      // in the previously reserved spot.
      DCHECK_EQ(function_scope, scope());
      Variable* fvar = function_scope->DeclareFunctionVar(function_name);
      VariableProxy* fproxy = factory()->NewVariableProxy(fvar);
      statement = factory()->NewExpressionStatement(
          factory()->NewAssignment(Token::INIT, fproxy,
                                   factory()->NewThisFunction(pos),
                                   kNoSourcePosition),
          kNoSourcePosition);
    }
    result->Set(index, statement);
  }
}

// !%_IsJSReceiver(result = iterator.next()) &&
//     %ThrowIteratorResultNotAnObject(result)
Expression* Parser::BuildIteratorNextResult(Expression* iterator,
                                            Variable* result, int pos) {
  Expression* next_literal = factory()->NewStringLiteral(
      ast_value_factory()->next_string(), kNoSourcePosition);
  Expression* next_property =
      factory()->NewProperty(iterator, next_literal, kNoSourcePosition);
  ZoneList<Expression*>* next_arguments =
      new (zone()) ZoneList<Expression*>(0, zone());
  Expression* next_call =
      factory()->NewCall(next_property, next_arguments, pos);
  Expression* result_proxy = factory()->NewVariableProxy(result);
  Expression* left =
      factory()->NewAssignment(Token::ASSIGN, result_proxy, next_call, pos);

  // %_IsJSReceiver(...)
  ZoneList<Expression*>* is_spec_object_args =
      new (zone()) ZoneList<Expression*>(1, zone());
  is_spec_object_args->Add(left, zone());
  Expression* is_spec_object_call = factory()->NewCallRuntime(
      Runtime::kInlineIsJSReceiver, is_spec_object_args, pos);

  // %ThrowIteratorResultNotAnObject(result)
  Expression* result_proxy_again = factory()->NewVariableProxy(result);
  ZoneList<Expression*>* throw_arguments =
      new (zone()) ZoneList<Expression*>(1, zone());
  throw_arguments->Add(result_proxy_again, zone());
  Expression* throw_call = factory()->NewCallRuntime(
      Runtime::kThrowIteratorResultNotAnObject, throw_arguments, pos);

  return factory()->NewBinaryOperation(
      Token::AND,
      factory()->NewUnaryOperation(Token::NOT, is_spec_object_call, pos),
      throw_call, pos);
}

Statement* Parser::InitializeForEachStatement(ForEachStatement* stmt,
                                              Expression* each,
                                              Expression* subject,
                                              Statement* body,
                                              int each_keyword_pos) {
  ForOfStatement* for_of = stmt->AsForOfStatement();
  if (for_of != NULL) {
    const bool finalize = true;
    return InitializeForOfStatement(for_of, each, subject, body, finalize,
                                    each_keyword_pos);
  } else {
    if (each->IsArrayLiteral() || each->IsObjectLiteral()) {
      Variable* temp = NewTemporary(ast_value_factory()->empty_string());
      VariableProxy* temp_proxy = factory()->NewVariableProxy(temp);
      Expression* assign_each = PatternRewriter::RewriteDestructuringAssignment(
          this, factory()->NewAssignment(Token::ASSIGN, each, temp_proxy,
                                         kNoSourcePosition),
          scope());
      auto block = factory()->NewBlock(nullptr, 2, false, kNoSourcePosition);
      block->statements()->Add(
          factory()->NewExpressionStatement(assign_each, kNoSourcePosition),
          zone());
      block->statements()->Add(body, zone());
      body = block;
      each = factory()->NewVariableProxy(temp);
    }
    MarkExpressionAsAssigned(each);
    stmt->AsForInStatement()->Initialize(each, subject, body);
  }
  return stmt;
}

// Special case for legacy for
//
//    for (var x = initializer in enumerable) body
//
// An initialization block of the form
//
//    {
//      x = initializer;
//    }
//
// is returned in this case.  It has reserved space for two statements,
// so that (later on during parsing), the equivalent of
//
//   for (x in enumerable) body
//
// is added as a second statement to it.
Block* Parser::RewriteForVarInLegacy(const ForInfo& for_info) {
  const DeclarationParsingResult::Declaration& decl =
      for_info.parsing_result.declarations[0];
  if (!IsLexicalVariableMode(for_info.parsing_result.descriptor.mode) &&
      decl.pattern->IsVariableProxy() && decl.initializer != nullptr) {
    ++use_counts_[v8::Isolate::kForInInitializer];
    const AstRawString* name = decl.pattern->AsVariableProxy()->raw_name();
    VariableProxy* single_var = NewUnresolved(name);
    Block* init_block = factory()->NewBlock(
        nullptr, 2, true, for_info.parsing_result.descriptor.declaration_pos);
    init_block->statements()->Add(
        factory()->NewExpressionStatement(
            factory()->NewAssignment(Token::ASSIGN, single_var,
                                     decl.initializer, kNoSourcePosition),
            kNoSourcePosition),
        zone());
    return init_block;
  }
  return nullptr;
}

// Rewrite a for-in/of statement of the form
//
//   for (let/const/var x in/of e) b
//
// into
//
//   {
//     <let x' be a temporary variable>
//     for (x' in/of e) {
//       let/const/var x;
//       x = x';
//       b;
//     }
//     let x;  // for TDZ
//   }
void Parser::DesugarBindingInForEachStatement(ForInfo* for_info,
                                              Block** body_block,
                                              Expression** each_variable,
                                              bool* ok) {
  DCHECK(for_info->parsing_result.declarations.length() == 1);
  DeclarationParsingResult::Declaration& decl =
      for_info->parsing_result.declarations[0];
  Variable* temp = NewTemporary(ast_value_factory()->dot_for_string());
  auto each_initialization_block =
      factory()->NewBlock(nullptr, 1, true, kNoSourcePosition);
  {
    auto descriptor = for_info->parsing_result.descriptor;
    descriptor.declaration_pos = kNoSourcePosition;
    descriptor.initialization_pos = kNoSourcePosition;
    decl.initializer = factory()->NewVariableProxy(temp);

    bool is_for_var_of =
        for_info->mode == ForEachStatement::ITERATE &&
        for_info->parsing_result.descriptor.mode == VariableMode::VAR;

    PatternRewriter::DeclareAndInitializeVariables(
        this, each_initialization_block, &descriptor, &decl,
        (IsLexicalVariableMode(for_info->parsing_result.descriptor.mode) ||
         is_for_var_of)
            ? &for_info->bound_names
            : nullptr,
        CHECK_OK_VOID);

    // Annex B.3.5 prohibits the form
    // `try {} catch(e) { for (var e of {}); }`
    // So if we are parsing a statement like `for (var ... of ...)`
    // we need to walk up the scope chain and look for catch scopes
    // which have a simple binding, then compare their binding against
    // all of the names declared in the init of the for-of we're
    // parsing.
    if (is_for_var_of) {
      Scope* catch_scope = scope();
      while (catch_scope != nullptr && !catch_scope->is_declaration_scope()) {
        if (catch_scope->is_catch_scope()) {
          auto name = catch_scope->catch_variable_name();
          // If it's a simple binding and the name is declared in the for loop.
          if (name != ast_value_factory()->dot_catch_string() &&
              for_info->bound_names.Contains(name)) {
            ReportMessageAt(for_info->parsing_result.bindings_loc,
                            MessageTemplate::kVarRedeclaration, name);
            *ok = false;
            return;
          }
        }
        catch_scope = catch_scope->outer_scope();
      }
    }
  }

  *body_block = factory()->NewBlock(nullptr, 3, false, kNoSourcePosition);
  (*body_block)->statements()->Add(each_initialization_block, zone());
  *each_variable = factory()->NewVariableProxy(temp, for_info->position);
}

// Create a TDZ for any lexically-bound names in for in/of statements.
Block* Parser::CreateForEachStatementTDZ(Block* init_block,
                                         const ForInfo& for_info, bool* ok) {
  if (IsLexicalVariableMode(for_info.parsing_result.descriptor.mode)) {
    DCHECK_NULL(init_block);

    init_block = factory()->NewBlock(nullptr, 1, false, kNoSourcePosition);

    for (int i = 0; i < for_info.bound_names.length(); ++i) {
      // TODO(adamk): This needs to be some sort of special
      // INTERNAL variable that's invisible to the debugger
      // but visible to everything else.
      Declaration* tdz_decl = DeclareVariable(for_info.bound_names[i], LET,
                                              kNoSourcePosition, CHECK_OK);
      tdz_decl->proxy()->var()->set_initializer_position(position());
    }
  }
  return init_block;
}

Statement* Parser::InitializeForOfStatement(ForOfStatement* for_of,
                                            Expression* each,
                                            Expression* iterable,
                                            Statement* body, bool finalize,
                                            int next_result_pos) {
  // Create the auxiliary expressions needed for iterating over the iterable,
  // and initialize the given ForOfStatement with them.
  // If finalize is true, also instrument the loop with code that performs the
  // proper ES6 iterator finalization.  In that case, the result is not
  // immediately a ForOfStatement.

  const int nopos = kNoSourcePosition;
  auto avfactory = ast_value_factory();

  Variable* iterator = NewTemporary(avfactory->dot_iterator_string());
  Variable* result = NewTemporary(avfactory->dot_result_string());
  Variable* completion = NewTemporary(avfactory->empty_string());

  // iterator = GetIterator(iterable)
  Expression* assign_iterator;
  {
    assign_iterator = factory()->NewAssignment(
        Token::ASSIGN, factory()->NewVariableProxy(iterator),
        factory()->NewGetIterator(iterable, iterable->position()),
        iterable->position());
  }

  // !%_IsJSReceiver(result = iterator.next()) &&
  //     %ThrowIteratorResultNotAnObject(result)
  Expression* next_result;
  {
    Expression* iterator_proxy = factory()->NewVariableProxy(iterator);
    next_result =
        BuildIteratorNextResult(iterator_proxy, result, next_result_pos);
  }

  // result.done
  Expression* result_done;
  {
    Expression* done_literal = factory()->NewStringLiteral(
        ast_value_factory()->done_string(), kNoSourcePosition);
    Expression* result_proxy = factory()->NewVariableProxy(result);
    result_done =
        factory()->NewProperty(result_proxy, done_literal, kNoSourcePosition);
  }

  // result.value
  Expression* result_value;
  {
    Expression* value_literal =
        factory()->NewStringLiteral(avfactory->value_string(), nopos);
    Expression* result_proxy = factory()->NewVariableProxy(result);
    result_value = factory()->NewProperty(result_proxy, value_literal, nopos);
  }

  // {{completion = kAbruptCompletion;}}
  Statement* set_completion_abrupt;
  if (finalize) {
    Expression* proxy = factory()->NewVariableProxy(completion);
    Expression* assignment = factory()->NewAssignment(
        Token::ASSIGN, proxy,
        factory()->NewSmiLiteral(Parser::kAbruptCompletion, nopos), nopos);

    Block* block = factory()->NewBlock(nullptr, 1, true, nopos);
    block->statements()->Add(
        factory()->NewExpressionStatement(assignment, nopos), zone());
    set_completion_abrupt = block;
  }

  // do { let tmp = #result_value; #set_completion_abrupt; tmp }
  // Expression* result_value (gets overwritten)
  if (finalize) {
    Variable* var_tmp = NewTemporary(avfactory->empty_string());
    Expression* tmp = factory()->NewVariableProxy(var_tmp);
    Expression* assignment =
        factory()->NewAssignment(Token::ASSIGN, tmp, result_value, nopos);

    Block* block = factory()->NewBlock(nullptr, 2, false, nopos);
    block->statements()->Add(
        factory()->NewExpressionStatement(assignment, nopos), zone());
    block->statements()->Add(set_completion_abrupt, zone());

    result_value = factory()->NewDoExpression(block, var_tmp, nopos);
  }

  // each = #result_value;
  Expression* assign_each;
  {
    assign_each =
        factory()->NewAssignment(Token::ASSIGN, each, result_value, nopos);
    if (each->IsArrayLiteral() || each->IsObjectLiteral()) {
      assign_each = PatternRewriter::RewriteDestructuringAssignment(
          this, assign_each->AsAssignment(), scope());
    }
  }

  // {{completion = kNormalCompletion;}}
  Statement* set_completion_normal;
  if (finalize) {
    Expression* proxy = factory()->NewVariableProxy(completion);
    Expression* assignment = factory()->NewAssignment(
        Token::ASSIGN, proxy,
        factory()->NewSmiLiteral(Parser::kNormalCompletion, nopos), nopos);

    Block* block = factory()->NewBlock(nullptr, 1, true, nopos);
    block->statements()->Add(
        factory()->NewExpressionStatement(assignment, nopos), zone());
    set_completion_normal = block;
  }

  // { #loop-body; #set_completion_normal }
  // Statement* body (gets overwritten)
  if (finalize) {
    Block* block = factory()->NewBlock(nullptr, 2, false, nopos);
    block->statements()->Add(body, zone());
    block->statements()->Add(set_completion_normal, zone());
    body = block;
  }

  for_of->Initialize(body, iterator, assign_iterator, next_result, result_done,
                     assign_each);
  return finalize ? FinalizeForOfStatement(for_of, completion, nopos) : for_of;
}

Statement* Parser::DesugarLexicalBindingsInForStatement(
    ForStatement* loop, Statement* init, Expression* cond, Statement* next,
    Statement* body, Scope* inner_scope, const ForInfo& for_info, bool* ok) {
  // ES6 13.7.4.8 specifies that on each loop iteration the let variables are
  // copied into a new environment.  Moreover, the "next" statement must be
  // evaluated not in the environment of the just completed iteration but in
  // that of the upcoming one.  We achieve this with the following desugaring.
  // Extra care is needed to preserve the completion value of the original loop.
  //
  // We are given a for statement of the form
  //
  //  labels: for (let/const x = i; cond; next) body
  //
  // and rewrite it as follows.  Here we write {{ ... }} for init-blocks, ie.,
  // blocks whose ignore_completion_value_ flag is set.
  //
  //  {
  //    let/const x = i;
  //    temp_x = x;
  //    first = 1;
  //    undefined;
  //    outer: for (;;) {
  //      let/const x = temp_x;
  //      {{ if (first == 1) {
  //           first = 0;
  //         } else {
  //           next;
  //         }
  //         flag = 1;
  //         if (!cond) break;
  //      }}
  //      labels: for (; flag == 1; flag = 0, temp_x = x) {
  //        body
  //      }
  //      {{ if (flag == 1)  // Body used break.
  //           break;
  //      }}
  //    }
  //  }

  DCHECK(for_info.bound_names.length() > 0);
  ZoneList<Variable*> temps(for_info.bound_names.length(), zone());

  Block* outer_block = factory()->NewBlock(
      nullptr, for_info.bound_names.length() + 4, false, kNoSourcePosition);

  // Add statement: let/const x = i.
  outer_block->statements()->Add(init, zone());

  const AstRawString* temp_name = ast_value_factory()->dot_for_string();

  // For each lexical variable x:
  //   make statement: temp_x = x.
  for (int i = 0; i < for_info.bound_names.length(); i++) {
    VariableProxy* proxy = NewUnresolved(for_info.bound_names[i]);
    Variable* temp = NewTemporary(temp_name);
    VariableProxy* temp_proxy = factory()->NewVariableProxy(temp);
    Assignment* assignment = factory()->NewAssignment(Token::ASSIGN, temp_proxy,
                                                      proxy, kNoSourcePosition);
    Statement* assignment_statement =
        factory()->NewExpressionStatement(assignment, kNoSourcePosition);
    outer_block->statements()->Add(assignment_statement, zone());
    temps.Add(temp, zone());
  }

  Variable* first = NULL;
  // Make statement: first = 1.
  if (next) {
    first = NewTemporary(temp_name);
    VariableProxy* first_proxy = factory()->NewVariableProxy(first);
    Expression* const1 = factory()->NewSmiLiteral(1, kNoSourcePosition);
    Assignment* assignment = factory()->NewAssignment(
        Token::ASSIGN, first_proxy, const1, kNoSourcePosition);
    Statement* assignment_statement =
        factory()->NewExpressionStatement(assignment, kNoSourcePosition);
    outer_block->statements()->Add(assignment_statement, zone());
  }

  // make statement: undefined;
  outer_block->statements()->Add(
      factory()->NewExpressionStatement(
          factory()->NewUndefinedLiteral(kNoSourcePosition), kNoSourcePosition),
      zone());

  // Make statement: outer: for (;;)
  // Note that we don't actually create the label, or set this loop up as an
  // explicit break target, instead handing it directly to those nodes that
  // need to know about it. This should be safe because we don't run any code
  // in this function that looks up break targets.
  ForStatement* outer_loop =
      factory()->NewForStatement(NULL, kNoSourcePosition);
  outer_block->statements()->Add(outer_loop, zone());
  outer_block->set_scope(scope());

  Block* inner_block = factory()->NewBlock(NULL, 3, false, kNoSourcePosition);
  {
    BlockState block_state(&scope_state_, inner_scope);

    Block* ignore_completion_block = factory()->NewBlock(
        nullptr, for_info.bound_names.length() + 3, true, kNoSourcePosition);
    ZoneList<Variable*> inner_vars(for_info.bound_names.length(), zone());
    // For each let variable x:
    //    make statement: let/const x = temp_x.
    for (int i = 0; i < for_info.bound_names.length(); i++) {
      Declaration* decl = DeclareVariable(
          for_info.bound_names[i], for_info.parsing_result.descriptor.mode,
          kNoSourcePosition, CHECK_OK);
      inner_vars.Add(decl->proxy()->var(), zone());
      VariableProxy* temp_proxy = factory()->NewVariableProxy(temps.at(i));
      Assignment* assignment = factory()->NewAssignment(
          Token::INIT, decl->proxy(), temp_proxy, kNoSourcePosition);
      Statement* assignment_statement =
          factory()->NewExpressionStatement(assignment, kNoSourcePosition);
      DCHECK(init->position() != kNoSourcePosition);
      decl->proxy()->var()->set_initializer_position(init->position());
      ignore_completion_block->statements()->Add(assignment_statement, zone());
    }

    // Make statement: if (first == 1) { first = 0; } else { next; }
    if (next) {
      DCHECK(first);
      Expression* compare = NULL;
      // Make compare expression: first == 1.
      {
        Expression* const1 = factory()->NewSmiLiteral(1, kNoSourcePosition);
        VariableProxy* first_proxy = factory()->NewVariableProxy(first);
        compare = factory()->NewCompareOperation(Token::EQ, first_proxy, const1,
                                                 kNoSourcePosition);
      }
      Statement* clear_first = NULL;
      // Make statement: first = 0.
      {
        VariableProxy* first_proxy = factory()->NewVariableProxy(first);
        Expression* const0 = factory()->NewSmiLiteral(0, kNoSourcePosition);
        Assignment* assignment = factory()->NewAssignment(
            Token::ASSIGN, first_proxy, const0, kNoSourcePosition);
        clear_first =
            factory()->NewExpressionStatement(assignment, kNoSourcePosition);
      }
      Statement* clear_first_or_next = factory()->NewIfStatement(
          compare, clear_first, next, kNoSourcePosition);
      ignore_completion_block->statements()->Add(clear_first_or_next, zone());
    }

    Variable* flag = NewTemporary(temp_name);
    // Make statement: flag = 1.
    {
      VariableProxy* flag_proxy = factory()->NewVariableProxy(flag);
      Expression* const1 = factory()->NewSmiLiteral(1, kNoSourcePosition);
      Assignment* assignment = factory()->NewAssignment(
          Token::ASSIGN, flag_proxy, const1, kNoSourcePosition);
      Statement* assignment_statement =
          factory()->NewExpressionStatement(assignment, kNoSourcePosition);
      ignore_completion_block->statements()->Add(assignment_statement, zone());
    }

    // Make statement: if (!cond) break.
    if (cond) {
      Statement* stop =
          factory()->NewBreakStatement(outer_loop, kNoSourcePosition);
      Statement* noop = factory()->NewEmptyStatement(kNoSourcePosition);
      ignore_completion_block->statements()->Add(
          factory()->NewIfStatement(cond, noop, stop, cond->position()),
          zone());
    }

    inner_block->statements()->Add(ignore_completion_block, zone());
    // Make cond expression for main loop: flag == 1.
    Expression* flag_cond = NULL;
    {
      Expression* const1 = factory()->NewSmiLiteral(1, kNoSourcePosition);
      VariableProxy* flag_proxy = factory()->NewVariableProxy(flag);
      flag_cond = factory()->NewCompareOperation(Token::EQ, flag_proxy, const1,
                                                 kNoSourcePosition);
    }

    // Create chain of expressions "flag = 0, temp_x = x, ..."
    Statement* compound_next_statement = NULL;
    {
      Expression* compound_next = NULL;
      // Make expression: flag = 0.
      {
        VariableProxy* flag_proxy = factory()->NewVariableProxy(flag);
        Expression* const0 = factory()->NewSmiLiteral(0, kNoSourcePosition);
        compound_next = factory()->NewAssignment(Token::ASSIGN, flag_proxy,
                                                 const0, kNoSourcePosition);
      }

      // Make the comma-separated list of temp_x = x assignments.
      int inner_var_proxy_pos = scanner()->location().beg_pos;
      for (int i = 0; i < for_info.bound_names.length(); i++) {
        VariableProxy* temp_proxy = factory()->NewVariableProxy(temps.at(i));
        VariableProxy* proxy =
            factory()->NewVariableProxy(inner_vars.at(i), inner_var_proxy_pos);
        Assignment* assignment = factory()->NewAssignment(
            Token::ASSIGN, temp_proxy, proxy, kNoSourcePosition);
        compound_next = factory()->NewBinaryOperation(
            Token::COMMA, compound_next, assignment, kNoSourcePosition);
      }

      compound_next_statement =
          factory()->NewExpressionStatement(compound_next, kNoSourcePosition);
    }

    // Make statement: labels: for (; flag == 1; flag = 0, temp_x = x)
    // Note that we re-use the original loop node, which retains its labels
    // and ensures that any break or continue statements in body point to
    // the right place.
    loop->Initialize(NULL, flag_cond, compound_next_statement, body);
    inner_block->statements()->Add(loop, zone());

    // Make statement: {{if (flag == 1) break;}}
    {
      Expression* compare = NULL;
      // Make compare expresion: flag == 1.
      {
        Expression* const1 = factory()->NewSmiLiteral(1, kNoSourcePosition);
        VariableProxy* flag_proxy = factory()->NewVariableProxy(flag);
        compare = factory()->NewCompareOperation(Token::EQ, flag_proxy, const1,
                                                 kNoSourcePosition);
      }
      Statement* stop =
          factory()->NewBreakStatement(outer_loop, kNoSourcePosition);
      Statement* empty = factory()->NewEmptyStatement(kNoSourcePosition);
      Statement* if_flag_break =
          factory()->NewIfStatement(compare, stop, empty, kNoSourcePosition);
      Block* ignore_completion_block =
          factory()->NewBlock(NULL, 1, true, kNoSourcePosition);
      ignore_completion_block->statements()->Add(if_flag_break, zone());
      inner_block->statements()->Add(ignore_completion_block, zone());
    }

    inner_scope->set_end_position(scanner()->location().end_pos);
    inner_block->set_scope(inner_scope);
  }

  outer_loop->Initialize(NULL, NULL, NULL, inner_block);
  return outer_block;
}

void Parser::AddArrowFunctionFormalParameters(
    ParserFormalParameters* parameters, Expression* expr, int end_pos,
    bool* ok) {
  // ArrowFunctionFormals ::
  //    Binary(Token::COMMA, NonTailArrowFunctionFormals, Tail)
  //    Tail
  // NonTailArrowFunctionFormals ::
  //    Binary(Token::COMMA, NonTailArrowFunctionFormals, VariableProxy)
  //    VariableProxy
  // Tail ::
  //    VariableProxy
  //    Spread(VariableProxy)
  //
  // As we need to visit the parameters in left-to-right order, we recurse on
  // the left-hand side of comma expressions.
  //
  if (expr->IsBinaryOperation()) {
    BinaryOperation* binop = expr->AsBinaryOperation();
    // The classifier has already run, so we know that the expression is a valid
    // arrow function formals production.
    DCHECK_EQ(binop->op(), Token::COMMA);
    Expression* left = binop->left();
    Expression* right = binop->right();
    int comma_pos = binop->position();
    AddArrowFunctionFormalParameters(parameters, left, comma_pos,
                                     CHECK_OK_VOID);
    // LHS of comma expression should be unparenthesized.
    expr = right;
  }

  // Only the right-most expression may be a rest parameter.
  DCHECK(!parameters->has_rest);

  bool is_rest = expr->IsSpread();
  if (is_rest) {
    expr = expr->AsSpread()->expression();
    parameters->has_rest = true;
  }
  if (parameters->is_simple) {
    parameters->is_simple = !is_rest && expr->IsVariableProxy();
  }

  Expression* initializer = nullptr;
  if (expr->IsAssignment()) {
    Assignment* assignment = expr->AsAssignment();
    DCHECK(!assignment->is_compound());
    initializer = assignment->value();
    expr = assignment->target();
  }

  AddFormalParameter(parameters, expr, initializer, end_pos, is_rest);
}

void Parser::DeclareArrowFunctionFormalParameters(
    ParserFormalParameters* parameters, Expression* expr,
    const Scanner::Location& params_loc, Scanner::Location* duplicate_loc,
    bool* ok) {
  if (expr->IsEmptyParentheses()) return;

  AddArrowFunctionFormalParameters(parameters, expr, params_loc.end_pos,
                                   CHECK_OK_VOID);

  if (parameters->arity > Code::kMaxArguments) {
    ReportMessageAt(params_loc, MessageTemplate::kMalformedArrowFunParamList);
    *ok = false;
    return;
  }

  ExpressionClassifier classifier(this);
  if (!parameters->is_simple) {
    this->classifier()->RecordNonSimpleParameter();
  }
  DeclareFormalParameters(parameters->scope, parameters->params);
  if (!this->classifier()
           ->is_valid_formal_parameter_list_without_duplicates()) {
    *duplicate_loc =
        this->classifier()->duplicate_formal_parameter_error().location;
  }
  DCHECK_EQ(parameters->is_simple, parameters->scope->has_simple_parameters());
}

void Parser::PrepareGeneratorVariables() {
  // For generators, allocating variables in contexts is currently a win because
  // it minimizes the work needed to suspend and resume an activation.  The
  // code produced for generators relies on this forced context allocation (it
  // does not restore the frame's parameters upon resume).
  function_state_->scope()->ForceContextAllocation();

  // Calling a generator returns a generator object.  That object is stored
  // in a temporary variable, a definition that is used by "yield"
  // expressions.
  Variable* temp =
      NewTemporary(ast_value_factory()->dot_generator_object_string());
  function_state_->set_generator_object_variable(temp);
}

// This function may return a nullptr with *ok==true in typed mode,
// if (type_flags & kAllowSignature) and a function signature is parsed.
FunctionLiteral* Parser::ParseFunctionLiteral(
    const AstRawString* function_name, Scanner::Location function_name_location,
    FunctionNameValidity function_name_validity, FunctionKind kind,
    int function_token_pos, FunctionLiteral::FunctionType function_type,
    LanguageMode language_mode, bool is_typed, typesystem::TypeFlags type_flags,
    bool* ok) {
  // Function ::
  //   '(' FormalParameterList? ')' '{' FunctionBody '}'
  //
  // Getter ::
  //   '(' ')' '{' FunctionBody '}'
  //
  // Setter ::
  //   '(' PropertySetParameterList ')' '{' FunctionBody '}'

  int pos = function_token_pos == kNoSourcePosition ? peek_position()
                                                    : function_token_pos;

  // Anonymous functions were passed either the empty symbol or a null
  // handle as the function name.  Remember if we were passed a non-empty
  // handle to decide whether to invoke function name inference.
  bool should_infer_name = function_name == NULL;

  // We want a non-null handle as the function name.
  if (should_infer_name) {
    function_name = ast_value_factory()->empty_string();
  }

  FunctionLiteral::EagerCompileHint eager_compile_hint =
      function_state_->next_function_is_likely_called()
          ? FunctionLiteral::kShouldEagerCompile
          : default_eager_compile_hint();

  // Determine if the function can be parsed lazily. Lazy parsing is
  // different from lazy compilation; we need to parse more eagerly than we
  // compile.

  // We can only parse lazily if we also compile lazily. The heuristics for lazy
  // compilation are:
  // - It must not have been prohibited by the caller to Parse (some callers
  //   need a full AST).
  // - The outer scope must allow lazy compilation of inner functions.
  // - The function mustn't be a function expression with an open parenthesis
  //   before; we consider that a hint that the function will be called
  //   immediately, and it would be a waste of time to make it lazily
  //   compiled.
  // These are all things we can know at this point, without looking at the
  // function itself.

  // We separate between lazy parsing top level functions and lazy parsing inner
  // functions, because the latter needs to do more work. In particular, we need
  // to track unresolved variables to distinguish between these cases:
  // (function foo() {
  //   bar = function() { return 1; }
  //  })();
  // and
  // (function foo() {
  //   var a = 1;
  //   bar = function() { return a; }
  //  })();

  // Now foo will be parsed eagerly and compiled eagerly (optimization: assume
  // parenthesis before the function means that it will be called
  // immediately). bar can be parsed lazily, but we need to parse it in a mode
  // that tracks unresolved variables.
  DCHECK_IMPLIES(parse_lazily(), FLAG_lazy);
  DCHECK_IMPLIES(parse_lazily(), allow_lazy_);
  DCHECK_IMPLIES(parse_lazily(), extension_ == nullptr);

  bool can_preparse = parse_lazily() &&
                      eager_compile_hint == FunctionLiteral::kShouldLazyCompile;

  bool is_lazy_top_level_function =
      can_preparse && impl()->AllowsLazyParsingWithoutUnresolvedVariables();

  RuntimeCallTimerScope runtime_timer(
      runtime_call_stats_,
      parsing_on_main_thread_
          ? &RuntimeCallStats::ParseFunctionLiteral
          : &RuntimeCallStats::ParseBackgroundFunctionLiteral);

  // Determine whether we can still lazy parse the inner function.
  // The preconditions are:
  // - Lazy compilation has to be enabled.
  // - Neither V8 natives nor native function declarations can be allowed,
  //   since parsing one would retroactively force the function to be
  //   eagerly compiled.
  // - The invoker of this parser can't depend on the AST being eagerly
  //   built (either because the function is about to be compiled, or
  //   because the AST is going to be inspected for some reason).
  // - Because of the above, we can't be attempting to parse a
  //   FunctionExpression; even without enclosing parentheses it might be
  //   immediately invoked.
  // - The function literal shouldn't be hinted to eagerly compile.

  // Inner functions will be parsed using a temporary Zone. After parsing, we
  // will migrate unresolved variable into a Scope in the main Zone.
  // TODO(marja): Refactor parsing modes: simplify this.
  bool use_temp_zone =
      (FLAG_aggressive_lazy_inner_functions
           ? can_preparse
           : (is_lazy_top_level_function ||
              (parse_lazily() &&
               function_type == FunctionLiteral::kDeclaration &&
               eager_compile_hint == FunctionLiteral::kShouldLazyCompile)));

  DCHECK_IMPLIES(
      (is_lazy_top_level_function ||
       (parse_lazily() && function_type == FunctionLiteral::kDeclaration &&
        eager_compile_hint == FunctionLiteral::kShouldLazyCompile)),
      can_preparse);
  bool is_lazy_inner_function =
      use_temp_zone && FLAG_lazy_inner_functions && !is_lazy_top_level_function;

  ZoneList<Statement*>* body = nullptr;
  int materialized_literal_count = -1;
  int expected_property_count = -1;
  bool should_be_used_once_hint = false;
  int num_parameters = -1;
  int function_length = -1;
  bool has_duplicate_parameters = false;
  int function_literal_id = GetNextFunctionLiteralId();

  Zone* outer_zone = zone();
  DeclarationScope* scope;

  {
    // Temporary zones can nest. When we migrate free variables (see below), we
    // need to recreate them in the previous Zone.
    AstNodeFactory previous_zone_ast_node_factory(ast_value_factory());
    previous_zone_ast_node_factory.set_zone(zone());

    // Open a new zone scope, which sets our AstNodeFactory to allocate in the
    // new temporary zone if the preconditions are satisfied, and ensures that
    // the previous zone is always restored after parsing the body. To be able
    // to do scope analysis correctly after full parsing, we migrate needed
    // information when the function is parsed.
    Zone temp_zone(zone()->allocator(), ZONE_NAME);
    DiscardableZoneScope zone_scope(this, &temp_zone, use_temp_zone);

    // This Scope lives in the main zone. We'll migrate data into that zone
    // later.
    scope = NewFunctionScope(kind, outer_zone);
    SetLanguageMode(scope, language_mode);
    if (is_typed) scope->SetTyped();
#ifdef DEBUG
    scope->SetScopeName(function_name);
    if (use_temp_zone) scope->set_needs_migration();
#endif

    // Parse optional type parameters.
    typename TypeSystem::TypeParameters type_parameters = NullTypeParameters();
    if (typed() && !(type_flags & typesystem::kDisallowTypeParameters) &&
        peek() == Token::LT) {  // Braces required here.
      type_parameters = ParseTypeParameters(CHECK_OK);
    }
    USE(type_parameters);  // TODO(nikolaos): really use them!

    Expect(Token::LPAREN, CHECK_OK);
    scope->set_start_position(scanner()->location().beg_pos);

    // Eager or lazy parse? If is_lazy_top_level_function, we'll parse
    // lazily. We'll call SkipFunction, which may decide to
    // abort lazy parsing if it suspects that wasn't a good idea. If so (in
    // which case the parser is expected to have backtracked), or if we didn't
    // try to lazy parse in the first place, we'll have to parse eagerly.
    if (is_lazy_top_level_function || is_lazy_inner_function) {
      Scanner::BookmarkScope bookmark(scanner());
      bookmark.Set();
      LazyParsingResult result =
          SkipFunction(kind, scope, &num_parameters, &function_length,
                       &has_duplicate_parameters, &materialized_literal_count,
                       &expected_property_count, is_lazy_inner_function,
                       type_flags, is_lazy_top_level_function, CHECK_OK);

      // In the case of a function signature (i.e., literal without body),
      // return a nullptr instead of a function literal.
      if (result == kLazyParsingSignature) {
        scope->DiscardScope();
        return nullptr;
      }

      if (result == kLazyParsingAborted) {
        DCHECK(is_lazy_top_level_function);
        bookmark.Apply();
        // Trigger eager (re-)parsing, just below this block.
        is_lazy_top_level_function = false;

        // This is probably an initialization function. Inform the compiler it
        // should also eager-compile this function, and that we expect it to be
        // used once.
        eager_compile_hint = FunctionLiteral::kShouldEagerCompile;
        should_be_used_once_hint = true;
        scope->ResetAfterPreparsing(ast_value_factory(), true);
        zone_scope.Reset();
        use_temp_zone = false;
      }
    }

    if (!is_lazy_top_level_function && !is_lazy_inner_function) {
      body =
          ParseFunction(function_name, pos, kind, function_type, scope,
                        &num_parameters, &function_length,
                        &has_duplicate_parameters, &materialized_literal_count,
                        &expected_property_count, type_flags, CHECK_OK);
      // In the case of a function signature (i.e., literal without body),
      // return a nullptr instead of a function literal.
      if (body == nullptr) return nullptr;
    }

    DCHECK(use_temp_zone || !is_lazy_top_level_function);
    if (use_temp_zone) {
      // If the preconditions are correct the function body should never be
      // accessed, but do this anyway for better behaviour if they're wrong.
      body = nullptr;
      scope->AnalyzePartially(&previous_zone_ast_node_factory,
                              preparsed_scope_data_);
    }

    DCHECK_IMPLIES(use_temp_zone, temp_zoned_);
    if (FLAG_trace_preparse) {
      PrintF("  [%s]: %i-%i %.*s\n",
             is_lazy_top_level_function
                 ? "Preparse no-resolution"
                 : (temp_zoned_ ? "Preparse resolution" : "Full parse"),
             scope->start_position(), scope->end_position(),
             function_name->byte_length(), function_name->raw_data());
    }
    if (V8_UNLIKELY(FLAG_runtime_stats)) {
      if (is_lazy_top_level_function) {
        RuntimeCallStats::CorrectCurrentCounterId(
            runtime_call_stats_,
            parsing_on_main_thread_
                ? &RuntimeCallStats::PreParseNoVariableResolution
                : &RuntimeCallStats::PreParseBackgroundNoVariableResolution);
      } else if (temp_zoned_) {
        RuntimeCallStats::CorrectCurrentCounterId(
            runtime_call_stats_,
            parsing_on_main_thread_
                ? &RuntimeCallStats::PreParseWithVariableResolution
                : &RuntimeCallStats::PreParseBackgroundWithVariableResolution);
      }
    }

    // Validate function name. We can do this only after parsing the function,
    // since the function can declare itself strict.
    language_mode = scope->language_mode();
    CheckFunctionName(language_mode, function_name, function_name_validity,
                      function_name_location, CHECK_OK);

    if (is_strict(language_mode)) {
      CheckStrictOctalLiteral(scope->start_position(), scope->end_position(),
                              CHECK_OK);
    }
    CheckConflictingVarDeclarations(scope, CHECK_OK);
  }  // DiscardableZoneScope goes out of scope.

  FunctionLiteral::ParameterFlag duplicate_parameters =
      has_duplicate_parameters ? FunctionLiteral::kHasDuplicateParameters
                               : FunctionLiteral::kNoDuplicateParameters;

  // Note that the FunctionLiteral needs to be created in the main Zone again.
  FunctionLiteral* function_literal = factory()->NewFunctionLiteral(
      function_name, scope, body, materialized_literal_count,
      expected_property_count, num_parameters, function_length,
      duplicate_parameters, function_type, eager_compile_hint, pos, true,
      function_literal_id);
  function_literal->set_function_token_position(function_token_pos);
  if (should_be_used_once_hint)
    function_literal->set_should_be_used_once_hint();

  if (should_infer_name) {
    DCHECK_NOT_NULL(fni_);
    fni_->AddFunction(function_literal);
  }
  return function_literal;
}

Parser::LazyParsingResult Parser::SkipFunction(
    FunctionKind kind, DeclarationScope* function_scope, int* num_parameters,
    int* function_length, bool* has_duplicate_parameters,
    int* materialized_literal_count, int* expected_property_count,
    bool is_inner_function, typesystem::TypeFlags type_flags, bool may_abort,
    bool* ok) {
  DCHECK_NE(kNoSourcePosition, function_scope->start_position());
  if (produce_cached_parse_data()) CHECK(log_);

  DCHECK_IMPLIES(IsArrowFunction(kind),
                 scanner()->current_token() == Token::ARROW);

  // Inner functions are not part of the cached data.
  if (!is_inner_function && consume_cached_parse_data() &&
      !cached_parse_data_->rejected()) {
    // If we have cached data, we use it to skip parsing the function. The data
    // contains the information we need to construct the lazy function.
    FunctionEntry entry =
        cached_parse_data_->GetFunctionEntry(function_scope->start_position());
    // Check that cached data is valid. If not, mark it as invalid (the embedder
    // handles it). Note that end position greater than end of stream is safe,
    // and hard to check.
    if (entry.is_valid() &&
        entry.end_pos() > function_scope->start_position()) {
      total_preparse_skipped_ += entry.end_pos() - position();
      function_scope->set_end_position(entry.end_pos());
      scanner()->SeekForward(entry.end_pos() - 1);
      Expect(Token::RBRACE, CHECK_OK_VALUE(kLazyParsingComplete));
      *num_parameters = entry.num_parameters();
      *function_length = entry.function_length();
      *has_duplicate_parameters = entry.has_duplicate_parameters();
      *materialized_literal_count = entry.literal_count();
      *expected_property_count = entry.property_count();
      SetLanguageMode(function_scope, entry.language_mode());
      if (entry.uses_super_property())
        function_scope->RecordSuperPropertyUsage();
      if (entry.calls_eval()) function_scope->RecordEvalCall();
      SkipFunctionLiterals(entry.num_inner_functions());
      return kLazyParsingComplete;
    }
    cached_parse_data_->Reject();
  }

  // With no cached data, we partially parse the function, without building an
  // AST. This gathers the data needed to build a lazy function.
  TRACE_EVENT0(TRACE_DISABLED_BY_DEFAULT("v8.compile"), "V8.PreParse");

  if (reusable_preparser_ == NULL) {
    reusable_preparser_ = new PreParser(
        zone(), &scanner_, stack_limit_, ast_value_factory(),
        &pending_error_handler_, runtime_call_stats_, parsing_on_main_thread_);
#define SET_ALLOW(name) reusable_preparser_->set_allow_##name(allow_##name());
    SET_ALLOW(natives);
    SET_ALLOW(harmony_do_expressions);
    SET_ALLOW(harmony_function_sent);
    SET_ALLOW(harmony_trailing_commas);
    SET_ALLOW(harmony_class_fields);
<<<<<<< HEAD
    SET_ALLOW(harmony_object_spread);
    SET_ALLOW(harmony_types);
=======
    SET_ALLOW(harmony_object_rest_spread);
    SET_ALLOW(harmony_dynamic_import);
>>>>>>> 44cac16f
#undef SET_ALLOW
  }
  // Aborting inner function preparsing would leave scopes in an inconsistent
  // state; we don't parse inner functions in the abortable mode anyway.
  DCHECK(!is_inner_function || !may_abort);

  PreParser::PreParseResult result = reusable_preparser_->PreParseFunction(
      kind, function_scope, parsing_module_, is_inner_function, type_flags,
      may_abort, use_counts_);

  // Return immediately if pre-parser found a function signature in typed mode.
  if (result == PreParser::kPreParseSignature) return kLazyParsingSignature;
  // Return immediately if pre-parser decided to abort parsing.
  if (result == PreParser::kPreParseAbort) return kLazyParsingAborted;
  if (result == PreParser::kPreParseStackOverflow) {
    // Propagate stack overflow.
    set_stack_overflow();
    *ok = false;
    return kLazyParsingComplete;
  }
  if (pending_error_handler_.has_pending_error()) {
    *ok = false;
    return kLazyParsingComplete;
  }
  PreParserLogger* logger = reusable_preparser_->logger();
  function_scope->set_end_position(logger->end());
  Expect(Token::RBRACE, CHECK_OK_VALUE(kLazyParsingComplete));
  total_preparse_skipped_ +=
      function_scope->end_position() - function_scope->start_position();
  *num_parameters = logger->num_parameters();
  *function_length = logger->function_length();
  *has_duplicate_parameters = logger->has_duplicate_parameters();
  *materialized_literal_count = logger->literals();
  *expected_property_count = logger->properties();
  SkipFunctionLiterals(logger->num_inner_functions());
  if (!is_inner_function && produce_cached_parse_data()) {
    DCHECK(log_);
    log_->LogFunction(
        function_scope->start_position(), function_scope->end_position(),
        *num_parameters, *function_length, *has_duplicate_parameters,
        *materialized_literal_count, *expected_property_count, language_mode(),
        function_scope->uses_super_property(), function_scope->calls_eval(),
        logger->num_inner_functions());
  }
  return kLazyParsingComplete;
}


Statement* Parser::BuildAssertIsCoercible(Variable* var) {
  // if (var === null || var === undefined)
  //     throw /* type error kNonCoercible) */;

  Expression* condition = factory()->NewBinaryOperation(
      Token::OR,
      factory()->NewCompareOperation(
          Token::EQ_STRICT, factory()->NewVariableProxy(var),
          factory()->NewUndefinedLiteral(kNoSourcePosition), kNoSourcePosition),
      factory()->NewCompareOperation(
          Token::EQ_STRICT, factory()->NewVariableProxy(var),
          factory()->NewNullLiteral(kNoSourcePosition), kNoSourcePosition),
      kNoSourcePosition);
  Expression* throw_type_error =
      NewThrowTypeError(MessageTemplate::kNonCoercible,
                        ast_value_factory()->empty_string(), kNoSourcePosition);
  IfStatement* if_statement = factory()->NewIfStatement(
      condition,
      factory()->NewExpressionStatement(throw_type_error, kNoSourcePosition),
      factory()->NewEmptyStatement(kNoSourcePosition), kNoSourcePosition);
  return if_statement;
}


class InitializerRewriter final
    : public AstTraversalVisitor<InitializerRewriter> {
 public:
  InitializerRewriter(uintptr_t stack_limit, Expression* root, Parser* parser,
                      Scope* scope)
      : AstTraversalVisitor(stack_limit, root),
        parser_(parser),
        scope_(scope) {}

 private:
  // This is required so that the overriden Visit* methods can be
  // called by the base class (template).
  friend class AstTraversalVisitor<InitializerRewriter>;

  // Just rewrite destructuring assignments wrapped in RewritableExpressions.
  void VisitRewritableExpression(RewritableExpression* to_rewrite) {
    if (to_rewrite->is_rewritten()) return;
    Parser::PatternRewriter::RewriteDestructuringAssignment(parser_, to_rewrite,
                                                            scope_);
    AstTraversalVisitor::VisitRewritableExpression(to_rewrite);
  }

  // Code in function literals does not need to be eagerly rewritten, it will be
  // rewritten when scheduled.
  void VisitFunctionLiteral(FunctionLiteral* expr) {}

  Parser* parser_;
  Scope* scope_;
};


void Parser::RewriteParameterInitializer(Expression* expr, Scope* scope) {
  InitializerRewriter rewriter(stack_limit_, expr, this, scope);
  rewriter.Run();
}


Block* Parser::BuildParameterInitializationBlock(
    const ParserFormalParameters& parameters, bool* ok) {
  DCHECK(!parameters.is_simple);
  DCHECK(scope()->is_function_scope());
  Block* init_block = factory()->NewBlock(NULL, 1, true, kNoSourcePosition);
  int index = 0;
  for (auto parameter : parameters.params) {
    if (parameter->is_rest && parameter->pattern->IsVariableProxy()) break;
    DeclarationDescriptor descriptor;
    descriptor.declaration_kind = DeclarationDescriptor::PARAMETER;
    descriptor.scope = scope();
    descriptor.hoist_scope = nullptr;
    descriptor.mode = LET;
    descriptor.declaration_pos = parameter->pattern->position();
    // The position that will be used by the AssignmentExpression
    // which copies from the temp parameter to the pattern.
    //
    // TODO(adamk): Should this be kNoSourcePosition, since
    // it's just copying from a temp var to the real param var?
    descriptor.initialization_pos = parameter->pattern->position();
    Expression* initial_value =
        factory()->NewVariableProxy(parameters.scope->parameter(index));
    if (parameter->initializer != nullptr) {
      // IS_UNDEFINED($param) ? initializer : $param

      // Ensure initializer is rewritten
      RewriteParameterInitializer(parameter->initializer, scope());

      auto condition = factory()->NewCompareOperation(
          Token::EQ_STRICT,
          factory()->NewVariableProxy(parameters.scope->parameter(index)),
          factory()->NewUndefinedLiteral(kNoSourcePosition), kNoSourcePosition);
      initial_value = factory()->NewConditional(
          condition, parameter->initializer, initial_value, kNoSourcePosition);
      descriptor.initialization_pos = parameter->initializer->position();
    }

    Scope* param_scope = scope();
    Block* param_block = init_block;
    if (!parameter->is_simple() && scope()->calls_sloppy_eval()) {
      param_scope = NewVarblockScope();
      param_scope->set_start_position(descriptor.initialization_pos);
      param_scope->set_end_position(parameter->initializer_end_position);
      param_scope->RecordEvalCall();
      param_block = factory()->NewBlock(NULL, 8, true, kNoSourcePosition);
      param_block->set_scope(param_scope);
      descriptor.hoist_scope = scope();
      // Pass the appropriate scope in so that PatternRewriter can appropriately
      // rewrite inner initializers of the pattern to param_scope
      descriptor.scope = param_scope;
      // Rewrite the outer initializer to point to param_scope
      ReparentParameterExpressionScope(stack_limit(), initial_value,
                                       param_scope);
    }

    BlockState block_state(&scope_state_, param_scope);
    DeclarationParsingResult::Declaration decl(
        parameter->pattern, parameter->initializer_end_position, initial_value);
    PatternRewriter::DeclareAndInitializeVariables(
        this, param_block, &descriptor, &decl, nullptr, CHECK_OK);

    if (param_block != init_block) {
      param_scope = block_state.FinalizedBlockScope();
      if (param_scope != nullptr) {
        CheckConflictingVarDeclarations(param_scope, CHECK_OK);
      }
      init_block->statements()->Add(param_block, zone());
    }
    ++index;
  }
  return init_block;
}

Block* Parser::BuildRejectPromiseOnException(Block* inner_block) {
  // .promise = %AsyncFunctionPromiseCreate();
  // try {
  //   <inner_block>
  // } catch (.catch) {
  //   %RejectPromise(.promise, .catch);
  //   return .promise;
  // } finally {
  //   %AsyncFunctionPromiseRelease(.promise);
  // }
  Block* result = factory()->NewBlock(nullptr, 2, true, kNoSourcePosition);

  // .promise = %AsyncFunctionPromiseCreate();
  Statement* set_promise;
  {
    Expression* create_promise = factory()->NewCallRuntime(
        Context::ASYNC_FUNCTION_PROMISE_CREATE_INDEX,
        new (zone()) ZoneList<Expression*>(0, zone()), kNoSourcePosition);
    Assignment* assign_promise = factory()->NewAssignment(
        Token::INIT, factory()->NewVariableProxy(PromiseVariable()),
        create_promise, kNoSourcePosition);
    set_promise =
        factory()->NewExpressionStatement(assign_promise, kNoSourcePosition);
  }
  result->statements()->Add(set_promise, zone());

  // catch (.catch) { return %RejectPromise(.promise, .catch), .promise }
  Scope* catch_scope = NewScope(CATCH_SCOPE);
  catch_scope->set_is_hidden();
  Variable* catch_variable =
      catch_scope->DeclareLocal(ast_value_factory()->dot_catch_string(), VAR);
  Block* catch_block = factory()->NewBlock(nullptr, 1, true, kNoSourcePosition);

  Expression* promise_reject = BuildRejectPromise(
      factory()->NewVariableProxy(catch_variable), kNoSourcePosition);
  ReturnStatement* return_promise_reject =
      factory()->NewReturnStatement(promise_reject, kNoSourcePosition);
  catch_block->statements()->Add(return_promise_reject, zone());

  TryStatement* try_catch_statement =
      factory()->NewTryCatchStatementForAsyncAwait(inner_block, catch_scope,
                                                   catch_variable, catch_block,
                                                   kNoSourcePosition);

  // There is no TryCatchFinally node, so wrap it in an outer try/finally
  Block* outer_try_block =
      factory()->NewBlock(nullptr, 1, true, kNoSourcePosition);
  outer_try_block->statements()->Add(try_catch_statement, zone());

  // finally { %AsyncFunctionPromiseRelease(.promise) }
  Block* finally_block =
      factory()->NewBlock(nullptr, 1, true, kNoSourcePosition);
  {
    ZoneList<Expression*>* args = new (zone()) ZoneList<Expression*>(1, zone());
    args->Add(factory()->NewVariableProxy(PromiseVariable()), zone());
    Expression* call_promise_release = factory()->NewCallRuntime(
        Context::ASYNC_FUNCTION_PROMISE_RELEASE_INDEX, args, kNoSourcePosition);
    Statement* promise_release = factory()->NewExpressionStatement(
        call_promise_release, kNoSourcePosition);
    finally_block->statements()->Add(promise_release, zone());
  }

  Statement* try_finally_statement = factory()->NewTryFinallyStatement(
      outer_try_block, finally_block, kNoSourcePosition);

  result->statements()->Add(try_finally_statement, zone());
  return result;
}

Assignment* Parser::BuildCreateJSGeneratorObject(int pos, FunctionKind kind) {
  // .generator = %CreateJSGeneratorObject(...);
  DCHECK_NOT_NULL(function_state_->generator_object_variable());
  ZoneList<Expression*>* args = new (zone()) ZoneList<Expression*>(2, zone());
  args->Add(factory()->NewThisFunction(pos), zone());
  args->Add(IsArrowFunction(kind) ? GetLiteralUndefined(pos)
                                  : ThisExpression(kNoSourcePosition),
            zone());
  Expression* allocation =
      factory()->NewCallRuntime(Runtime::kCreateJSGeneratorObject, args, pos);
  VariableProxy* proxy =
      factory()->NewVariableProxy(function_state_->generator_object_variable());
  return factory()->NewAssignment(Token::INIT, proxy, allocation,
                                  kNoSourcePosition);
}

Expression* Parser::BuildResolvePromise(Expression* value, int pos) {
  // %ResolvePromise(.promise, value), .promise
  ZoneList<Expression*>* args = new (zone()) ZoneList<Expression*>(2, zone());
  args->Add(factory()->NewVariableProxy(PromiseVariable()), zone());
  args->Add(value, zone());
  Expression* call_runtime =
      factory()->NewCallRuntime(Context::PROMISE_RESOLVE_INDEX, args, pos);
  return factory()->NewBinaryOperation(
      Token::COMMA, call_runtime,
      factory()->NewVariableProxy(PromiseVariable()), pos);
}

Expression* Parser::BuildRejectPromise(Expression* value, int pos) {
  // %promise_internal_reject(.promise, value, false), .promise
  // Disables the additional debug event for the rejection since a debug event
  // already happened for the exception that got us here.
  ZoneList<Expression*>* args = new (zone()) ZoneList<Expression*>(3, zone());
  args->Add(factory()->NewVariableProxy(PromiseVariable()), zone());
  args->Add(value, zone());
  args->Add(factory()->NewBooleanLiteral(false, pos), zone());
  Expression* call_runtime = factory()->NewCallRuntime(
      Context::PROMISE_INTERNAL_REJECT_INDEX, args, pos);
  return factory()->NewBinaryOperation(
      Token::COMMA, call_runtime,
      factory()->NewVariableProxy(PromiseVariable()), pos);
}

Variable* Parser::PromiseVariable() {
  // Based on the various compilation paths, there are many different code
  // paths which may be the first to access the Promise temporary. Whichever
  // comes first should create it and stash it in the FunctionState.
  Variable* promise = function_state_->promise_variable();
  if (function_state_->promise_variable() == nullptr) {
    promise = scope()->NewTemporary(ast_value_factory()->empty_string());
    function_state_->set_promise_variable(promise);
  }
  return promise;
}

Expression* Parser::BuildInitialYield(int pos, FunctionKind kind) {
  Assignment* assignment = BuildCreateJSGeneratorObject(pos, kind);
  VariableProxy* generator =
      factory()->NewVariableProxy(function_state_->generator_object_variable());
  // The position of the yield is important for reporting the exception
  // caused by calling the .throw method on a generator suspended at the
  // initial yield (i.e. right after generator instantiation).
  return factory()->NewYield(generator, assignment, scope()->start_position(),
                             Yield::kOnExceptionThrow);
}

ZoneList<Statement*>* Parser::ParseFunction(
    const AstRawString* function_name, int pos, FunctionKind kind,
    FunctionLiteral::FunctionType function_type,
    DeclarationScope* function_scope, int* num_parameters, int* function_length,
    bool* has_duplicate_parameters, int* materialized_literal_count,
    int* expected_property_count, typesystem::TypeFlags type_flags, bool* ok) {
  ParsingModeScope mode(this, allow_lazy_ ? PARSE_LAZILY : PARSE_EAGERLY);

  FunctionState function_state(&function_state_, &scope_state_, function_scope);

  DuplicateFinder duplicate_finder;
  ExpressionClassifier formals_classifier(this, &duplicate_finder);

  if (IsResumableFunction(kind)) PrepareGeneratorVariables();

  ParserFormalParameters formals(function_scope);
  ParseFormalParameterList(&formals, kind != FunctionKind::kSetterFunction,
                           CHECK_OK);
  Expect(Token::RPAREN, CHECK_OK);
  int formals_end_position = scanner()->location().end_pos;
  *num_parameters = formals.num_parameters();
  *function_length = formals.function_length;

  CheckArityRestrictions(formals.arity, kind, formals.has_rest,
                         function_scope->start_position(), formals_end_position,
                         CHECK_OK);

  // Parse optional type annotation.
  typename TypeSystem::Type result_type = EmptyType();
  if (typed() && !(type_flags & typesystem::kDisallowTypeAnnotation) &&
      Check(Token::COLON)) {  // Braces required here.
    result_type = ParseValidType(CHECK_OK);
  }
  USE(result_type);  // TODO(nikolaos): really use it!

  // Allow or even enforce a function signature (i.e., literal without body),
  // In that case, return a nullptr instead of a function body.
  if ((type_flags & typesystem::kDisallowBody) ||
      (peek() != Token::LBRACE && typed() &&
       (type_flags & typesystem::kAllowSignature))) {
    ExpectSemicolon(CHECK_OK);
    scope()->DiscardScope();
    return nullptr;
  }

  Expect(Token::LBRACE, CHECK_OK);

  ZoneList<Statement*>* body = new (zone()) ZoneList<Statement*>(8, zone());
  ParseFunctionBody(body, function_name, pos, formals, kind, function_type, ok);

  // Validate parameter names. We can do this only after parsing the function,
  // since the function can declare itself strict.
  const bool allow_duplicate_parameters =
      is_sloppy(function_scope->language_mode()) && formals.is_simple &&
      !IsConciseMethod(kind);
  ValidateFormalParameters(function_scope->language_mode(),
                           allow_duplicate_parameters, CHECK_OK);

  RewriteDestructuringAssignments();

  *has_duplicate_parameters =
      !classifier()->is_valid_formal_parameter_list_without_duplicates();

  *materialized_literal_count = function_state.materialized_literal_count();
  *expected_property_count = function_state.expected_property_count();
  return body;
}

<<<<<<< HEAD
ZoneList<Statement*>* Parser::ParseEagerFunctionBody(
    const AstRawString* function_name, int pos,
    const ParserFormalParameters& parameters, FunctionKind kind,
    FunctionLiteral::FunctionType function_type, bool* ok) {
  ZoneList<Statement*>* result = new(zone()) ZoneList<Statement*>(8, zone());

  static const int kFunctionNameAssignmentIndex = 0;
  if (function_type == FunctionLiteral::kNamedExpression) {
    DCHECK(function_name != NULL);
    // If we have a named function expression, we add a local variable
    // declaration to the body of the function with the name of the
    // function and let it refer to the function itself (closure).
    // Not having parsed the function body, the language mode may still change,
    // so we reserve a spot and create the actual const assignment later.
    DCHECK_EQ(kFunctionNameAssignmentIndex, result->length());
    result->Add(NULL, zone());
  }

  ZoneList<Statement*>* body = result;
  DeclarationScope* function_scope = scope()->AsDeclarationScope();
  DeclarationScope* inner_scope = function_scope;
  Block* inner_block = nullptr;
  if (!parameters.is_simple) {
    inner_scope = NewVarblockScope();
    inner_scope->set_start_position(scanner()->location().beg_pos);
    inner_block = factory()->NewBlock(NULL, 8, true, kNoSourcePosition);
    inner_block->set_scope(inner_scope);
    body = inner_block->statements();
  }

  {
    BlockState block_state(&scope_state_, inner_scope);

    if (IsGeneratorFunction(kind)) {
      // We produce:
      //
      // try { InitialYield; ...body...; return {value: undefined, done: true} }
      // finally { %_GeneratorClose(generator) }
      //
      // - InitialYield yields the actual generator object.
      // - Any return statement inside the body will have its argument wrapped
      //   in a "done" iterator result object.
      // - If the generator terminates for whatever reason, we must close it.
      //   Hence the finally clause.

      Block* try_block =
          factory()->NewBlock(nullptr, 3, false, kNoSourcePosition);
      Expression* initial_yield = BuildInitialYield(pos, kind);
      try_block->statements()->Add(
          factory()->NewExpressionStatement(initial_yield, kNoSourcePosition),
          zone());
      ParseStatementList(try_block->statements(), Token::RBRACE, CHECK_OK);

      Statement* final_return = factory()->NewReturnStatement(
          BuildIteratorResult(nullptr, true), kNoSourcePosition);
      try_block->statements()->Add(final_return, zone());

      Block* finally_block =
          factory()->NewBlock(nullptr, 1, false, kNoSourcePosition);
      ZoneList<Expression*>* args =
          new (zone()) ZoneList<Expression*>(1, zone());
      VariableProxy* call_proxy = factory()->NewVariableProxy(
          function_state_->generator_object_variable());
      args->Add(call_proxy, zone());
      Expression* call = factory()->NewCallRuntime(
          Runtime::kInlineGeneratorClose, args, kNoSourcePosition);
      finally_block->statements()->Add(
          factory()->NewExpressionStatement(call, kNoSourcePosition), zone());

      body->Add(factory()->NewTryFinallyStatement(try_block, finally_block,
                                                  kNoSourcePosition),
                zone());
    } else if (IsAsyncFunction(kind)) {
      const bool accept_IN = true;
      ParseAsyncFunctionBody(inner_scope, body, kind, FunctionBodyType::kNormal,
                             accept_IN, pos, CHECK_OK);
    } else {
      ParseStatementList(body, Token::RBRACE, CHECK_OK);
    }

    if (IsDerivedConstructor(kind)) {
      body->Add(factory()->NewReturnStatement(ThisExpression(kNoSourcePosition),
                                              kNoSourcePosition),
                zone());
    }
  }

  Expect(Token::RBRACE, CHECK_OK);
  scope()->set_end_position(scanner()->location().end_pos);

  if (!parameters.is_simple) {
    DCHECK_NOT_NULL(inner_scope);
    DCHECK_EQ(function_scope, scope());
    DCHECK_EQ(function_scope, inner_scope->outer_scope());
    DCHECK_EQ(body, inner_block->statements());
    SetLanguageMode(function_scope, inner_scope->language_mode());
    if (inner_scope->typed()) function_scope->SetTyped();
    Block* init_block = BuildParameterInitializationBlock(parameters, CHECK_OK);

    if (is_sloppy(inner_scope->language_mode())) {
      InsertSloppyBlockFunctionVarBindings(inner_scope);
    }

    // TODO(littledan): Merge the two rejection blocks into one
    if (IsAsyncFunction(kind)) {
      init_block = BuildRejectPromiseOnException(init_block, CHECK_OK);
    }

    DCHECK_NOT_NULL(init_block);

    inner_scope->set_end_position(scanner()->location().end_pos);
    if (inner_scope->FinalizeBlockScope() != nullptr) {
      CheckConflictingVarDeclarations(inner_scope, CHECK_OK);
      InsertShadowingVarBindingInitializers(inner_block);
    }
    inner_scope = nullptr;

    result->Add(init_block, zone());
    result->Add(inner_block, zone());
  } else {
    DCHECK_EQ(inner_scope, function_scope);
    if (is_sloppy(function_scope->language_mode())) {
      InsertSloppyBlockFunctionVarBindings(function_scope);
    }
  }

  if (!IsArrowFunction(kind)) {
    // Declare arguments after parsing the function since lexical 'arguments'
    // masks the arguments object. Declare arguments before declaring the
    // function var since the arguments object masks 'function arguments'.
    function_scope->DeclareArguments(ast_value_factory());
  }

  if (function_type == FunctionLiteral::kNamedExpression) {
    Statement* statement;
    if (function_scope->LookupLocal(function_name) == nullptr) {
      // Now that we know the language mode, we can create the const assignment
      // in the previously reserved spot.
      DCHECK_EQ(function_scope, scope());
      Variable* fvar = function_scope->DeclareFunctionVar(function_name);
      VariableProxy* fproxy = factory()->NewVariableProxy(fvar);
      statement = factory()->NewExpressionStatement(
          factory()->NewAssignment(Token::INIT, fproxy,
                                   factory()->NewThisFunction(pos),
                                   kNoSourcePosition),
          kNoSourcePosition);
    } else {
      statement = factory()->NewEmptyStatement(kNoSourcePosition);
    }
    result->Set(kFunctionNameAssignmentIndex, statement);
  }

  MarkCollectedTailCallExpressions();
  return result;
}

=======
>>>>>>> 44cac16f
void Parser::DeclareClassVariable(const AstRawString* name, Scope* block_scope,
                                  ClassInfo* class_info, int class_token_pos,
                                  bool* ok) {
#ifdef DEBUG
  scope()->SetScopeName(name);
#endif

  if (name != nullptr) {
    class_info->proxy = factory()->NewVariableProxy(name, NORMAL_VARIABLE);
    Declaration* declaration = factory()->NewVariableDeclaration(
        class_info->proxy, block_scope, class_token_pos);
    Declare(declaration, DeclarationDescriptor::NORMAL, CONST,
            Variable::DefaultInitializationFlag(CONST), ok);
  }
}

// This method declares a property of the given class.  It updates the
// following fields of class_info, as appropriate:
//   - constructor
//   - properties
void Parser::DeclareClassProperty(const AstRawString* class_name,
                                  ClassLiteralProperty* property,
                                  ClassLiteralProperty::Kind kind,
                                  bool is_static, bool is_constructor,
                                  ClassInfo* class_info, bool* ok) {
  if (is_constructor) {
    DCHECK(!class_info->constructor);
    class_info->constructor = GetPropertyValue(property)->AsFunctionLiteral();
    DCHECK_NOT_NULL(class_info->constructor);
    class_info->constructor->set_raw_name(
        class_name != nullptr ? class_name
                              : ast_value_factory()->empty_string());
    return;
  }

  if (property->kind() == ClassLiteralProperty::FIELD) {
    DCHECK(allow_harmony_class_fields());
    // TODO(littledan): Implement class fields
  }
  class_info->properties->Add(property, zone());
}

// This method rewrites a class literal into a do-expression.
// It uses the following fields of class_info:
//   - constructor (if missing, it updates it with a default constructor)
//   - proxy
//   - extends
//   - properties
//   - has_name_static_property
//   - has_static_computed_names
Expression* Parser::RewriteClassLiteral(const AstRawString* name,
                                        ClassInfo* class_info, int pos,
                                        bool* ok) {
  int end_pos = scanner()->location().end_pos;
  Block* do_block = factory()->NewBlock(nullptr, 1, false, pos);
  Variable* result_var = NewTemporary(ast_value_factory()->empty_string());
  DoExpression* do_expr = factory()->NewDoExpression(do_block, result_var, pos);

  bool has_extends = class_info->extends != nullptr;
  bool has_default_constructor = class_info->constructor == nullptr;
  if (has_default_constructor) {
    class_info->constructor =
        DefaultConstructor(name, has_extends, pos, end_pos);
  }

  scope()->set_end_position(end_pos);

  if (name != nullptr) {
    DCHECK_NOT_NULL(class_info->proxy);
    class_info->proxy->var()->set_initializer_position(end_pos);
  }

  ClassLiteral* class_literal = factory()->NewClassLiteral(
      class_info->proxy, class_info->extends, class_info->constructor,
      class_info->properties, pos, end_pos,
      class_info->has_name_static_property,
      class_info->has_static_computed_names);

  do_block->statements()->Add(
      factory()->NewExpressionStatement(
          factory()->NewAssignment(Token::ASSIGN,
                                   factory()->NewVariableProxy(result_var),
                                   class_literal, kNoSourcePosition),
          pos),
      zone());
  do_block->set_scope(scope()->FinalizeBlockScope());
  do_expr->set_represented_function(class_info->constructor);
  AddFunctionForNameInference(class_info->constructor);

  return do_expr;
}

Literal* Parser::GetLiteralUndefined(int position) {
  return factory()->NewUndefinedLiteral(position);
}


void Parser::CheckConflictingVarDeclarations(Scope* scope, bool* ok) {
  Declaration* decl = scope->CheckConflictingVarDeclarations();
  if (decl != NULL) {
    // In ES6, conflicting variable bindings are early errors.
    const AstRawString* name = decl->proxy()->raw_name();
    int position = decl->proxy()->position();
    Scanner::Location location =
        position == kNoSourcePosition
            ? Scanner::Location::invalid()
            : Scanner::Location(position, position + 1);
    ReportMessageAt(location, MessageTemplate::kVarRedeclaration, name);
    *ok = false;
  }
}


void Parser::InsertShadowingVarBindingInitializers(Block* inner_block) {
  // For each var-binding that shadows a parameter, insert an assignment
  // initializing the variable with the parameter.
  Scope* inner_scope = inner_block->scope();
  DCHECK(inner_scope->is_declaration_scope());
  Scope* function_scope = inner_scope->outer_scope();
  DCHECK(function_scope->is_function_scope());
  BlockState block_state(&scope_state_, inner_scope);
  for (Declaration* decl : *inner_scope->declarations()) {
    if (decl->proxy()->var()->mode() != VAR || !decl->IsVariableDeclaration()) {
      continue;
    }
    const AstRawString* name = decl->proxy()->raw_name();
    Variable* parameter = function_scope->LookupLocal(name);
    if (parameter == nullptr) continue;
    VariableProxy* to = NewUnresolved(name);
    VariableProxy* from = factory()->NewVariableProxy(parameter);
    Expression* assignment =
        factory()->NewAssignment(Token::ASSIGN, to, from, kNoSourcePosition);
    Statement* statement =
        factory()->NewExpressionStatement(assignment, kNoSourcePosition);
    inner_block->statements()->InsertAt(0, statement, zone());
  }
}

void Parser::InsertSloppyBlockFunctionVarBindings(DeclarationScope* scope) {
  // For the outermost eval scope, we cannot hoist during parsing: let
  // declarations in the surrounding scope may prevent hoisting, but the
  // information is unaccessible during parsing. In this case, we hoist later in
  // DeclarationScope::Analyze.
  if (scope->is_eval_scope() && scope->outer_scope() == original_scope_) {
    return;
  }
  scope->HoistSloppyBlockFunctions(factory());
}

// ----------------------------------------------------------------------------
// Parser support

bool Parser::TargetStackContainsLabel(const AstRawString* label) {
  for (ParserTarget* t = target_stack_; t != NULL; t = t->previous()) {
    if (ContainsLabel(t->statement()->labels(), label)) return true;
  }
  return false;
}


BreakableStatement* Parser::LookupBreakTarget(const AstRawString* label,
                                              bool* ok) {
  bool anonymous = label == NULL;
  for (ParserTarget* t = target_stack_; t != NULL; t = t->previous()) {
    BreakableStatement* stat = t->statement();
    if ((anonymous && stat->is_target_for_anonymous()) ||
        (!anonymous && ContainsLabel(stat->labels(), label))) {
      return stat;
    }
  }
  return NULL;
}


IterationStatement* Parser::LookupContinueTarget(const AstRawString* label,
                                                 bool* ok) {
  bool anonymous = label == NULL;
  for (ParserTarget* t = target_stack_; t != NULL; t = t->previous()) {
    IterationStatement* stat = t->statement()->AsIterationStatement();
    if (stat == NULL) continue;

    DCHECK(stat->is_target_for_anonymous());
    if (anonymous || ContainsLabel(stat->labels(), label)) {
      return stat;
    }
  }
  return NULL;
}


void Parser::HandleSourceURLComments(Isolate* isolate, Handle<Script> script) {
  Handle<String> source_url = scanner_.SourceUrl(isolate);
  if (!source_url.is_null()) {
    script->set_source_url(*source_url);
  }
  Handle<String> source_mapping_url = scanner_.SourceMappingUrl(isolate);
  if (!source_mapping_url.is_null()) {
    script->set_source_mapping_url(*source_mapping_url);
  }
}


void Parser::Internalize(Isolate* isolate, Handle<Script> script, bool error) {
  // Internalize strings and values.
  ast_value_factory()->Internalize(isolate);

  // Error processing.
  if (error) {
    if (stack_overflow()) {
      isolate->StackOverflow();
    } else {
      DCHECK(pending_error_handler_.has_pending_error());
      pending_error_handler_.ThrowPendingError(isolate, script);
    }
  }

  // Move statistics to Isolate.
  for (int feature = 0; feature < v8::Isolate::kUseCounterFeatureCount;
       ++feature) {
    if (use_counts_[feature] > 0) {
      isolate->CountUsage(v8::Isolate::UseCounterFeature(feature));
    }
  }
  if (scanner_.FoundHtmlComment()) {
    isolate->CountUsage(v8::Isolate::kHtmlComment);
    if (script->line_offset() == 0 && script->column_offset() == 0) {
      isolate->CountUsage(v8::Isolate::kHtmlCommentInExternalScript);
    }
  }
  isolate->counters()->total_preparse_skipped()->Increment(
      total_preparse_skipped_);
  if (!parsing_on_main_thread_ &&
      FLAG_runtime_stats ==
          v8::tracing::TracingCategoryObserver::ENABLED_BY_NATIVE) {
    // Copy over the counters from the background thread to the main counters on
    // the isolate.
    isolate->counters()->runtime_call_stats()->Add(runtime_call_stats_);
  }
}

void Parser::ParseOnBackground(ParseInfo* info) {
  parsing_on_main_thread_ = false;

  DCHECK(info->literal() == NULL);
  FunctionLiteral* result = NULL;

  ParserLogger logger;
  if (produce_cached_parse_data()) {
    if (allow_lazy_) {
      log_ = &logger;
    } else {
      compile_options_ = ScriptCompiler::kNoCompileOptions;
    }
  }
  if (FLAG_runtime_stats) {
    // Create separate runtime stats for background parsing.
    runtime_call_stats_ = new (zone()) RuntimeCallStats();
  }

  std::unique_ptr<Utf16CharacterStream> stream;
  Utf16CharacterStream* stream_ptr;
  if (info->character_stream()) {
    DCHECK(info->source_stream() == nullptr);
    stream_ptr = info->character_stream();
  } else {
    DCHECK(info->character_stream() == nullptr);
    stream.reset(ScannerStream::For(info->source_stream(),
                                    info->source_stream_encoding(),
                                    runtime_call_stats_));
    stream_ptr = stream.get();
  }
  DCHECK(info->maybe_outer_scope_info().is_null());

  DCHECK(original_scope_);

  // When streaming, we don't know the length of the source until we have parsed
  // it. The raw data can be UTF-8, so we wouldn't know the source length until
  // we have decoded it anyway even if we knew the raw data length (which we
  // don't). We work around this by storing all the scopes which need their end
  // position set at the end of the script (the top scope and possible eval
  // scopes) and set their end position after we know the script length.
  if (info->is_toplevel()) {
    fni_ = new (zone()) FuncNameInferrer(ast_value_factory(), zone());
    scanner_.Initialize(stream_ptr);
    result = DoParseProgram(info);
  } else {
    result = DoParseFunction(info, info->function_name(), stream_ptr);
  }

  info->set_literal(result);

  // We cannot internalize on a background thread; a foreground task will take
  // care of calling Parser::Internalize just before compilation.

  if (produce_cached_parse_data()) {
    if (result != NULL) *info->cached_data() = logger.GetScriptData();
    log_ = NULL;
  }
  if (FLAG_runtime_stats &
      v8::tracing::TracingCategoryObserver::ENABLED_BY_TRACING) {
    auto value = v8::tracing::TracedValue::Create();
    runtime_call_stats_->Dump(value.get());
    TRACE_EVENT_INSTANT1(TRACE_DISABLED_BY_DEFAULT("v8.runtime_stats"),
                         "V8.RuntimeStats", TRACE_EVENT_SCOPE_THREAD,
                         "runtime-call-stats", std::move(value));
  }
}

Parser::TemplateLiteralState Parser::OpenTemplateLiteral(int pos) {
  return new (zone()) TemplateLiteral(zone(), pos);
}


void Parser::AddTemplateSpan(TemplateLiteralState* state, bool tail) {
  int pos = scanner()->location().beg_pos;
  int end = scanner()->location().end_pos - (tail ? 1 : 2);
  const AstRawString* tv = scanner()->CurrentSymbol(ast_value_factory());
  const AstRawString* trv = scanner()->CurrentRawSymbol(ast_value_factory());
  Literal* cooked = factory()->NewStringLiteral(tv, pos);
  Literal* raw = factory()->NewStringLiteral(trv, pos);
  (*state)->AddTemplateSpan(cooked, raw, end, zone());
}


void Parser::AddTemplateExpression(TemplateLiteralState* state,
                                   Expression* expression) {
  (*state)->AddExpression(expression, zone());
}


Expression* Parser::CloseTemplateLiteral(TemplateLiteralState* state, int start,
                                         Expression* tag) {
  TemplateLiteral* lit = *state;
  int pos = lit->position();
  const ZoneList<Expression*>* cooked_strings = lit->cooked();
  const ZoneList<Expression*>* raw_strings = lit->raw();
  const ZoneList<Expression*>* expressions = lit->expressions();
  DCHECK_EQ(cooked_strings->length(), raw_strings->length());
  DCHECK_EQ(cooked_strings->length(), expressions->length() + 1);

  if (!tag) {
    // Build tree of BinaryOps to simplify code-generation
    Expression* expr = cooked_strings->at(0);
    int i = 0;
    while (i < expressions->length()) {
      Expression* sub = expressions->at(i++);
      Expression* cooked_str = cooked_strings->at(i);

      // Let middle be ToString(sub).
      ZoneList<Expression*>* args =
          new (zone()) ZoneList<Expression*>(1, zone());
      args->Add(sub, zone());
      Expression* middle = factory()->NewCallRuntime(Runtime::kInlineToString,
                                                     args, sub->position());

      expr = factory()->NewBinaryOperation(
          Token::ADD, factory()->NewBinaryOperation(
                          Token::ADD, expr, middle, expr->position()),
          cooked_str, sub->position());
    }
    return expr;
  } else {
    uint32_t hash = ComputeTemplateLiteralHash(lit);

    // cooked and raw indexes.
    function_state_->NextMaterializedLiteralIndex();
    function_state_->NextMaterializedLiteralIndex();

    // $getTemplateCallSite
    ZoneList<Expression*>* args = new (zone()) ZoneList<Expression*>(4, zone());
    args->Add(factory()->NewArrayLiteral(
                  const_cast<ZoneList<Expression*>*>(cooked_strings), pos),
              zone());
    args->Add(factory()->NewArrayLiteral(
                  const_cast<ZoneList<Expression*>*>(raw_strings), pos),
              zone());

    // Truncate hash to Smi-range.
    Smi* hash_obj = Smi::cast(Internals::IntToSmi(static_cast<int>(hash)));
    args->Add(factory()->NewNumberLiteral(hash_obj->value(), pos), zone());

    Expression* call_site = factory()->NewCallRuntime(
        Context::GET_TEMPLATE_CALL_SITE_INDEX, args, start);

    // Call TagFn
    ZoneList<Expression*>* call_args =
        new (zone()) ZoneList<Expression*>(expressions->length() + 1, zone());
    call_args->Add(call_site, zone());
    call_args->AddAll(*expressions, zone());
    return factory()->NewCall(tag, call_args, pos);
  }
}


uint32_t Parser::ComputeTemplateLiteralHash(const TemplateLiteral* lit) {
  const ZoneList<Expression*>* raw_strings = lit->raw();
  int total = raw_strings->length();
  DCHECK(total);

  uint32_t running_hash = 0;

  for (int index = 0; index < total; ++index) {
    if (index) {
      running_hash = StringHasher::ComputeRunningHashOneByte(
          running_hash, "${}", 3);
    }

    const AstRawString* raw_string =
        raw_strings->at(index)->AsLiteral()->raw_value()->AsString();
    if (raw_string->is_one_byte()) {
      const char* data = reinterpret_cast<const char*>(raw_string->raw_data());
      running_hash = StringHasher::ComputeRunningHashOneByte(
          running_hash, data, raw_string->length());
    } else {
      const uc16* data = reinterpret_cast<const uc16*>(raw_string->raw_data());
      running_hash = StringHasher::ComputeRunningHash(running_hash, data,
                                                      raw_string->length());
    }
  }

  return running_hash;
}

namespace {

bool OnlyLastArgIsSpread(ZoneList<Expression*>* args) {
  for (int i = 0; i < args->length() - 1; i++) {
    if (args->at(i)->IsSpread()) {
      return false;
    }
  }
  return args->at(args->length() - 1)->IsSpread();
}

}  // namespace

ZoneList<Expression*>* Parser::PrepareSpreadArguments(
    ZoneList<Expression*>* list) {
  ZoneList<Expression*>* args = new (zone()) ZoneList<Expression*>(1, zone());
  if (list->length() == 1) {
    // Spread-call with single spread argument produces an InternalArray
    // containing the values from the array.
    //
    // Function is called or constructed with the produced array of arguments
    //
    // EG: Apply(Func, Spread(spread0))
    ZoneList<Expression*>* spread_list =
        new (zone()) ZoneList<Expression*>(0, zone());
    spread_list->Add(list->at(0)->AsSpread()->expression(), zone());
    args->Add(factory()->NewCallRuntime(Runtime::kSpreadIterablePrepare,
                                        spread_list, kNoSourcePosition),
              zone());
    return args;
  } else {
    // Spread-call with multiple arguments produces array literals for each
    // sequences of unspread arguments, and converts each spread iterable to
    // an Internal array. Finally, all of these produced arrays are flattened
    // into a single InternalArray, containing the arguments for the call.
    //
    // EG: Apply(Func, Flatten([unspread0, unspread1], Spread(spread0),
    //                         Spread(spread1), [unspread2, unspread3]))
    int i = 0;
    int n = list->length();
    while (i < n) {
      if (!list->at(i)->IsSpread()) {
        ZoneList<Expression*>* unspread =
            new (zone()) ZoneList<Expression*>(1, zone());

        // Push array of unspread parameters
        while (i < n && !list->at(i)->IsSpread()) {
          unspread->Add(list->at(i++), zone());
        }
        function_state_->NextMaterializedLiteralIndex();
        args->Add(factory()->NewArrayLiteral(unspread, kNoSourcePosition),
                  zone());

        if (i == n) break;
      }

      // Push eagerly spread argument
      ZoneList<Expression*>* spread_list =
          new (zone()) ZoneList<Expression*>(1, zone());
      spread_list->Add(list->at(i++)->AsSpread()->expression(), zone());
      args->Add(factory()->NewCallRuntime(Context::SPREAD_ITERABLE_INDEX,
                                          spread_list, kNoSourcePosition),
                zone());
    }

    list = new (zone()) ZoneList<Expression*>(1, zone());
    list->Add(factory()->NewCallRuntime(Context::SPREAD_ARGUMENTS_INDEX, args,
                                        kNoSourcePosition),
              zone());
    return list;
  }
  UNREACHABLE();
}

Expression* Parser::SpreadCall(Expression* function,
                               ZoneList<Expression*>* args, int pos,
                               Call::PossiblyEval is_possibly_eval) {
  // Handle these cases in BytecodeGenerator.
  // [Call,New]WithSpread bytecodes aren't used with tailcalls - see
  // https://crbug.com/v8/5867
  if (!allow_tailcalls() && OnlyLastArgIsSpread(args)) {
    return factory()->NewCall(function, args, pos);
  }

  if (function->IsSuperCallReference()) {
    // Super calls
    // $super_constructor = %_GetSuperConstructor(<this-function>)
    // %reflect_construct($super_constructor, args, new.target)

    args = PrepareSpreadArguments(args);
    ZoneList<Expression*>* tmp = new (zone()) ZoneList<Expression*>(1, zone());
    tmp->Add(function->AsSuperCallReference()->this_function_var(), zone());
    Expression* super_constructor = factory()->NewCallRuntime(
        Runtime::kInlineGetSuperConstructor, tmp, pos);
    args->InsertAt(0, super_constructor, zone());
    args->Add(function->AsSuperCallReference()->new_target_var(), zone());
    return factory()->NewCallRuntime(Context::REFLECT_CONSTRUCT_INDEX, args,
                                     pos);
  } else {
    args = PrepareSpreadArguments(args);
    if (function->IsProperty()) {
      // Method calls
      if (function->AsProperty()->IsSuperAccess()) {
        Expression* home = ThisExpression(kNoSourcePosition);
        args->InsertAt(0, function, zone());
        args->InsertAt(1, home, zone());
      } else {
        Variable* temp = NewTemporary(ast_value_factory()->empty_string());
        VariableProxy* obj = factory()->NewVariableProxy(temp);
        Assignment* assign_obj = factory()->NewAssignment(
            Token::ASSIGN, obj, function->AsProperty()->obj(),
            kNoSourcePosition);
        function = factory()->NewProperty(
            assign_obj, function->AsProperty()->key(), kNoSourcePosition);
        args->InsertAt(0, function, zone());
        obj = factory()->NewVariableProxy(temp);
        args->InsertAt(1, obj, zone());
      }
    } else {
      // Non-method calls
      args->InsertAt(0, function, zone());
      args->InsertAt(1, factory()->NewUndefinedLiteral(kNoSourcePosition),
                     zone());
    }
    return factory()->NewCallRuntime(Context::REFLECT_APPLY_INDEX, args, pos);
  }
}

Expression* Parser::SpreadCallNew(Expression* function,
                                  ZoneList<Expression*>* args, int pos) {
  if (OnlyLastArgIsSpread(args)) {
    // Handle in BytecodeGenerator.
    return factory()->NewCallNew(function, args, pos);
  }
  args = PrepareSpreadArguments(args);
  args->InsertAt(0, function, zone());

  return factory()->NewCallRuntime(Context::REFLECT_CONSTRUCT_INDEX, args, pos);
}


void Parser::SetLanguageMode(Scope* scope, LanguageMode mode) {
  v8::Isolate::UseCounterFeature feature;
  if (is_sloppy(mode))
    feature = v8::Isolate::kSloppyMode;
  else if (is_strict(mode))
    feature = v8::Isolate::kStrictMode;
  else
    UNREACHABLE();
  ++use_counts_[feature];
  scope->SetLanguageMode(mode);
}

void Parser::SetAsmModule() {
  // Store the usage count; The actual use counter on the isolate is
  // incremented after parsing is done.
  ++use_counts_[v8::Isolate::kUseAsm];
  DCHECK(scope()->is_declaration_scope());
  scope()->AsDeclarationScope()->set_asm_module();
}

void Parser::MarkCollectedTailCallExpressions() {
  const ZoneList<Expression*>& tail_call_expressions =
      function_state_->tail_call_expressions().expressions();
  for (int i = 0; i < tail_call_expressions.length(); ++i) {
    MarkTailPosition(tail_call_expressions[i]);
  }
}

Expression* Parser::ExpressionListToExpression(ZoneList<Expression*>* args) {
  Expression* expr = args->at(0);
  for (int i = 1; i < args->length(); ++i) {
    expr = factory()->NewBinaryOperation(Token::COMMA, expr, args->at(i),
                                         expr->position());
  }
  return expr;
}

// This method intoduces the line initializing the generator object
// when desugaring the body of async_function.
void Parser::PrepareAsyncFunctionBody(ZoneList<Statement*>* body,
                                      FunctionKind kind, int pos) {
  // When parsing an async arrow function, we get here without having called
  // PrepareGeneratorVariables yet, so do it now.
  if (function_state_->generator_object_variable() == nullptr) {
    PrepareGeneratorVariables();
  }
  body->Add(factory()->NewExpressionStatement(
                BuildCreateJSGeneratorObject(pos, kind), kNoSourcePosition),
            zone());
}

// This method completes the desugaring of the body of async_function.
void Parser::RewriteAsyncFunctionBody(ZoneList<Statement*>* body, Block* block,
                                      Expression* return_value, bool* ok) {
  // function async_function() {
  //   .generator_object = %CreateJSGeneratorObject();
  //   BuildRejectPromiseOnException({
  //     ... block ...
  //     return %ResolvePromise(.promise, expr), .promise;
  //   })
  // }

  return_value = BuildResolvePromise(return_value, return_value->position());
  block->statements()->Add(
      factory()->NewReturnStatement(return_value, return_value->position()),
      zone());
  block = BuildRejectPromiseOnException(block);
  body->Add(block, zone());
}

Expression* Parser::RewriteAwaitExpression(Expression* value, int await_pos) {
  // yield do {
  //   tmp = <operand>;
  //   %AsyncFunctionAwait(.generator_object, tmp, .promise);
  //   .promise
  // }
  // The value of the expression is returned to the caller of the async
  // function for the first yield statement; for this, .promise is the
  // appropriate return value, being a Promise that will be fulfilled or
  // rejected with the appropriate value by the desugaring. Subsequent yield
  // occurrences will return to the AsyncFunctionNext call within the
  // implemementation of the intermediate throwaway Promise's then handler.
  // This handler has nothing useful to do with the value, as the Promise is
  // ignored. If we yielded the value of the throwawayPromise that
  // AsyncFunctionAwait creates as an intermediate, it would create a memory
  // leak; we must return .promise instead;
  // The operand needs to be evaluated on a separate statement in order to get
  // a break location, and the .promise needs to be read earlier so that it
  // doesn't insert a false location.
  // TODO(littledan): investigate why this ordering is needed in more detail.
  Variable* generator_object_variable =
      function_state_->generator_object_variable();
  DCHECK_NOT_NULL(generator_object_variable);

  const int nopos = kNoSourcePosition;

  Block* do_block = factory()->NewBlock(nullptr, 2, false, nopos);

  Variable* promise = PromiseVariable();

  // Wrap value evaluation to provide a break location.
  Variable* temp_var = NewTemporary(ast_value_factory()->empty_string());
  Expression* value_assignment = factory()->NewAssignment(
      Token::ASSIGN, factory()->NewVariableProxy(temp_var), value, nopos);
  do_block->statements()->Add(
      factory()->NewExpressionStatement(value_assignment, value->position()),
      zone());

  ZoneList<Expression*>* async_function_await_args =
      new (zone()) ZoneList<Expression*>(3, zone());
  Expression* generator_object =
      factory()->NewVariableProxy(generator_object_variable);
  async_function_await_args->Add(generator_object, zone());
  async_function_await_args->Add(factory()->NewVariableProxy(temp_var), zone());
  async_function_await_args->Add(factory()->NewVariableProxy(promise), zone());

  // The parser emits calls to AsyncFunctionAwaitCaught, but the
  // AstNumberingVisitor will rewrite this to AsyncFunctionAwaitUncaught
  // if there is no local enclosing try/catch block.
  Expression* async_function_await =
      factory()->NewCallRuntime(Context::ASYNC_FUNCTION_AWAIT_CAUGHT_INDEX,
                                async_function_await_args, nopos);
  do_block->statements()->Add(
      factory()->NewExpressionStatement(async_function_await, await_pos),
      zone());

  // Wrap await to provide a break location between value evaluation and yield.
  Expression* do_expr = factory()->NewDoExpression(do_block, promise, nopos);

  generator_object = factory()->NewVariableProxy(generator_object_variable);
  return factory()->NewYield(generator_object, do_expr, nopos,
                             Yield::kOnExceptionRethrow);
}

class NonPatternRewriter : public AstExpressionRewriter {
 public:
  NonPatternRewriter(uintptr_t stack_limit, Parser* parser)
      : AstExpressionRewriter(stack_limit), parser_(parser) {}
  ~NonPatternRewriter() override {}

 private:
  bool RewriteExpression(Expression* expr) override {
    if (expr->IsRewritableExpression()) return true;
    // Rewrite only what could have been a pattern but is not.
    if (expr->IsArrayLiteral()) {
      // Spread rewriting in array literals.
      ArrayLiteral* lit = expr->AsArrayLiteral();
      VisitExpressions(lit->values());
      replacement_ = parser_->RewriteSpreads(lit);
      return false;
    }
    if (expr->IsObjectLiteral()) {
      return true;
    }
    if (expr->IsBinaryOperation() &&
        expr->AsBinaryOperation()->op() == Token::COMMA) {
      return true;
    }
    // Everything else does not need rewriting.
    return false;
  }

  void VisitLiteralProperty(LiteralProperty* property) override {
    if (property == nullptr) return;
    // Do not rewrite (computed) key expressions
    AST_REWRITE_PROPERTY(Expression, property, value);
  }

  Parser* parser_;
};

void Parser::RewriteNonPattern(bool* ok) {
  ValidateExpression(CHECK_OK_VOID);
  auto non_patterns_to_rewrite = function_state_->non_patterns_to_rewrite();
  int begin = classifier()->GetNonPatternBegin();
  int end = non_patterns_to_rewrite->length();
  if (begin < end) {
    NonPatternRewriter rewriter(stack_limit_, this);
    for (int i = begin; i < end; i++) {
      DCHECK(non_patterns_to_rewrite->at(i)->IsRewritableExpression());
      rewriter.Rewrite(non_patterns_to_rewrite->at(i));
    }
    non_patterns_to_rewrite->Rewind(begin);
  }
}


void Parser::RewriteDestructuringAssignments() {
  const auto& assignments =
      function_state_->destructuring_assignments_to_rewrite();
  for (int i = assignments.length() - 1; i >= 0; --i) {
    // Rewrite list in reverse, so that nested assignment patterns are rewritten
    // correctly.
    const DestructuringAssignment& pair = assignments.at(i);
    RewritableExpression* to_rewrite =
        pair.assignment->AsRewritableExpression();
    DCHECK_NOT_NULL(to_rewrite);
    if (!to_rewrite->is_rewritten()) {
      // Since this function is called at the end of parsing the program,
      // pair.scope may already have been removed by FinalizeBlockScope in the
      // meantime.
      Scope* scope = pair.scope->GetUnremovedScope();
      PatternRewriter::RewriteDestructuringAssignment(this, to_rewrite, scope);
    }
  }
}

Expression* Parser::RewriteExponentiation(Expression* left, Expression* right,
                                          int pos) {
  ZoneList<Expression*>* args = new (zone()) ZoneList<Expression*>(2, zone());
  args->Add(left, zone());
  args->Add(right, zone());
  return factory()->NewCallRuntime(Context::MATH_POW_INDEX, args, pos);
}

Expression* Parser::RewriteAssignExponentiation(Expression* left,
                                                Expression* right, int pos) {
  ZoneList<Expression*>* args = new (zone()) ZoneList<Expression*>(2, zone());
  if (left->IsVariableProxy()) {
    VariableProxy* lhs = left->AsVariableProxy();

    Expression* result;
    DCHECK_NOT_NULL(lhs->raw_name());
    result = ExpressionFromIdentifier(lhs->raw_name(), lhs->position());
    args->Add(left, zone());
    args->Add(right, zone());
    Expression* call =
        factory()->NewCallRuntime(Context::MATH_POW_INDEX, args, pos);
    return factory()->NewAssignment(Token::ASSIGN, result, call, pos);
  } else if (left->IsProperty()) {
    Property* prop = left->AsProperty();
    auto temp_obj = NewTemporary(ast_value_factory()->empty_string());
    auto temp_key = NewTemporary(ast_value_factory()->empty_string());
    Expression* assign_obj = factory()->NewAssignment(
        Token::ASSIGN, factory()->NewVariableProxy(temp_obj), prop->obj(),
        kNoSourcePosition);
    Expression* assign_key = factory()->NewAssignment(
        Token::ASSIGN, factory()->NewVariableProxy(temp_key), prop->key(),
        kNoSourcePosition);
    args->Add(factory()->NewProperty(factory()->NewVariableProxy(temp_obj),
                                     factory()->NewVariableProxy(temp_key),
                                     left->position()),
              zone());
    args->Add(right, zone());
    Expression* call =
        factory()->NewCallRuntime(Context::MATH_POW_INDEX, args, pos);
    Expression* target = factory()->NewProperty(
        factory()->NewVariableProxy(temp_obj),
        factory()->NewVariableProxy(temp_key), kNoSourcePosition);
    Expression* assign =
        factory()->NewAssignment(Token::ASSIGN, target, call, pos);
    return factory()->NewBinaryOperation(
        Token::COMMA, assign_obj,
        factory()->NewBinaryOperation(Token::COMMA, assign_key, assign, pos),
        pos);
  }
  UNREACHABLE();
  return nullptr;
}

Expression* Parser::RewriteSpreads(ArrayLiteral* lit) {
  // Array literals containing spreads are rewritten using do expressions, e.g.
  //    [1, 2, 3, ...x, 4, ...y, 5]
  // is roughly rewritten as:
  //    do {
  //      $R = [1, 2, 3];
  //      for ($i of x) %AppendElement($R, $i);
  //      %AppendElement($R, 4);
  //      for ($j of y) %AppendElement($R, $j);
  //      %AppendElement($R, 5);
  //      $R
  //    }
  // where $R, $i and $j are fresh temporary variables.
  ZoneList<Expression*>::iterator s = lit->FirstSpread();
  if (s == lit->EndValue()) return nullptr;  // no spread, no rewriting...
  Variable* result = NewTemporary(ast_value_factory()->dot_result_string());
  // NOTE: The value assigned to R is the whole original array literal,
  // spreads included. This will be fixed before the rewritten AST is returned.
  // $R = lit
  Expression* init_result = factory()->NewAssignment(
      Token::INIT, factory()->NewVariableProxy(result), lit, kNoSourcePosition);
  Block* do_block = factory()->NewBlock(nullptr, 16, false, kNoSourcePosition);
  do_block->statements()->Add(
      factory()->NewExpressionStatement(init_result, kNoSourcePosition),
      zone());
  // Traverse the array literal starting from the first spread.
  while (s != lit->EndValue()) {
    Expression* value = *s++;
    Spread* spread = value->AsSpread();
    if (spread == nullptr) {
      // If the element is not a spread, we're adding a single:
      // %AppendElement($R, value)
      // or, in case of a hole,
      // ++($R.length)
      if (!value->IsLiteral() ||
          !value->AsLiteral()->raw_value()->IsTheHole()) {
        ZoneList<Expression*>* append_element_args = NewExpressionList(2);
        append_element_args->Add(factory()->NewVariableProxy(result), zone());
        append_element_args->Add(value, zone());
        do_block->statements()->Add(
            factory()->NewExpressionStatement(
                factory()->NewCallRuntime(Runtime::kAppendElement,
                                          append_element_args,
                                          kNoSourcePosition),
                kNoSourcePosition),
            zone());
      } else {
        Property* length_property = factory()->NewProperty(
            factory()->NewVariableProxy(result),
            factory()->NewStringLiteral(ast_value_factory()->length_string(),
                                        kNoSourcePosition),
            kNoSourcePosition);
        CountOperation* count_op = factory()->NewCountOperation(
            Token::INC, true /* prefix */, length_property, kNoSourcePosition);
        do_block->statements()->Add(
            factory()->NewExpressionStatement(count_op, kNoSourcePosition),
            zone());
      }
    } else {
      // If it's a spread, we're adding a for/of loop iterating through it.
      Variable* each = NewTemporary(ast_value_factory()->dot_for_string());
      Expression* subject = spread->expression();
      // %AppendElement($R, each)
      Statement* append_body;
      {
        ZoneList<Expression*>* append_element_args = NewExpressionList(2);
        append_element_args->Add(factory()->NewVariableProxy(result), zone());
        append_element_args->Add(factory()->NewVariableProxy(each), zone());
        append_body = factory()->NewExpressionStatement(
            factory()->NewCallRuntime(Runtime::kAppendElement,
                                      append_element_args, kNoSourcePosition),
            kNoSourcePosition);
      }
      // for (each of spread) %AppendElement($R, each)
      ForEachStatement* loop = factory()->NewForEachStatement(
          ForEachStatement::ITERATE, nullptr, kNoSourcePosition);
      const bool finalize = false;
      InitializeForOfStatement(loop->AsForOfStatement(),
                               factory()->NewVariableProxy(each), subject,
                               append_body, finalize);
      do_block->statements()->Add(loop, zone());
    }
  }
  // Now, rewind the original array literal to truncate everything from the
  // first spread (included) until the end. This fixes $R's initialization.
  lit->RewindSpreads();
  return factory()->NewDoExpression(do_block, result, lit->position());
}

void Parser::QueueDestructuringAssignmentForRewriting(Expression* expr) {
  DCHECK(expr->IsRewritableExpression());
  function_state_->AddDestructuringAssignment(
      DestructuringAssignment(expr, scope()));
}

void Parser::QueueNonPatternForRewriting(Expression* expr, bool* ok) {
  DCHECK(expr->IsRewritableExpression());
  function_state_->AddNonPatternForRewriting(expr, ok);
}

void Parser::AddAccessorPrefixToFunctionName(bool is_get,
                                             FunctionLiteral* function,
                                             const AstRawString* name) {
  DCHECK_NOT_NULL(name);
  const AstRawString* prefix = is_get ? ast_value_factory()->get_space_string()
                                      : ast_value_factory()->set_space_string();
  function->set_raw_name(ast_value_factory()->NewConsString(prefix, name));
}

void Parser::SetFunctionNameFromPropertyName(ObjectLiteralProperty* property,
                                             const AstRawString* name) {
  DCHECK(property->kind() != ObjectLiteralProperty::GETTER);
  DCHECK(property->kind() != ObjectLiteralProperty::SETTER);

  // Computed name setting must happen at runtime.
  DCHECK(!property->is_computed_name());

  // Ignore "__proto__" as a name when it's being used to set the [[Prototype]]
  // of an object literal.
  if (property->kind() == ObjectLiteralProperty::PROTOTYPE) return;

  Expression* value = property->value();

  DCHECK(!value->IsAnonymousFunctionDefinition() ||
         property->kind() == ObjectLiteralProperty::COMPUTED);
  SetFunctionName(value, name);
}

void Parser::SetFunctionNameFromIdentifierRef(Expression* value,
                                              Expression* identifier) {
  if (!identifier->IsVariableProxy()) return;
  SetFunctionName(value, identifier->AsVariableProxy()->raw_name());
}

void Parser::SetFunctionName(Expression* value, const AstRawString* name) {
  DCHECK_NOT_NULL(name);
  if (!value->IsAnonymousFunctionDefinition()) return;
  auto function = value->AsFunctionLiteral();
  if (function != nullptr) {
    function->set_raw_name(name);
  } else {
    DCHECK(value->IsDoExpression());
    value->AsDoExpression()->represented_function()->set_raw_name(name);
  }
}


// Desugaring of yield*
// ====================
//
// With the help of do-expressions and function.sent, we desugar yield* into a
// loop containing a "raw" yield (a yield that doesn't wrap an iterator result
// object around its argument).  Concretely, "yield* iterable" turns into
// roughly the following code:
//
//   do {
//     const kNext = 0;
//     const kReturn = 1;
//     const kThrow = 2;
//
//     let input = undefined;
//     let mode = kNext;
//     let output = undefined;
//
//     let iterator = GetIterator(iterable);
//
//     while (true) {
//       // From the generator to the iterator:
//       // Forward input according to resume mode and obtain output.
//       switch (mode) {
//         case kNext:
//           output = iterator.next(input);
//           if (!IS_RECEIVER(output)) %ThrowIterResultNotAnObject(output);
//           break;
//         case kReturn:
//           IteratorClose(iterator, input, output);  // See below.
//           break;
//         case kThrow:
//           let iteratorThrow = iterator.throw;
//           if (IS_NULL_OR_UNDEFINED(iteratorThrow)) {
//             IteratorClose(iterator);  // See below.
//             throw MakeTypeError(kThrowMethodMissing);
//           }
//           output = %_Call(iteratorThrow, iterator, input);
//           if (!IS_RECEIVER(output)) %ThrowIterResultNotAnObject(output);
//           break;
//       }
//       if (output.done) break;
//
//       // From the generator to its user:
//       // Forward output, receive new input, and determine resume mode.
//       mode = kReturn;
//       try {
//         try {
//           RawYield(output);  // See explanation above.
//           mode = kNext;
//         } catch (error) {
//           mode = kThrow;
//         }
//       } finally {
//         input = function.sent;
//         continue;
//       }
//     }
//
//     if (mode === kReturn) {
//       return {value: output.value, done: true};
//     }
//     output.value
//   }
//
// IteratorClose(iterator) expands to the following:
//
//   let iteratorReturn = iterator.return;
//   if (!IS_NULL_OR_UNDEFINED(iteratorReturn)) {
//     let output = %_Call(iteratorReturn, iterator);
//     if (!IS_RECEIVER(output)) %ThrowIterResultNotAnObject(output);
//   }
//
// IteratorClose(iterator, input, output) expands to the following:
//
//   let iteratorReturn = iterator.return;
//   if (IS_NULL_OR_UNDEFINED(iteratorReturn)) return input;
//   output = %_Call(iteratorReturn, iterator, input);
//   if (!IS_RECEIVER(output)) %ThrowIterResultNotAnObject(output);

Expression* Parser::RewriteYieldStar(Expression* generator,
                                     Expression* iterable, int pos) {
  const int nopos = kNoSourcePosition;

  // Forward definition for break/continue statements.
  WhileStatement* loop = factory()->NewWhileStatement(nullptr, nopos);

  // let input = undefined;
  Variable* var_input = NewTemporary(ast_value_factory()->empty_string());
  Statement* initialize_input;
  {
    Expression* input_proxy = factory()->NewVariableProxy(var_input);
    Expression* assignment =
        factory()->NewAssignment(Token::ASSIGN, input_proxy,
                                 factory()->NewUndefinedLiteral(nopos), nopos);
    initialize_input = factory()->NewExpressionStatement(assignment, nopos);
  }

  // let mode = kNext;
  Variable* var_mode = NewTemporary(ast_value_factory()->empty_string());
  Statement* initialize_mode;
  {
    Expression* mode_proxy = factory()->NewVariableProxy(var_mode);
    Expression* knext =
        factory()->NewSmiLiteral(JSGeneratorObject::kNext, nopos);
    Expression* assignment =
        factory()->NewAssignment(Token::ASSIGN, mode_proxy, knext, nopos);
    initialize_mode = factory()->NewExpressionStatement(assignment, nopos);
  }

  // let output = undefined;
  Variable* var_output = NewTemporary(ast_value_factory()->empty_string());
  Statement* initialize_output;
  {
    Expression* output_proxy = factory()->NewVariableProxy(var_output);
    Expression* assignment =
        factory()->NewAssignment(Token::ASSIGN, output_proxy,
                                 factory()->NewUndefinedLiteral(nopos), nopos);
    initialize_output = factory()->NewExpressionStatement(assignment, nopos);
  }

  // let iterator = GetIterator(iterable);
  Variable* var_iterator = NewTemporary(ast_value_factory()->empty_string());
  Statement* get_iterator;
  {
    Expression* iterator = factory()->NewGetIterator(iterable, nopos);
    Expression* iterator_proxy = factory()->NewVariableProxy(var_iterator);
    Expression* assignment = factory()->NewAssignment(
        Token::ASSIGN, iterator_proxy, iterator, nopos);
    get_iterator = factory()->NewExpressionStatement(assignment, nopos);
  }

  // output = iterator.next(input);
  Statement* call_next;
  {
    Expression* iterator_proxy = factory()->NewVariableProxy(var_iterator);
    Expression* literal =
        factory()->NewStringLiteral(ast_value_factory()->next_string(), nopos);
    Expression* next_property =
        factory()->NewProperty(iterator_proxy, literal, nopos);
    Expression* input_proxy = factory()->NewVariableProxy(var_input);
    auto args = new (zone()) ZoneList<Expression*>(1, zone());
    args->Add(input_proxy, zone());
    Expression* call = factory()->NewCall(next_property, args, nopos);
    Expression* output_proxy = factory()->NewVariableProxy(var_output);
    Expression* assignment =
        factory()->NewAssignment(Token::ASSIGN, output_proxy, call, nopos);
    call_next = factory()->NewExpressionStatement(assignment, nopos);
  }

  // if (!IS_RECEIVER(output)) %ThrowIterResultNotAnObject(output);
  Statement* validate_next_output;
  {
    Expression* is_receiver_call;
    {
      auto args = new (zone()) ZoneList<Expression*>(1, zone());
      args->Add(factory()->NewVariableProxy(var_output), zone());
      is_receiver_call =
          factory()->NewCallRuntime(Runtime::kInlineIsJSReceiver, args, nopos);
    }

    Statement* throw_call;
    {
      auto args = new (zone()) ZoneList<Expression*>(1, zone());
      args->Add(factory()->NewVariableProxy(var_output), zone());
      Expression* call = factory()->NewCallRuntime(
          Runtime::kThrowIteratorResultNotAnObject, args, nopos);
      throw_call = factory()->NewExpressionStatement(call, nopos);
    }

    validate_next_output = factory()->NewIfStatement(
        is_receiver_call, factory()->NewEmptyStatement(nopos), throw_call,
        nopos);
  }

  // let iteratorThrow = iterator.throw;
  Variable* var_throw = NewTemporary(ast_value_factory()->empty_string());
  Statement* get_throw;
  {
    Expression* iterator_proxy = factory()->NewVariableProxy(var_iterator);
    Expression* literal =
        factory()->NewStringLiteral(ast_value_factory()->throw_string(), nopos);
    Expression* property =
        factory()->NewProperty(iterator_proxy, literal, nopos);
    Expression* throw_proxy = factory()->NewVariableProxy(var_throw);
    Expression* assignment =
        factory()->NewAssignment(Token::ASSIGN, throw_proxy, property, nopos);
    get_throw = factory()->NewExpressionStatement(assignment, nopos);
  }

  // if (IS_NULL_OR_UNDEFINED(iteratorThrow) {
  //   IteratorClose(iterator);
  //   throw MakeTypeError(kThrowMethodMissing);
  // }
  Statement* check_throw;
  {
    Expression* condition = factory()->NewCompareOperation(
        Token::EQ, factory()->NewVariableProxy(var_throw),
        factory()->NewNullLiteral(nopos), nopos);
    Expression* call =
        NewThrowTypeError(MessageTemplate::kThrowMethodMissing,
                          ast_value_factory()->empty_string(), nopos);
    Statement* throw_call = factory()->NewExpressionStatement(call, nopos);

    Block* then = factory()->NewBlock(nullptr, 4 + 1, false, nopos);
    BuildIteratorCloseForCompletion(
        scope(), then->statements(), var_iterator,
        factory()->NewSmiLiteral(Parser::kNormalCompletion, nopos));
    then->statements()->Add(throw_call, zone());
    check_throw = factory()->NewIfStatement(
        condition, then, factory()->NewEmptyStatement(nopos), nopos);
  }

  // output = %_Call(iteratorThrow, iterator, input);
  Statement* call_throw;
  {
    auto args = new (zone()) ZoneList<Expression*>(3, zone());
    args->Add(factory()->NewVariableProxy(var_throw), zone());
    args->Add(factory()->NewVariableProxy(var_iterator), zone());
    args->Add(factory()->NewVariableProxy(var_input), zone());
    Expression* call =
        factory()->NewCallRuntime(Runtime::kInlineCall, args, nopos);
    Expression* assignment = factory()->NewAssignment(
        Token::ASSIGN, factory()->NewVariableProxy(var_output), call, nopos);
    call_throw = factory()->NewExpressionStatement(assignment, nopos);
  }

  // if (!IS_RECEIVER(output)) %ThrowIterResultNotAnObject(output);
  Statement* validate_throw_output;
  {
    Expression* is_receiver_call;
    {
      auto args = new (zone()) ZoneList<Expression*>(1, zone());
      args->Add(factory()->NewVariableProxy(var_output), zone());
      is_receiver_call =
          factory()->NewCallRuntime(Runtime::kInlineIsJSReceiver, args, nopos);
    }

    Statement* throw_call;
    {
      auto args = new (zone()) ZoneList<Expression*>(1, zone());
      args->Add(factory()->NewVariableProxy(var_output), zone());
      Expression* call = factory()->NewCallRuntime(
          Runtime::kThrowIteratorResultNotAnObject, args, nopos);
      throw_call = factory()->NewExpressionStatement(call, nopos);
    }

    validate_throw_output = factory()->NewIfStatement(
        is_receiver_call, factory()->NewEmptyStatement(nopos), throw_call,
        nopos);
  }

  // if (output.done) break;
  Statement* if_done;
  {
    Expression* output_proxy = factory()->NewVariableProxy(var_output);
    Expression* literal =
        factory()->NewStringLiteral(ast_value_factory()->done_string(), nopos);
    Expression* property = factory()->NewProperty(output_proxy, literal, nopos);
    BreakStatement* break_loop = factory()->NewBreakStatement(loop, nopos);
    if_done = factory()->NewIfStatement(
        property, break_loop, factory()->NewEmptyStatement(nopos), nopos);
  }


  // mode = kReturn;
  Statement* set_mode_return;
  {
    Expression* mode_proxy = factory()->NewVariableProxy(var_mode);
    Expression* kreturn =
        factory()->NewSmiLiteral(JSGeneratorObject::kReturn, nopos);
    Expression* assignment =
        factory()->NewAssignment(Token::ASSIGN, mode_proxy, kreturn, nopos);
    set_mode_return = factory()->NewExpressionStatement(assignment, nopos);
  }

  // Yield(output);
  Statement* yield_output;
  {
    Expression* output_proxy = factory()->NewVariableProxy(var_output);
    Yield* yield = factory()->NewYield(generator, output_proxy, nopos,
                                       Yield::kOnExceptionThrow);
    yield_output = factory()->NewExpressionStatement(yield, nopos);
  }

  // mode = kNext;
  Statement* set_mode_next;
  {
    Expression* mode_proxy = factory()->NewVariableProxy(var_mode);
    Expression* knext =
        factory()->NewSmiLiteral(JSGeneratorObject::kNext, nopos);
    Expression* assignment =
        factory()->NewAssignment(Token::ASSIGN, mode_proxy, knext, nopos);
    set_mode_next = factory()->NewExpressionStatement(assignment, nopos);
  }

  // mode = kThrow;
  Statement* set_mode_throw;
  {
    Expression* mode_proxy = factory()->NewVariableProxy(var_mode);
    Expression* kthrow =
        factory()->NewSmiLiteral(JSGeneratorObject::kThrow, nopos);
    Expression* assignment =
        factory()->NewAssignment(Token::ASSIGN, mode_proxy, kthrow, nopos);
    set_mode_throw = factory()->NewExpressionStatement(assignment, nopos);
  }

  // input = function.sent;
  Statement* get_input;
  {
    Expression* function_sent = FunctionSentExpression(nopos);
    Expression* input_proxy = factory()->NewVariableProxy(var_input);
    Expression* assignment = factory()->NewAssignment(
        Token::ASSIGN, input_proxy, function_sent, nopos);
    get_input = factory()->NewExpressionStatement(assignment, nopos);
  }

  // if (mode === kReturn) {
  //   return {value: output.value, done: true};
  // }
  Statement* maybe_return_value;
  {
    Expression* mode_proxy = factory()->NewVariableProxy(var_mode);
    Expression* kreturn =
        factory()->NewSmiLiteral(JSGeneratorObject::kReturn, nopos);
    Expression* condition = factory()->NewCompareOperation(
        Token::EQ_STRICT, mode_proxy, kreturn, nopos);

    Expression* output_proxy = factory()->NewVariableProxy(var_output);
    Expression* literal =
        factory()->NewStringLiteral(ast_value_factory()->value_string(), nopos);
    Expression* property = factory()->NewProperty(output_proxy, literal, nopos);
    Statement* return_value = factory()->NewReturnStatement(
        BuildIteratorResult(property, true), nopos);

    maybe_return_value = factory()->NewIfStatement(
        condition, return_value, factory()->NewEmptyStatement(nopos), nopos);
  }

  // output.value
  Statement* get_value;
  {
    Expression* output_proxy = factory()->NewVariableProxy(var_output);
    Expression* literal =
        factory()->NewStringLiteral(ast_value_factory()->value_string(), nopos);
    Expression* property = factory()->NewProperty(output_proxy, literal, nopos);
    get_value = factory()->NewExpressionStatement(property, nopos);
  }

  // Now put things together.

  // try { ... } catch(e) { ... }
  Statement* try_catch;
  {
    Block* try_block = factory()->NewBlock(nullptr, 2, false, nopos);
    try_block->statements()->Add(yield_output, zone());
    try_block->statements()->Add(set_mode_next, zone());

    Block* catch_block = factory()->NewBlock(nullptr, 1, false, nopos);
    catch_block->statements()->Add(set_mode_throw, zone());

    Scope* catch_scope = NewScope(CATCH_SCOPE);
    catch_scope->set_is_hidden();
    const AstRawString* name = ast_value_factory()->dot_catch_string();
    Variable* catch_variable = catch_scope->DeclareLocal(name, VAR);

    try_catch = factory()->NewTryCatchStatementForDesugaring(
        try_block, catch_scope, catch_variable, catch_block, nopos);
  }

  // try { ... } finally { ... }
  Statement* try_finally;
  {
    Block* try_block = factory()->NewBlock(nullptr, 1, false, nopos);
    try_block->statements()->Add(try_catch, zone());

    Block* finally = factory()->NewBlock(nullptr, 2, false, nopos);
    finally->statements()->Add(get_input, zone());
    finally->statements()->Add(factory()->NewContinueStatement(loop, nopos),
                               zone());

    try_finally = factory()->NewTryFinallyStatement(try_block, finally, nopos);
  }

  // switch (mode) { ... }
  SwitchStatement* switch_mode = factory()->NewSwitchStatement(nullptr, nopos);
  {
    auto case_next = new (zone()) ZoneList<Statement*>(3, zone());
    case_next->Add(call_next, zone());
    case_next->Add(validate_next_output, zone());
    case_next->Add(factory()->NewBreakStatement(switch_mode, nopos), zone());

    auto case_return = new (zone()) ZoneList<Statement*>(5, zone());
    BuildIteratorClose(case_return, var_iterator, var_input, var_output);
    case_return->Add(factory()->NewBreakStatement(switch_mode, nopos), zone());

    auto case_throw = new (zone()) ZoneList<Statement*>(5, zone());
    case_throw->Add(get_throw, zone());
    case_throw->Add(check_throw, zone());
    case_throw->Add(call_throw, zone());
    case_throw->Add(validate_throw_output, zone());
    case_throw->Add(factory()->NewBreakStatement(switch_mode, nopos), zone());

    auto cases = new (zone()) ZoneList<CaseClause*>(3, zone());
    Expression* knext =
        factory()->NewSmiLiteral(JSGeneratorObject::kNext, nopos);
    Expression* kreturn =
        factory()->NewSmiLiteral(JSGeneratorObject::kReturn, nopos);
    Expression* kthrow =
        factory()->NewSmiLiteral(JSGeneratorObject::kThrow, nopos);
    cases->Add(factory()->NewCaseClause(knext, case_next, nopos), zone());
    cases->Add(factory()->NewCaseClause(kreturn, case_return, nopos), zone());
    cases->Add(factory()->NewCaseClause(kthrow, case_throw, nopos), zone());

    switch_mode->Initialize(factory()->NewVariableProxy(var_mode), cases);
  }

  // while (true) { ... }
  // Already defined earlier: WhileStatement* loop = ...
  {
    Block* loop_body = factory()->NewBlock(nullptr, 4, false, nopos);
    loop_body->statements()->Add(switch_mode, zone());
    loop_body->statements()->Add(if_done, zone());
    loop_body->statements()->Add(set_mode_return, zone());
    loop_body->statements()->Add(try_finally, zone());

    loop->Initialize(factory()->NewBooleanLiteral(true, nopos), loop_body);
  }

  // do { ... }
  DoExpression* yield_star;
  {
    // The rewriter needs to process the get_value statement only, hence we
    // put the preceding statements into an init block.

    Block* do_block_ = factory()->NewBlock(nullptr, 6, true, nopos);
    do_block_->statements()->Add(initialize_input, zone());
    do_block_->statements()->Add(initialize_mode, zone());
    do_block_->statements()->Add(initialize_output, zone());
    do_block_->statements()->Add(get_iterator, zone());
    do_block_->statements()->Add(loop, zone());
    do_block_->statements()->Add(maybe_return_value, zone());

    Block* do_block = factory()->NewBlock(nullptr, 2, false, nopos);
    do_block->statements()->Add(do_block_, zone());
    do_block->statements()->Add(get_value, zone());

    Variable* dot_result =
        NewTemporary(ast_value_factory()->dot_result_string());
    yield_star = factory()->NewDoExpression(do_block, dot_result, nopos);
    Rewriter::Rewrite(this, GetClosureScope(), yield_star, ast_value_factory());
  }

  return yield_star;
}

Statement* Parser::CheckCallable(Variable* var, Expression* error, int pos) {
  const int nopos = kNoSourcePosition;
  Statement* validate_var;
  {
    Expression* type_of = factory()->NewUnaryOperation(
        Token::TYPEOF, factory()->NewVariableProxy(var), nopos);
    Expression* function_literal = factory()->NewStringLiteral(
        ast_value_factory()->function_string(), nopos);
    Expression* condition = factory()->NewCompareOperation(
        Token::EQ_STRICT, type_of, function_literal, nopos);

    Statement* throw_call = factory()->NewExpressionStatement(error, pos);

    validate_var = factory()->NewIfStatement(
        condition, factory()->NewEmptyStatement(nopos), throw_call, nopos);
  }
  return validate_var;
}

void Parser::BuildIteratorClose(ZoneList<Statement*>* statements,
                                Variable* iterator, Variable* input,
                                Variable* var_output) {
  //
  // This function adds four statements to [statements], corresponding to the
  // following code:
  //
  //   let iteratorReturn = iterator.return;
  //   if (IS_NULL_OR_UNDEFINED(iteratorReturn) {
  //     return {value: input, done: true};
  //   }
  //   output = %_Call(iteratorReturn, iterator, input);
  //   if (!IS_RECEIVER(output)) %ThrowIterResultNotAnObject(output);
  //

  const int nopos = kNoSourcePosition;

  // let iteratorReturn = iterator.return;
  Variable* var_return = var_output;  // Reusing the output variable.
  Statement* get_return;
  {
    Expression* iterator_proxy = factory()->NewVariableProxy(iterator);
    Expression* literal = factory()->NewStringLiteral(
        ast_value_factory()->return_string(), nopos);
    Expression* property =
        factory()->NewProperty(iterator_proxy, literal, nopos);
    Expression* return_proxy = factory()->NewVariableProxy(var_return);
    Expression* assignment =
        factory()->NewAssignment(Token::ASSIGN, return_proxy, property, nopos);
    get_return = factory()->NewExpressionStatement(assignment, nopos);
  }

  // if (IS_NULL_OR_UNDEFINED(iteratorReturn) {
  //   return {value: input, done: true};
  // }
  Statement* check_return;
  {
    Expression* condition = factory()->NewCompareOperation(
        Token::EQ, factory()->NewVariableProxy(var_return),
        factory()->NewNullLiteral(nopos), nopos);

    Expression* value = factory()->NewVariableProxy(input);

    Statement* return_input =
        factory()->NewReturnStatement(BuildIteratorResult(value, true), nopos);

    check_return = factory()->NewIfStatement(
        condition, return_input, factory()->NewEmptyStatement(nopos), nopos);
  }

  // output = %_Call(iteratorReturn, iterator, input);
  Statement* call_return;
  {
    auto args = new (zone()) ZoneList<Expression*>(3, zone());
    args->Add(factory()->NewVariableProxy(var_return), zone());
    args->Add(factory()->NewVariableProxy(iterator), zone());
    args->Add(factory()->NewVariableProxy(input), zone());

    Expression* call =
        factory()->NewCallRuntime(Runtime::kInlineCall, args, nopos);
    Expression* output_proxy = factory()->NewVariableProxy(var_output);
    Expression* assignment =
        factory()->NewAssignment(Token::ASSIGN, output_proxy, call, nopos);
    call_return = factory()->NewExpressionStatement(assignment, nopos);
  }

  // if (!IS_RECEIVER(output)) %ThrowIteratorResultNotAnObject(output);
  Statement* validate_output;
  {
    Expression* is_receiver_call;
    {
      auto args = new (zone()) ZoneList<Expression*>(1, zone());
      args->Add(factory()->NewVariableProxy(var_output), zone());
      is_receiver_call =
          factory()->NewCallRuntime(Runtime::kInlineIsJSReceiver, args, nopos);
    }

    Statement* throw_call;
    {
      auto args = new (zone()) ZoneList<Expression*>(1, zone());
      args->Add(factory()->NewVariableProxy(var_output), zone());
      Expression* call = factory()->NewCallRuntime(
          Runtime::kThrowIteratorResultNotAnObject, args, nopos);
      throw_call = factory()->NewExpressionStatement(call, nopos);
    }

    validate_output = factory()->NewIfStatement(
        is_receiver_call, factory()->NewEmptyStatement(nopos), throw_call,
        nopos);
  }

  statements->Add(get_return, zone());
  statements->Add(check_return, zone());
  statements->Add(call_return, zone());
  statements->Add(validate_output, zone());
}

void Parser::FinalizeIteratorUse(Scope* use_scope, Variable* completion,
                                 Expression* condition, Variable* iter,
                                 Block* iterator_use, Block* target) {
  //
  // This function adds two statements to [target], corresponding to the
  // following code:
  //
  //   completion = kNormalCompletion;
  //   try {
  //     try {
  //       iterator_use
  //     } catch(e) {
  //       if (completion === kAbruptCompletion) completion = kThrowCompletion;
  //       %ReThrow(e);
  //     }
  //   } finally {
  //     if (condition) {
  //       #BuildIteratorCloseForCompletion(iter, completion)
  //     }
  //   }
  //

  const int nopos = kNoSourcePosition;

  // completion = kNormalCompletion;
  Statement* initialize_completion;
  {
    Expression* proxy = factory()->NewVariableProxy(completion);
    Expression* assignment = factory()->NewAssignment(
        Token::ASSIGN, proxy,
        factory()->NewSmiLiteral(Parser::kNormalCompletion, nopos), nopos);
    initialize_completion =
        factory()->NewExpressionStatement(assignment, nopos);
  }

  // if (completion === kAbruptCompletion) completion = kThrowCompletion;
  Statement* set_completion_throw;
  {
    Expression* condition = factory()->NewCompareOperation(
        Token::EQ_STRICT, factory()->NewVariableProxy(completion),
        factory()->NewSmiLiteral(Parser::kAbruptCompletion, nopos), nopos);

    Expression* proxy = factory()->NewVariableProxy(completion);
    Expression* assignment = factory()->NewAssignment(
        Token::ASSIGN, proxy,
        factory()->NewSmiLiteral(Parser::kThrowCompletion, nopos), nopos);
    Statement* statement = factory()->NewExpressionStatement(assignment, nopos);
    set_completion_throw = factory()->NewIfStatement(
        condition, statement, factory()->NewEmptyStatement(nopos), nopos);
  }

  // if (condition) {
  //   #BuildIteratorCloseForCompletion(iter, completion)
  // }
  Block* maybe_close;
  {
    Block* block = factory()->NewBlock(nullptr, 2, true, nopos);
    Expression* proxy = factory()->NewVariableProxy(completion);
    BuildIteratorCloseForCompletion(use_scope, block->statements(), iter,
                                    proxy);
    DCHECK(block->statements()->length() == 2);

    maybe_close = factory()->NewBlock(nullptr, 1, true, nopos);
    maybe_close->statements()->Add(
        factory()->NewIfStatement(condition, block,
                                  factory()->NewEmptyStatement(nopos), nopos),
        zone());
  }

  // try { #try_block }
  // catch(e) {
  //   #set_completion_throw;
  //   %ReThrow(e);
  // }
  Statement* try_catch;
  {
    Scope* catch_scope = NewScopeWithParent(use_scope, CATCH_SCOPE);
    Variable* catch_variable =
        catch_scope->DeclareLocal(ast_value_factory()->dot_catch_string(), VAR);
    catch_scope->set_is_hidden();

    Statement* rethrow;
    // We use %ReThrow rather than the ordinary throw because we want to
    // preserve the original exception message.  This is also why we create a
    // TryCatchStatementForReThrow below (which does not clear the pending
    // message), rather than a TryCatchStatement.
    {
      auto args = new (zone()) ZoneList<Expression*>(1, zone());
      args->Add(factory()->NewVariableProxy(catch_variable), zone());
      rethrow = factory()->NewExpressionStatement(
          factory()->NewCallRuntime(Runtime::kReThrow, args, nopos), nopos);
    }

    Block* catch_block = factory()->NewBlock(nullptr, 2, false, nopos);
    catch_block->statements()->Add(set_completion_throw, zone());
    catch_block->statements()->Add(rethrow, zone());

    try_catch = factory()->NewTryCatchStatementForReThrow(
        iterator_use, catch_scope, catch_variable, catch_block, nopos);
  }

  // try { #try_catch } finally { #maybe_close }
  Statement* try_finally;
  {
    Block* try_block = factory()->NewBlock(nullptr, 1, false, nopos);
    try_block->statements()->Add(try_catch, zone());

    try_finally =
        factory()->NewTryFinallyStatement(try_block, maybe_close, nopos);
  }

  target->statements()->Add(initialize_completion, zone());
  target->statements()->Add(try_finally, zone());
}

void Parser::BuildIteratorCloseForCompletion(Scope* scope,
                                             ZoneList<Statement*>* statements,
                                             Variable* iterator,
                                             Expression* completion) {
  //
  // This function adds two statements to [statements], corresponding to the
  // following code:
  //
  //   let iteratorReturn = iterator.return;
  //   if (!IS_NULL_OR_UNDEFINED(iteratorReturn)) {
  //     if (completion === kThrowCompletion) {
  //       if (!IS_CALLABLE(iteratorReturn)) {
  //         throw MakeTypeError(kReturnMethodNotCallable);
  //       }
  //       try { %_Call(iteratorReturn, iterator) } catch (_) { }
  //     } else {
  //       let output = %_Call(iteratorReturn, iterator);
  //       if (!IS_RECEIVER(output)) {
  //         %ThrowIterResultNotAnObject(output);
  //       }
  //     }
  //   }
  //

  const int nopos = kNoSourcePosition;
  // let iteratorReturn = iterator.return;
  Variable* var_return = NewTemporary(ast_value_factory()->empty_string());
  Statement* get_return;
  {
    Expression* iterator_proxy = factory()->NewVariableProxy(iterator);
    Expression* literal = factory()->NewStringLiteral(
        ast_value_factory()->return_string(), nopos);
    Expression* property =
        factory()->NewProperty(iterator_proxy, literal, nopos);
    Expression* return_proxy = factory()->NewVariableProxy(var_return);
    Expression* assignment =
        factory()->NewAssignment(Token::ASSIGN, return_proxy, property, nopos);
    get_return = factory()->NewExpressionStatement(assignment, nopos);
  }

  // if (!IS_CALLABLE(iteratorReturn)) {
  //   throw MakeTypeError(kReturnMethodNotCallable);
  // }
  Statement* check_return_callable;
  {
    Expression* throw_expr =
        NewThrowTypeError(MessageTemplate::kReturnMethodNotCallable,
                          ast_value_factory()->empty_string(), nopos);
    check_return_callable = CheckCallable(var_return, throw_expr, nopos);
  }

  // try { %_Call(iteratorReturn, iterator) } catch (_) { }
  Statement* try_call_return;
  {
    auto args = new (zone()) ZoneList<Expression*>(2, zone());
    args->Add(factory()->NewVariableProxy(var_return), zone());
    args->Add(factory()->NewVariableProxy(iterator), zone());

    Expression* call =
        factory()->NewCallRuntime(Runtime::kInlineCall, args, nopos);

    Block* try_block = factory()->NewBlock(nullptr, 1, false, nopos);
    try_block->statements()->Add(factory()->NewExpressionStatement(call, nopos),
                                 zone());

    Block* catch_block = factory()->NewBlock(nullptr, 0, false, nopos);

    Scope* catch_scope = NewScopeWithParent(scope, CATCH_SCOPE);
    Variable* catch_variable =
        catch_scope->DeclareLocal(ast_value_factory()->dot_catch_string(), VAR);
    catch_scope->set_is_hidden();

    try_call_return = factory()->NewTryCatchStatement(
        try_block, catch_scope, catch_variable, catch_block, nopos);
  }

  // let output = %_Call(iteratorReturn, iterator);
  // if (!IS_RECEIVER(output)) {
  //   %ThrowIteratorResultNotAnObject(output);
  // }
  Block* validate_return;
  {
    Variable* var_output = NewTemporary(ast_value_factory()->empty_string());
    Statement* call_return;
    {
      auto args = new (zone()) ZoneList<Expression*>(2, zone());
      args->Add(factory()->NewVariableProxy(var_return), zone());
      args->Add(factory()->NewVariableProxy(iterator), zone());
      Expression* call =
          factory()->NewCallRuntime(Runtime::kInlineCall, args, nopos);

      Expression* output_proxy = factory()->NewVariableProxy(var_output);
      Expression* assignment =
          factory()->NewAssignment(Token::ASSIGN, output_proxy, call, nopos);
      call_return = factory()->NewExpressionStatement(assignment, nopos);
    }

    Expression* is_receiver_call;
    {
      auto args = new (zone()) ZoneList<Expression*>(1, zone());
      args->Add(factory()->NewVariableProxy(var_output), zone());
      is_receiver_call =
          factory()->NewCallRuntime(Runtime::kInlineIsJSReceiver, args, nopos);
    }

    Statement* throw_call;
    {
      auto args = new (zone()) ZoneList<Expression*>(1, zone());
      args->Add(factory()->NewVariableProxy(var_output), zone());
      Expression* call = factory()->NewCallRuntime(
          Runtime::kThrowIteratorResultNotAnObject, args, nopos);
      throw_call = factory()->NewExpressionStatement(call, nopos);
    }

    Statement* check_return = factory()->NewIfStatement(
        is_receiver_call, factory()->NewEmptyStatement(nopos), throw_call,
        nopos);

    validate_return = factory()->NewBlock(nullptr, 2, false, nopos);
    validate_return->statements()->Add(call_return, zone());
    validate_return->statements()->Add(check_return, zone());
  }

  // if (completion === kThrowCompletion) {
  //   #check_return_callable;
  //   #try_call_return;
  // } else {
  //   #validate_return;
  // }
  Statement* call_return_carefully;
  {
    Expression* condition = factory()->NewCompareOperation(
        Token::EQ_STRICT, completion,
        factory()->NewSmiLiteral(Parser::kThrowCompletion, nopos), nopos);

    Block* then_block = factory()->NewBlock(nullptr, 2, false, nopos);
    then_block->statements()->Add(check_return_callable, zone());
    then_block->statements()->Add(try_call_return, zone());

    call_return_carefully = factory()->NewIfStatement(condition, then_block,
                                                      validate_return, nopos);
  }

  // if (!IS_NULL_OR_UNDEFINED(iteratorReturn)) { ... }
  Statement* maybe_call_return;
  {
    Expression* condition = factory()->NewCompareOperation(
        Token::EQ, factory()->NewVariableProxy(var_return),
        factory()->NewNullLiteral(nopos), nopos);

    maybe_call_return = factory()->NewIfStatement(
        condition, factory()->NewEmptyStatement(nopos), call_return_carefully,
        nopos);
  }

  statements->Add(get_return, zone());
  statements->Add(maybe_call_return, zone());
}

Statement* Parser::FinalizeForOfStatement(ForOfStatement* loop,
                                          Variable* var_completion, int pos) {
  //
  // This function replaces the loop with the following wrapping:
  //
  //   completion = kNormalCompletion;
  //   try {
  //     try {
  //       #loop;
  //     } catch(e) {
  //       if (completion === kAbruptCompletion) completion = kThrowCompletion;
  //       %ReThrow(e);
  //     }
  //   } finally {
  //     if (!(completion === kNormalCompletion)) {
  //       #BuildIteratorCloseForCompletion(#iterator, completion)
  //     }
  //   }
  //
  // Note that the loop's body and its assign_each already contain appropriate
  // assignments to completion (see InitializeForOfStatement).
  //

  const int nopos = kNoSourcePosition;

  // !(completion === kNormalCompletion)
  Expression* closing_condition;
  {
    Expression* cmp = factory()->NewCompareOperation(
        Token::EQ_STRICT, factory()->NewVariableProxy(var_completion),
        factory()->NewSmiLiteral(Parser::kNormalCompletion, nopos), nopos);
    closing_condition = factory()->NewUnaryOperation(Token::NOT, cmp, nopos);
  }

  Block* final_loop = factory()->NewBlock(nullptr, 2, false, nopos);
  {
    Block* try_block = factory()->NewBlock(nullptr, 1, false, nopos);
    try_block->statements()->Add(loop, zone());

    // The scope in which the parser creates this loop.
    Scope* loop_scope = scope()->outer_scope();
    DCHECK_EQ(loop_scope->scope_type(), BLOCK_SCOPE);
    DCHECK_EQ(scope()->scope_type(), BLOCK_SCOPE);

    FinalizeIteratorUse(loop_scope, var_completion, closing_condition,
                        loop->iterator(), try_block, final_loop);
  }

  return final_loop;
}

#undef CHECK_OK
#undef CHECK_OK_VOID
#undef CHECK_FAILED

}  // namespace internal
}  // namespace v8<|MERGE_RESOLUTION|>--- conflicted
+++ resolved
@@ -552,13 +552,9 @@
   set_allow_harmony_restrictive_generators(FLAG_harmony_restrictive_generators);
   set_allow_harmony_trailing_commas(FLAG_harmony_trailing_commas);
   set_allow_harmony_class_fields(FLAG_harmony_class_fields);
-<<<<<<< HEAD
-  set_allow_harmony_object_spread(FLAG_harmony_object_spread);
-  set_allow_harmony_types(FLAG_harmony_types);
-=======
   set_allow_harmony_object_rest_spread(FLAG_harmony_object_rest_spread);
   set_allow_harmony_dynamic_import(FLAG_harmony_dynamic_import);
->>>>>>> 44cac16f
+  set_allow_harmony_types(FLAG_harmony_types);
   for (int feature = 0; feature < v8::Isolate::kUseCounterFeatureCount;
        ++feature) {
     use_counts_[feature] = 0;
@@ -2900,13 +2896,9 @@
     SET_ALLOW(harmony_function_sent);
     SET_ALLOW(harmony_trailing_commas);
     SET_ALLOW(harmony_class_fields);
-<<<<<<< HEAD
-    SET_ALLOW(harmony_object_spread);
-    SET_ALLOW(harmony_types);
-=======
     SET_ALLOW(harmony_object_rest_spread);
     SET_ALLOW(harmony_dynamic_import);
->>>>>>> 44cac16f
+    SET_ALLOW(harmony_types);
 #undef SET_ALLOW
   }
   // Aborting inner function preparsing would leave scopes in an inconsistent
@@ -3292,165 +3284,6 @@
   return body;
 }
 
-<<<<<<< HEAD
-ZoneList<Statement*>* Parser::ParseEagerFunctionBody(
-    const AstRawString* function_name, int pos,
-    const ParserFormalParameters& parameters, FunctionKind kind,
-    FunctionLiteral::FunctionType function_type, bool* ok) {
-  ZoneList<Statement*>* result = new(zone()) ZoneList<Statement*>(8, zone());
-
-  static const int kFunctionNameAssignmentIndex = 0;
-  if (function_type == FunctionLiteral::kNamedExpression) {
-    DCHECK(function_name != NULL);
-    // If we have a named function expression, we add a local variable
-    // declaration to the body of the function with the name of the
-    // function and let it refer to the function itself (closure).
-    // Not having parsed the function body, the language mode may still change,
-    // so we reserve a spot and create the actual const assignment later.
-    DCHECK_EQ(kFunctionNameAssignmentIndex, result->length());
-    result->Add(NULL, zone());
-  }
-
-  ZoneList<Statement*>* body = result;
-  DeclarationScope* function_scope = scope()->AsDeclarationScope();
-  DeclarationScope* inner_scope = function_scope;
-  Block* inner_block = nullptr;
-  if (!parameters.is_simple) {
-    inner_scope = NewVarblockScope();
-    inner_scope->set_start_position(scanner()->location().beg_pos);
-    inner_block = factory()->NewBlock(NULL, 8, true, kNoSourcePosition);
-    inner_block->set_scope(inner_scope);
-    body = inner_block->statements();
-  }
-
-  {
-    BlockState block_state(&scope_state_, inner_scope);
-
-    if (IsGeneratorFunction(kind)) {
-      // We produce:
-      //
-      // try { InitialYield; ...body...; return {value: undefined, done: true} }
-      // finally { %_GeneratorClose(generator) }
-      //
-      // - InitialYield yields the actual generator object.
-      // - Any return statement inside the body will have its argument wrapped
-      //   in a "done" iterator result object.
-      // - If the generator terminates for whatever reason, we must close it.
-      //   Hence the finally clause.
-
-      Block* try_block =
-          factory()->NewBlock(nullptr, 3, false, kNoSourcePosition);
-      Expression* initial_yield = BuildInitialYield(pos, kind);
-      try_block->statements()->Add(
-          factory()->NewExpressionStatement(initial_yield, kNoSourcePosition),
-          zone());
-      ParseStatementList(try_block->statements(), Token::RBRACE, CHECK_OK);
-
-      Statement* final_return = factory()->NewReturnStatement(
-          BuildIteratorResult(nullptr, true), kNoSourcePosition);
-      try_block->statements()->Add(final_return, zone());
-
-      Block* finally_block =
-          factory()->NewBlock(nullptr, 1, false, kNoSourcePosition);
-      ZoneList<Expression*>* args =
-          new (zone()) ZoneList<Expression*>(1, zone());
-      VariableProxy* call_proxy = factory()->NewVariableProxy(
-          function_state_->generator_object_variable());
-      args->Add(call_proxy, zone());
-      Expression* call = factory()->NewCallRuntime(
-          Runtime::kInlineGeneratorClose, args, kNoSourcePosition);
-      finally_block->statements()->Add(
-          factory()->NewExpressionStatement(call, kNoSourcePosition), zone());
-
-      body->Add(factory()->NewTryFinallyStatement(try_block, finally_block,
-                                                  kNoSourcePosition),
-                zone());
-    } else if (IsAsyncFunction(kind)) {
-      const bool accept_IN = true;
-      ParseAsyncFunctionBody(inner_scope, body, kind, FunctionBodyType::kNormal,
-                             accept_IN, pos, CHECK_OK);
-    } else {
-      ParseStatementList(body, Token::RBRACE, CHECK_OK);
-    }
-
-    if (IsDerivedConstructor(kind)) {
-      body->Add(factory()->NewReturnStatement(ThisExpression(kNoSourcePosition),
-                                              kNoSourcePosition),
-                zone());
-    }
-  }
-
-  Expect(Token::RBRACE, CHECK_OK);
-  scope()->set_end_position(scanner()->location().end_pos);
-
-  if (!parameters.is_simple) {
-    DCHECK_NOT_NULL(inner_scope);
-    DCHECK_EQ(function_scope, scope());
-    DCHECK_EQ(function_scope, inner_scope->outer_scope());
-    DCHECK_EQ(body, inner_block->statements());
-    SetLanguageMode(function_scope, inner_scope->language_mode());
-    if (inner_scope->typed()) function_scope->SetTyped();
-    Block* init_block = BuildParameterInitializationBlock(parameters, CHECK_OK);
-
-    if (is_sloppy(inner_scope->language_mode())) {
-      InsertSloppyBlockFunctionVarBindings(inner_scope);
-    }
-
-    // TODO(littledan): Merge the two rejection blocks into one
-    if (IsAsyncFunction(kind)) {
-      init_block = BuildRejectPromiseOnException(init_block, CHECK_OK);
-    }
-
-    DCHECK_NOT_NULL(init_block);
-
-    inner_scope->set_end_position(scanner()->location().end_pos);
-    if (inner_scope->FinalizeBlockScope() != nullptr) {
-      CheckConflictingVarDeclarations(inner_scope, CHECK_OK);
-      InsertShadowingVarBindingInitializers(inner_block);
-    }
-    inner_scope = nullptr;
-
-    result->Add(init_block, zone());
-    result->Add(inner_block, zone());
-  } else {
-    DCHECK_EQ(inner_scope, function_scope);
-    if (is_sloppy(function_scope->language_mode())) {
-      InsertSloppyBlockFunctionVarBindings(function_scope);
-    }
-  }
-
-  if (!IsArrowFunction(kind)) {
-    // Declare arguments after parsing the function since lexical 'arguments'
-    // masks the arguments object. Declare arguments before declaring the
-    // function var since the arguments object masks 'function arguments'.
-    function_scope->DeclareArguments(ast_value_factory());
-  }
-
-  if (function_type == FunctionLiteral::kNamedExpression) {
-    Statement* statement;
-    if (function_scope->LookupLocal(function_name) == nullptr) {
-      // Now that we know the language mode, we can create the const assignment
-      // in the previously reserved spot.
-      DCHECK_EQ(function_scope, scope());
-      Variable* fvar = function_scope->DeclareFunctionVar(function_name);
-      VariableProxy* fproxy = factory()->NewVariableProxy(fvar);
-      statement = factory()->NewExpressionStatement(
-          factory()->NewAssignment(Token::INIT, fproxy,
-                                   factory()->NewThisFunction(pos),
-                                   kNoSourcePosition),
-          kNoSourcePosition);
-    } else {
-      statement = factory()->NewEmptyStatement(kNoSourcePosition);
-    }
-    result->Set(kFunctionNameAssignmentIndex, statement);
-  }
-
-  MarkCollectedTailCallExpressions();
-  return result;
-}
-
-=======
->>>>>>> 44cac16f
 void Parser::DeclareClassVariable(const AstRawString* name, Scope* block_scope,
                                   ClassInfo* class_info, int class_token_pos,
                                   bool* ok) {
